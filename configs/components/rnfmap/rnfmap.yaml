--- conflicted
+++ resolved
@@ -44,14 +44,11 @@
     branch: esm-tools-focioifs
   focioifs1:
     branch: esm-tools-focioifs
-<<<<<<< HEAD
   smhi:
     branch: smhi
-=======
   focioifs21:
     branch: runoff
 
->>>>>>> eb535398
 clean_command: rm -rf bin; cd src; make clean; cd ..
 comp_command: rm -rf bin; mkdir bin; cd src; make ; cd .. ; cp bin/rnfmap.exe ./bin/rnfma
 git-repository: https://gitlab.dkrz.de/ec-earth/runoff-mapper.git
