--- conflicted
+++ resolved
@@ -35,50 +35,21 @@
         rmp_hd: "${input_dir}/rmp_${echam.resolution}_to_hd.nc"
         hdstart: "${input_dir}/hdstart.nc"
 
-<<<<<<< HEAD
-
-choose_echam.version:
-        6.3.05p2-wiso:
-                add_restart_in_files:
-                        hdrestart_wiso: hdrestart_wiso
-                add_restart_out_files:
-                        hdrestart_wiso: hdrestart_wiso
-                restart_in_sources:
-                        hdrestart: restart_${parent_expid}_${parent_date!syear!smonth!sday!shour!sminute!ssecond}_hdrestart.nc
-                        hdrestart_wiso: restart_${parent_expid}_${parent_date!syear!smonth!sday!shour!sminute!ssecond}_hdrestart_wiso.nc
-                restart_out_sources:
-                        hdrestart: restart_${general.expid}_${other_date!syear!smonth!sday!shour!sminute!ssecond}_hdrestart.nc
-                        hdrestart_wiso: restart_${general.expid}_${other_date!syear!smonth!sday!shour!sminute!ssecond}_hdrestart_wiso.nc
-
-
-=======
->>>>>>> 9e7b2b48
 restart_in_in_work:
         hdrestart: hdrestart.nc
-        hdrestart_wiso: hdrestart_wiso.nc
 
 restart_in_sources:
-<<<<<<< HEAD
-=======
         #hdrestart: restart_${parent_expid}_${parent_date!syear!smonth!sday!shour!sminute!ssecond}_hdrestart.nc
->>>>>>> 9e7b2b48
         hdrestart: restart_${parent_expid}_${parent_date!syear!smonth!sday}_hdrestart.nc
 
 restart_in_files:
         hdrestart: hdrestart
 
-restart_out_files:
-        hdrestart: hdrestart
-
 restart_out_in_work:
         hdrestart: hdrestart.nc
-        hdrestart_wiso: hdrestart_wiso.nc
 
 restart_out_sources:
-<<<<<<< HEAD
-=======
         #hdrestart: restart_${general.expid}_${other_date!syear!smonth!sday!shour!sminute!ssecond}_hdrestart.nc
->>>>>>> 9e7b2b48
         hdrestart: restart_${general.expid}_${other_date!syear!smonth!sday}_hdrestart.nc
 
 log_in_work:
