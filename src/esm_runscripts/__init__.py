--- conflicted
+++ resolved
@@ -2,25 +2,20 @@
 
 __author__ = """Dirk Barbi"""
 __email__ = "dirk.barbi@awi.de"
-<<<<<<< HEAD
-__version__ = "6.12.6"
-=======
 __version__ = "6.13.3"
->>>>>>> 6a627f38
 
-from .sim_objects import *
 from .batch_system import *
+from .chunky_parts import *
 from .database import *
 from .database_actions import *
-from .prepcompute import *
-from .tidy import *
-from .prepare import *
-from .last_minute import *
 from .dataprocess import *
 from .filelists import *
-from .chunky_parts import *
-from .workflow import *
+from .last_minute import *
+from .namelists import *
+from .prepare import *
+from .prepcompute import *
+from .prepexp import *
+from .sim_objects import *
 from .tidy import *
-from .namelists import *
 from .virtual_env_builder import *
-from .prepexp import *+from .workflow import *