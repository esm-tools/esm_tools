--- conflicted
+++ resolved
@@ -155,8 +155,7 @@
         choose_general.resolution:
                 TCO95_ORCA05:
                         nproc: 279
-<<<<<<< HEAD
-=======
+
 
         # split fields to A, R and L grid
         # A grid is wet points except lakes
@@ -176,7 +175,6 @@
                 "[[foci_fields_r-->FIELD]]":
                         grid: atmr
 
->>>>>>> 1ed0db28
 
 nemo:
         
