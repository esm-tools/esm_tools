--- conflicted
+++ resolved
@@ -265,12 +265,8 @@
         Dictionary sorted.
     """
     if isinstance(dict_to_sort, dict):
-<<<<<<< HEAD
-        dict_to_sort = {key: dict_to_sort[key] for key in sorted(dict_to_sort.keys(), key=lambda x: str(x))}
-=======
         dict_to_sort = {str(key): value for key, value in dict_to_sort.items()}
         dict_to_sort = {key: dict_to_sort[key] for key in sorted(dict_to_sort.keys())}
->>>>>>> ddaaea85
         for key, value in dict_to_sort.items():
             dict_to_sort[key] = sort_dict(value)
 
