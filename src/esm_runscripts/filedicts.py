"""
This module contains the description of a SimulationFile.

Developer Notes
---------------
* Internal functions, decorators, and methods are prefixed with _. They should
  only be used inside of this file.
* Decorators should have names that map to an attribute of the object. See the
  example in ``_allowed_to_be_missing``.
"""
import copy
import functools
import glob
import os
import pathlib
import shutil
import sys
from enum import Enum, auto
from typing import Any, AnyStr

import dpath.util
import yaml
from esm_parser import ConfigSetup, user_error
from loguru import logger

logger.remove()
LEVEL = "ERROR"  # "WARNING"  # "INFO"  # "DEBUG"
LOGGING_FORMAT = "[{time:HH:mm:ss  DD/MM/YYYY}]  <level>|{level}|  [{file} -> {function}() line:{line: >3}] >> </level>{message}"
logger.add(sys.stderr, level=LEVEL, format=LOGGING_FORMAT)

# Enumeration of file types
class FileTypes(Enum):
    """
    Describes which type a particular file might have, e.g. ``FILE``,
    ``NOT_EXISTS``, ``BROKEN_LINK``.
    """

    FILE = auto()  # ordinary file
    DIR = auto()  # directory
    LINK = auto()  # symbolic link
    EXISTS = auto()  # object exists in the system
    NOT_EXISTS = auto()  # file does not exist
    BROKEN_LINK = auto()  # target of the symbolic link does not exist


# NOTE(PG): Comment can be removed later. Here I prefix with an underscore as
# this decorator should **only** be used inside of this file.
def _allowed_to_be_missing(method):
    """Allows to decorate a method with ``_allowed_to_be_missing``, causing it
    to always return ``None``.

    If a method is decorated with ``@_allowed_to_be_missing``, it will return
    ``None`` instead of executing if the file has a attribute of
    ``allowed_to_be_missing`` set to ``True. You get a warning via the logger
    giving the full method name that was decorated and a representation of the
    file that was trying to be moved, linked, or copied.

    Usage Example
    -------------
    Given you have an instanciated simulation file under ``sim_file`` with the following property::
        >>> sim_file.allowed_to_be_missing  # doctest: +SKIP
        True

    And given that you have a decorated method foo, that would act on the file::
        >>> rvalue = sim_file.foo(*args, **kwargs)  # doctest: +SKIP
        >>> rvalue is None  # doctest: +SKIP
        True
        >>> print(rvalue)  # doctest: +SKIP
        None

    Programming Example
    -------------------
    class MyCoolClass:
        def __init__(self):
            self.allowed_to_be_missing = True

        @_allowed_to_be_missing
        def foo(self, *args, **kwargs):
            # This method will always return None, the return below is never
            # reached:
            return 123
    """

    @functools.wraps(method)
    def inner_method(self, *args, **kwargs):
        if self.allowed_to_be_missing:
            try:
                return method(self, *args, **kwargs)
            except (FileNotFoundError, IOError):
                logger.warning(
                    f"Skipping {method.__qualname__} as this file ({self}) is allowed to be missing!"
                )
                return None  # None is the default return, but let us be explicit here, as it is a bit confusing
        else:
            return method(self, *args, **kwargs)

    return inner_method


def _fname_has_date_stamp_info(fname, date, reqs=["%Y", "%m", "%d"]):
    """
    Checks if a particular file has all elements of a particular date in its name.

    Parameters
    ----------
    fname : str
        The name of the file to check
    date : esm_calendar.Date
        The date to be checked against
    reqs : list of str
        A list of ``strftime`` compliant strings to determine which elements of
        the date to check. Compatible with %Y %m %d %H %M %S (year, month, day,
        hour, minute, second)

    Returns
    -------
    bool :
        True if all elements appear in the filename, False otherwise.

    """
    date_attrs = {
        "%Y": "syear",
        "%m": "smonth",
        "%d": "sday",
        "%H": "shour",
        "%M": "sminute",
        "%S": "ssecond",
    }
    required_attrs = [getattr(date, v) for k, v in date_attrs.items() if k in reqs]
    # all(attr in fname for attr in required_attrs)
    for attr in required_attrs:
        if attr in fname:
            fname = fname.replace(attr, "checked", 1)
    return fname.count("checked") == len(reqs)


def globbing(method):
    """
    Decorator method for ``SimulationFile``'s methods ``cp``, ``mv``, ``ln``, that
    enables globbing. If a ``*`` is found on the ``source`` or ``target`` the globbing
    logic is activated, and consist of:
    - run checks for globbing syntax
    - check if any file matches the globbing pattern
    - construct one instance of ``SimulationFile`` for each file matching the globbing
    - run the ``method`` for that particular file

    Parameters
    ----------
    method : method
        The decorated method (``cp``, ``mv``, ``ln``)

    Returns
    -------
    method : method
        If no globbing is needed, returns the method as it was given originally.
    """

    @functools.wraps(method)
    def inner_method(self, source, target, *args, **kwargs):
        method_name = method.__name__
        source_name = self[f"name_in_{source}"]
        target_name = self[f"name_in_{target}"]

        if "*" in source_name or "*" in target_name:
            # Get wildcard patterns
            source_pattern = source_name.split("*")
            target_pattern = target_name.split("*")

            # Check wild cards syntax
            self._wild_card_check(source_pattern, target_pattern)

            # Obtain source files
            glob_source_paths = self._find_globbing_files(source)

            # Extract globbing source names
            glob_source_names = [
                pathlib.Path(glob_source_path).name
                for glob_source_path in glob_source_paths
            ]

            # Solve the globbing target names
            glob_target_names = []
            for glob_source_name in glob_source_names:
                glob_target_name = glob_source_name
                for sp, tp in zip(source_pattern, target_pattern):
                    glob_target_name = glob_target_name.replace(sp, tp)
                glob_target_names.append(glob_target_name)

            # Loop through source files
            for glob_source_name, glob_target_name in zip(
                glob_source_names, glob_target_names
            ):
                # Create a new simulation file object for this specific glob file
                glob_config = copy.deepcopy(self._config)
                glob_dict = dpath.util.get(
                    glob_config, self.attrs_address, separator=".", default={}
                )
                glob_dict[f"name_in_{source}"] = glob_source_name
                glob_dict[f"name_in_{target}"] = glob_target_name
                glob_file = SimulationFile(glob_config, self.attrs_address)
                # Use method
                this_method = getattr(glob_file, method_name)
                this_method(source, target, *args, **kwargs)
        else:
            return method(self, source, target, *args, **kwargs)

    return inner_method


class SimulationFile(dict):
    """
    Describes a file used within a ESM Simulation.

    A ``SimulationFile`` object describes one particular file used within an
    ``esm-tools`` run. This description is similar to a standard Python
    dictionary. Beyond the standard dictionary methods and attributes, there
    are a variety of attributes that describe how the file should behave, as
    well as a few additional methods you can use to relocate the file around on
    the system. Please see the detailed documentation on each of the methods
    for more specifics, but in summary, a ``SimulationFile`` has the following
    additional functions::

        >>> sim_file = SimulationFile(...)  # doctest: +SKIP
        >>> sim_file.mv("computer", "work")  # doctest: +SKIP
        >>> sim_file.ln("work", "run_tree")  # doctest: +SKIP
        >>> sim_file.cp("run_tree", "exp_tree")  # doctest: +SKIP

    You get extra functions for moving, copying, or linking a file from one
    location to another. Location keys are desccribed in detail in the Notes
    section.

    Furthermore, there are a few attributes that you should be aware of. These
    include:

    * ``name`` : A human readable name for the file.
    * ``allowed_to_be_missing`` : A ``bool`` value to set a certain file as
      allowed to be missing or not. in case it is, the cp/ln/mv command will not
      fail if the original file is not found.
    * ``datestamp_method`` : Sets how a datestamp should be added. See
      ``_allowed_datestamp_methods`` for more information.
    * ``datestamp_format`` : Stes how a datestamp should be formatted. See
      ``_allowed_datestamp_methods`` for more information.

    Example
    -------
    Given a config, you should be able to use this in YAML::

        $ cat dummy_config.yaml

        echam:
            files:
                jan_surf:
                    name_in_computer: T63CORE2_jan_surf.nc
                    name_in_work: unit.24
                    filetype: NetCDF
                    allowed_to_be_missing: True
                    description: >
                        Initial values used for the simulation, including
                        properties such as geopotential, temperature, pressure

    And, assuming config is as described above::

        >>> sim_file = SimulationFile(config, ['echam']['files']['jan_surf'])  # doctest: +SKIP

    You could then copy the file to the experiment folder::

        >>> sim_file.cp_to_exp_tree()  # doctest: +SKIP

    Notes
    -----
    A file can be located in one of these categories (``LOCATION_KEYS``):
    - computer: pool/source directory (for input files)
    - exp_tree: file in the category directory in experiment directory (eg. input, output, ...)
    - run_tree: file in the experiment/run_<DATE>/<CATEGORY>/ directory
    - work:     file in the current work directory. Eg. experiment/run_<DATE>/work/

    LOCATION_KEY is one of the strings defined in LOCATION_KEY list
    - name_in<LOCATION_KEY> : file name (without path) in the LOCATION_KEY
      - eg. name_in_computer: T63CORE2_jan_surf.nc
      - eg. name_in_work: unit.24
    - absolute_path_in_<LOCATION_KEY> : absolute path in the LOCATION_KEY
      - eg. absolute_path_in_run_tree:
      - /work/ollie/pgierz/some_exp/run_20010101-20010101/input/echam/T63CORE2_jan_surf.nc
    """

    def __init__(self, full_config: dict, attrs_address: str):
        """
        - Initiates the properties of the object
        - Triggers basic checks

        Parameters
        ----------
        full_config : dict
            The full simulation configuration
        attrs_address : str
            The address of this specific file in the full config, separated by dots.
        """
        attrs_dict = dpath.util.get(
            full_config, attrs_address, separator=".", default={}
        )
        super().__init__(attrs_dict)
        self._original_filedict = copy.deepcopy(attrs_dict)
        self._config = full_config
        self.attrs_address = attrs_address
        self._sim_date = full_config["general"][
            "current_date"
        ]  # NOTE: we might have to change this in the future, depending on whether SimulationFile is access through tidy ("end_date") or prepcompute ("start_date")
        self.name = attrs_address.split(".")[-1]
        self.component = attrs_address.split(".")[0]
        self.all_model_filetypes = full_config["general"]["all_model_filetypes"]
        self.path_in_computer = self.get("path_in_computer")
        self._datestamp_method = self.get(
            "datestamp_method", "avoid_overwrite"
        )  # This is the old default behaviour
        if self.path_in_computer:
            self.path_in_computer = pathlib.Path(self.path_in_computer)

        self._check_file_syntax()

        # Complete tree names if not defined by the user
        self._complete_file_names()

        # possible paths for files:
        location_keys = ["computer", "exp_tree", "run_tree", "work"]
        # initialize the locations and complete paths for all possible locations
        self.locations = dict.fromkeys(location_keys, None)
        self._resolve_abs_paths()

        # Verbose set to true by default, for now at least
        self._verbose = full_config.get("general", {}).get("verbose", True)

        # Checks
        self._check_path_in_computer_is_abs()

    ##############################################################################################
    # Overrides of standard dict methods
    ##############################################################################################

    def __str__(self):
        address = " -> ".join(self.attrs_address.split("."))
        return address

    def __setattr__(self, name: str, value: Any) -> None:
        """Checks when changing dot attributes for disallowed values"""
        if name == "datestamp_format":
            self._check_datestamp_format_is_allowed(value)
        if name == "datestamp_method":
            self._check_datestamp_method_is_allowed(value)
        return super().__setattr__(name, value)

    def __setitem__(self, key: Any, value: Any) -> None:
        """Checks for changing with sim_file['my_key'] = 'new_value'"""
        if key == "datestamp_format":
            self._check_datestamp_format_is_allowed(value)
        if key == "datestamp_method":
            self._check_datestamp_method_is_allowed(value)
        return super().__setitem__(key, value)

    def update(self, *args, **kwargs):
        """
        Standard dictionary update method, enhanced by additional safe-guards
        for particular values.
        """
        for k, v in dict(*args, **kwargs).items():
            if k == "datestamp_format":
                self._check_datestamp_format_is_allowed(v)
            if k == "datestamp_method":
                self._check_datestamp_method_is_allowed(v)
            self[k] = v

    ##############################################################################################

    ##############################################################################################
    # Object Properities
    ##############################################################################################

    # This part allows for dot-access to allowed_to_be_missing:
    @property
    def allowed_to_be_missing(self):
        """
        Example
        -------
            >>> sim_file = SimulationFile(config, 'echam.files.jan_surf')  # doctest: +SKIP
            >>> sim_file.allowed_to_be_missing  # doctest: +SKIP
            True
        """
        return self.get("allowed_to_be_missing", False)

    @property
    def datestamp_method(self):
        """
        Defines which datestamp_method shall be used when possibly including
        date stamps to the file. Valid choices are "never", "always",
        "avoid_overwrite".
        """
        return self._datestamp_method

    @datestamp_method.setter
    def datestamp_method(self, new_attr_value):
        """
        Sets a new value for datestamp method.
        """
        # NOTE(PG): The checks could go here
        self._datestamp_method = new_attr_value

    @property
    def datestamp_format(self):
        """
        Defines which datestamp_format shall be used when possibly including
        date stamps to the file. Valid choices are "check_from_filename" and
        "append".
        """
        datestamp_format = self.get(
            "datestamp_format", "append"
        )  # This is the old default behaviour
        return datestamp_format

    ##############################################################################################
    # Main Methods
    ##############################################################################################
    @globbing
    @_allowed_to_be_missing
    def cp(self, source: str, target: str) -> None:
        """
        Copies the source file or folder to the target path. It changes the name of the
        target if ``self["name_in_<target>"]`` differs from ``self["name_in_<source>"].

        Parameters
        ----------
        source : str
            String specifying one of the following options: ``"computer"``, ``"work"``,
            ``"exp_tree"``, ``run_tree``
        target : str
            String specifying one of the following options: ``"computer"``, ``"work"``,
            ``"exp_tree"``, ``run_tree``
        """
        if source not in self.locations:
            raise ValueError(
                f"Source is incorrectly defined, and needs to be in {self.locations}"
            )
        if target not in self.locations:
            raise ValueError(
                f"Target is incorrectly defined, and needs to be in {self.locations}"
            )
        source_path = self[f"absolute_path_in_{source}"]
        target_path = self[f"absolute_path_in_{target}"]

        # Create subfolders contained in ``name_in_{target}``
        self._makedirs_in_name(target)

        # Datestamps
        if self.datestamp_method == "always":
            target_path = self._always_datestamp(target_path)
        if self.datestamp_method == "avoid_overwrite":
            target_path = self._avoid_override_datestamp(target_path)

        # General Checks
        self._check_source_and_target(source_path, target_path)

        # Actual copy
        source_path_type = self._path_type(source_path)
        if source_path_type == FileTypes.DIR:
            copy_func = shutil.copytree
        else:
            copy_func = shutil.copy2
        try:
            copy_func(source_path, target_path)
            logger.debug(f"Copied {source_path} --> {target_path}")
        except IOError as error:
            raise IOError(
                f"Unable to copy {source_path} to {target_path}\n\n"
                f"Exception details:\n{error}"
            )

    @globbing
    @_allowed_to_be_missing
    def mv(self, source: str, target: str) -> None:
        """
        Moves (renames) the SimulationFile from it's location in ``source`` to
        it's location in ``target``.

        Parameters
        ----------
        source : str
            One of ``"computer"``, ``"work"``, ``"exp_tree"``, "``run_tree``"
        target : str
            One of ``"computer"``, ``"work"``, ``"exp_tree"``, "``run_tree``"
        """
        if source not in self.locations:
            raise ValueError(
                f"Source is incorrectly defined, and needs to be in {self.locations}"
            )
        if target not in self.locations:
            raise ValueError(
                f"Target is incorrectly defined, and needs to be in {self.locations}"
            )
        source_path = self[f"absolute_path_in_{source}"]
        target_path = self[f"absolute_path_in_{target}"]

        # Create subfolders contained in ``name_in_{target}``
        self._makedirs_in_name(target)

        # Datestamps
        if self.datestamp_method == "always":
            target_path = self._always_datestamp(target_path)
        if self.datestamp_method == "avoid_overwrite":
            target_path = self._avoid_override_datestamp(target_path)

        # General Checks
        self._check_source_and_target(source_path, target_path)

        # Perform the movement:
        try:
            source_path.rename(target_path)
            logger.debug(f"Moved {source_path} --> {target_path}")
        except IOError as error:
            raise IOError(
                f"Unable to move {source_path} to {target_path}\n\n"
                f"Exception details:\n{error}"
            )

    @globbing
    @_allowed_to_be_missing
    def ln(self, source: AnyStr, target: AnyStr) -> None:
        """creates symbolic links from the path retrieved by ``source`` to the one by ``target``.

        Parameters
        ----------
        source : str
            key to retrieve the source from the file dictionary. Possible options: ``computer``, ``work``, ``exp_tree``, ``run_tree``

        target : str
            key to retrieve the target from the file dictionary. Possible options: ``computer``, ``work``, ``exp_tree``, ``run_tree``

        Returns
        -------
        None

        Raises
        ------
        FileNotFoundError
            - Source path does not exist
        OSError
            - Target path is a directory
            - Symbolic link is trying to link to itself
            - Target path does not exist
        FileExistsError
            - Target path already exists
        """
        if source not in self.locations:
            raise ValueError(
                f"Source is incorrectly defined, and needs to be in {self.locations}"
            )
        if target not in self.locations:
            raise ValueError(
                f"Target is incorrectly defined, and needs to be in {self.locations}"
            )
        # full paths: directory path / file name
        source_path = self[f"absolute_path_in_{source}"]
        target_path = self[f"absolute_path_in_{target}"]

        # Create subfolders contained in ``name_in_{target}``
        self._makedirs_in_name(target)

        # Datestamps
        if self.datestamp_method == "always":
            target_path = self._always_datestamp(target_path)
        if self.datestamp_method == "avoid_overwrite":
            target_path = self._avoid_override_datestamp(target_path)

        # General Checks
        self._check_source_and_target(source_path, target_path)

        try:
            os.symlink(source_path, target_path)
            logger.debug(f"Linked {source_path} --> {target_path}")
        except IOError as error:
            raise IOError(
                f"Unable to link {source_path} to {target_path}\n\n"
                f"Exception details:\n{error}"
            )

    def pretty_filedict(self, filedict):
        """
        Returns a string in yaml format of the given file dictionary.

        Parameters
        ----------
        dict :
            A file dictionary

        Returns
        -------
        str :
            A string in yaml format of the given file dictionary
        """
        return yaml.dump({"files": {self.name: filedict}})

    ##############################################################################################

    ##############################################################################################
    # Private Methods, Attributes, and Class Variables
    ##############################################################################################

    _allowed_datestamp_methods = {"never", "always", "avoid_overwrite"}
    """
    Set containing the allowed datestamp methods which can be chosen from.

    Notes on possible datestamp methods
    -----------------------------------
    never : str
        This will never add a datestamp to a file. **WARNING** this will
        cause you to possibly overwrite files.
    always : str
        This will always add a datestamp to a file, even if the canonical
        target name would not suggest one.
    avoid_overwrite : str
        This will add a datestamp at the end of the file, if the during the
        mv/cp/ln operation the file would be identically named.
    """

    _allowed_datestamp_formats = {"check_from_filename", "append"}
    """
    Set containing the allowed datestamp formats which can be chosen from.

    Notes on possible datestamp formats
    -----------------------------------
    check_from_filename : str
        This option will add a datestamp to a file, if the year, month, and day
        cannot be extracted from the standard declared filename.
    append : str
        This will add a datestamp at the end of the file, regardless of if it
        can be extracted from the file or not.
    """

    def _check_datestamp_method_is_allowed(self, datestamp_method):
        """
        Ensures that the datestamp method is in the defined valid set.
        """
        if datestamp_method not in self._allowed_datestamp_methods:
            raise ValueError(
                "The datestamp_method must be defined as one of never, always, or avoid_overwrite"
            )

    def _check_datestamp_format_is_allowed(self, datestamp_format):
        """
        Ensures that the datestamp format is in the defined valid set.
        """
        if datestamp_format not in self._allowed_datestamp_formats:
            raise ValueError(
                "The datestamp_format must be defined as one of check_from_filename or append"
            )

    def _resolve_abs_paths(self) -> None:
        """
        Builds the absolute paths of the file for the different locations
        (``computer``, ``work``, ``exp_tree``, ``run_tree``) using the information
        about the experiment paths in ``self._config`` and the
        ``self["path_in_computer"]``.

        It defines these new variables in the ``SimulationFile`` dictionary:
        - ``self["absolute_path_in_work"]``
        - ``self["absolute_path_in_computer"]``
        - ``self["absolute_path_in_run_tree"]``
        - ``self["absolute_path_in_exp_tree"]``
        """
        self.locations = {
            "work": pathlib.Path(self._config["general"]["thisrun_work_dir"]),
            "computer": self.path_in_computer,  # Already Path type from _init_
            "exp_tree": pathlib.Path(
                self._config[self.component][f"experiment_{self['type']}_dir"]
            ),
            "run_tree": pathlib.Path(
                self._config[self.component][f"thisrun_{self['type']}_dir"]
            ),
        }

        for key, path in self.locations.items():
            if key == "computer" and path is None:
                self[f"absolute_path_in_{key}"] = None
            else:
                self[f"absolute_path_in_{key}"] = path.joinpath(self[f"name_in_{key}"])

    def _path_type(self, path: pathlib.Path) -> FileTypes:
        """
        Checks if the given ``path`` exists. If it does returns it's type, if it
        doesn't, returns ``None``.

        Parameters
        ----------
        path : pathlib.Path
            Path to be checked.

        Returns
        -------
        Enum value
            One of the values from FileType enumeration

        Raises
        ------
        TypeError
          - when ``path`` has incompatible type
          - when ``path`` is not identified
        """
        if not isinstance(path, (str, pathlib.Path)):
            datatype = type(path).__name__
            raise TypeError(
                f"Path ``{path}`` has an incompatible datatype ``{datatype}``. str or pathlib.Path is expected"
            )

        if isinstance(path, str):
            path = pathlib.Path(path)

        # NOTE: is_symlink() needs to come first because it is also a is_file()
        # NOTE: pathlib.Path().exists() also checks is the target of a symbolic link exists or not
        if path.is_symlink() and not path.exists():
            logger.warning(f"Broken link detected: {path}")
            return FileTypes.BROKEN_LINK
        elif not path.exists():
            logger.warning(f"File does not exist: {path}")
            return FileTypes.NOT_EXISTS
        elif path.is_symlink():
            return FileTypes.LINK
        elif path.is_file():
            return FileTypes.FILE
        elif path.is_dir():
            return FileTypes.DIR
        else:
            # probably, this will not happen
            raise TypeError(f"{path} can not be identified")

    def _always_datestamp(self, fname):
        """
        Method called when ``always`` is the ``datestamp_method.

        Appends the datestamp in any case if ``datestamp_format`` is
        ``append``. Appends the datestamp only if it is not obviously in the
        filename if the ``datestamp_format`` is ``check_from_filename``. Only
        appends to files or links, not directories.

        Parameters
        ----------
        fname : pathlib.Path
            The file who's name should be modified.

        Returns
        -------
        pathlib.Path
            A modified file with an added date stamp.
        """
        if fname.is_dir():
            return fname
        if self.datestamp_format == "append":
            return pathlib.Path(f"{fname}_{self._sim_date}")
        if self.datestamp_format == "check_from_filename":
            if _fname_has_date_stamp_info(fname, self._sim_date):
                return fname
            else:
                return pathlib.Path(f"{fname}_{self._sim_date}")

    def _avoid_override_datestamp(self, target: pathlib.Path) -> pathlib.Path:
        """
        If source and target are identical, adds the date stamp to the target.

        This method is used in the case that the object's attribute
        ``datestamp_method`` is set to ``avoid_overwrite``, and is called
        before the checks of each of ln, cp, and mv.

        Parameters
        ----------
        target : pathlib.Path

        Returns
        -------
        pathlib.Path :
            The new target that can be used
        """
        if target.exists() and not target.is_dir():
            if self.datestamp_format == "append":
                target = pathlib.Path(f"{target}_{self._sim_date}")
            # The other case ("check_from_filename") is meaningless?
        return target

    def _complete_file_names(self):
        """
        Complete missing names in the file with the default name, depending whether
        the file is of type ``input`` or ``output``.
        """
        if self["type"] in self.input_file_types:
            default_name = self["name_in_computer"]
        elif self["type"] in self.output_file_types:
            default_name = self["name_in_work"]
        self["name_in_computer"] = self.get("name_in_computer", default_name)
        self["name_in_run_tree"] = self.get("name_in_run_tree", default_name)
        self["name_in_exp_tree"] = self.get("name_in_exp_tree", default_name)
        self["name_in_work"] = self.get("name_in_work", default_name)

    @staticmethod
<<<<<<< HEAD
    def wild_card_check(source_pattern: list, target_pattern: list) -> bool:
=======
    def _wild_card_check(source_pattern: list, target_pattern: list) -> True:
>>>>>>> 15fc2f16
        """
        Checks for syntax mistakes. If any were found, it notifies the user about these
        errors in the syntax using ``esm_parser.error``.

        Parameters
        ----------
        source_pattern : list
            A list including the different pieces of the source name pattern
        target_pattern : list
            A list including the different pieces of the target name pattern

        Returns
        -------
        True :
            If no issues were found
        """
        if len(target_pattern) != len(source_pattern):
            user_error(
                "Wild card",
                (
                    "The wild card pattern of the source "
                    + f"``{source_pattern}`` does not match with the "
                    + f"target ``{target_pattern}``. Make sure the "
                    + "that the number of ``*`` are the same in both "
                    + "sources and targets."
                ),
            )

        return True

    def _find_globbing_files(self, location: str) -> list:
        """
        Lists the files matching the globbing path of the given ``location``, and
        notifies the user if none were found, via ``esm_parser.user_error``.

        Parameters
        ----------
        location : str
            The location string (``work``, ``computer``, ``exp_tree``, ``run_tree``)

        Returns
        -------
        glob_paths : list
            List of paths found matching the globbing case for the ``location`` pattern
        """
        absolute_path_in_location = str(self[f"absolute_path_in_{location}"])
        glob_paths = glob.glob(absolute_path_in_location)

        # Check that there are any source files available
        if len(glob_paths) == 0:
            user_error(
                "Globbing",
                f"No files found for the globbing pattern "
                f"``{absolute_path_in_location}``.",
            )

        return glob_paths

    def _makedirs_in_name(self, name_type: str) -> None:
        """
        Creates subdirectories included in the ``name_in_<name_type>``, if any.

        Raises
        ------
        FileNotFoundError
            If ``self.locations[name_type]`` path does not exist
        """
        # Are there any subdirectories in ``name_in_<name_type>?
        if "/" in self[f"name_in_{name_type}"]:
            parent_path = self[f"absolute_path_in_{name_type}"].parent
            # If the parent path does not exist check whether the file location
            # exists
            if not parent_path.exists():
                location = self.locations[name_type]
                if location.exists():
                    # The location exists therefore the remaining extra directories
                    # from the parent_path can be created
                    os.makedirs(parent_path)
                else:
                    # The location does not exist, the role of this function is not
                    # to create it, therefore, raise an error
                    raise FileNotFoundError(
                        f"Unable to perform file operation. Path for ``{name_type}`` "
                        f"({location}) does not exist!"
                    )

    def _check_file_syntax(self) -> None:
        """
        Checks for missing variables:
        - ``type``
        - ``path_in_computer`` if the file it an input for the experiment
        - ``name_in_computer`` if the file it an input for the experiment
        - ``name_in_work`` if the file it an output of the experiment

        It also checks whether ``type``'s value is correct.

        It notifies the user about these errors in the syntax using
        ``esm_parser.error``.
        """
        error_text = ""
        missing_vars = ""
        types_text = ", ".join(self.all_model_filetypes)
        this_filedict = copy.deepcopy(self._original_filedict)
        self.input_file_types = input_file_types = ["config", "forcing", "input"]
        self.output_file_types = output_file_types = [
            "analysis",
            "couple",
            "log",
            "mon",
            "outdata",
            "restart",
            "viz",
            "ignore",
        ]

        if "type" not in self.keys():
            error_text = (
                f"{error_text}"
                f"- the ``type`` variable is missing. Please define a ``type`` "
                f"({types_text})\n"
            )
            missing_vars = (
                f"{missing_vars}    ``type``: forcing/input/restart/outdata/...\n"
            )
        elif self["type"] not in self.all_model_filetypes:
            error_text = (
                f"{error_text}"
                f"- ``{self['type']}`` is not a supported ``type`` "
                f"(``files.{self.name}.type``), please choose one of the following "
                f"types: {types_text}\n"
            )
            this_filedict["type"] = f"``{this_filedict['type']}``"

        if (
            "path_in_computer" not in self.keys()
            and self.get("type") in input_file_types
        ):
            error_text = (
                f"{error_text}"
                f"- the ``path_in_computer`` variable is missing. Please define a "
                f"``path_in_computer`` (i.e. the path to the file excluding its name)."
                f" NOTE: this is only required for {', '.join(input_file_types)} file "
                f"types\n"
            )
            missing_vars = (
                f"{missing_vars}    ``path_in_computer``: <path_to_file_dir>\n"
            )

        if (
            "name_in_computer" not in self.keys()
            and self.get("type") in input_file_types
        ):
            error_text = (
                f"{error_text}"
                f"- the ``name_in_computer`` variable is missing. Please define a ``name_in_computer`` "
                f"(i.e. name of the file in the work folder). NOTE: this is only required for "
                f"{', '.join(input_file_types)} file types\n"
            )
            missing_vars = f"{missing_vars}    ``name_in_computer``: <name_of_file_in_computer_dir>\n"

        if "name_in_work" not in self.keys() and self.get("type") in output_file_types:
            error_text = (
                f"{error_text}"
                f"- the ``name_in_work`` variable is missing. Please define a ``name_in_work`` "
                f"(i.e. name of the file in the work folder). NOTE: this is only required for "
                f"{', '.join(output_file_types)} file types\n"
            )
            missing_vars = (
                f"{missing_vars}    ``name_in_work``: <name_of_file_in_work_dir>\n"
            )

        missing_vars = (
            f"Please, complete/correct the following vars for your file:\n\n"
            f"{self.pretty_filedict(this_filedict)}"
            f"{missing_vars}"
        )

        if error_text:
            error_text = (
                f"The file dictionary ``{self.name}`` is missing relevant information "
                f"or is incorrect:\n{error_text}"
            )
            user_error("File Dictionaries", f"{error_text}\n{missing_vars}")

    def _check_path_in_computer_is_abs(self):
        """
        Determines if the path for files stored in the computer (rather than
        the experiment tree or the work folder) is an absolute path.

        Raises
        ------
        user_error :
            The user_error function will raises a sys.exit with a user message if the path for
            the computer is not an absolute path.
        """
        if (
            self.path_in_computer is not None
            and not self.path_in_computer.is_absolute()
        ):
            user_error(
                "File Dictionaries",
                "The path defined for "
                f"``{self.component}.files.{self.name}.path_in_computer`` is not "
                f"absolute (``{self.path_in_computer}``). Please, always define an "
                "absolute path for the ``path_in_computer`` variable.",
            )

    def _check_source_and_target(
        self, source_path: pathlib.Path, target_path: pathlib.Path
    ) -> bool:
        """
        Performs common checks for file movements

        Parameters
        ----------
        source_path : pathlib.Path
            path of the file to be copied / linked / moved

        target_path : pathlib.Path
            path of the file to be generated

        Returns
        -------
        True

        Raises
        ------
        Exception
            - If the ``source_path`` does not exist
            - If the ``target_path`` exists
            - If the parent dir of the ``target_path`` does not exist
        """
        # Types. Eg. file, dir, link, or None
        source_path_type = self._path_type(source_path)
        target_path_type = self._path_type(target_path)

        # Checks
        # ------
        # Source does not exist
        if source_path_type == FileTypes.NOT_EXISTS:
            err_msg = f"Unable to perform file operation. Source ``{source_path}`` does not exist!"
            raise FileNotFoundError(err_msg)

        # Target already exists
        target_exists = (
            os.path.exists(target_path) or target_path_type == FileTypes.LINK
        )
        if target_exists:
            err_msg = f"Unable to perform file operation. Target ``{target_path}`` already exists"
            raise FileExistsError(err_msg)

        # Target parent directory does not exist
        if not target_path.parent.exists():
            # TODO: we might consider creating it (Miguel)
            err_msg = f"Unable to perform file operation. Parent directory of the target ``{target_path}`` does not exist"
            raise FileNotFoundError(err_msg)

        # if source is a broken link. Ie. pointing to a non-existing file
        if source_path_type == FileTypes.BROKEN_LINK:
            err_msg = f"Unable to create symbolic link: ``{source_path}`` points to a broken path: {source_path.resolve()}"
            raise FileNotFoundError(err_msg)

        return True


def resolve_file_movements(config: ConfigSetup) -> ConfigSetup:
    """
    Runs all methods required to get files into their correct locations.

    Parameters
    ----------
    config : ConfigSetup
        The complete simulation configuration.

    Returns
    -------
    config : ConfigSetup
        The complete simulation configuration, potentially modified.
    """
    # TODO: to be filled with functions
    # DONE: type annotation
    # DONE: basic unit test: test_resolve_file_movements
    return config<|MERGE_RESOLUTION|>--- conflicted
+++ resolved
@@ -796,11 +796,7 @@
         self["name_in_work"] = self.get("name_in_work", default_name)
 
     @staticmethod
-<<<<<<< HEAD
     def wild_card_check(source_pattern: list, target_pattern: list) -> bool:
-=======
-    def _wild_card_check(source_pattern: list, target_pattern: list) -> True:
->>>>>>> 15fc2f16
         """
         Checks for syntax mistakes. If any were found, it notifies the user about these
         errors in the syntax using ``esm_parser.error``.
