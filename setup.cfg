[bumpversion]
<<<<<<< HEAD
current_version = 3.1.8
=======
current_version = 3.1.9
>>>>>>> 388f3709
commit = True
tag = True

[bumpversion:file:setup.py]
search = version='{current_version}'
replace = version='{new_version}'

[bdist_wheel]
universal = 1

[flake8]
exclude = docs

[aliases]
<|MERGE_RESOLUTION|>--- conflicted
+++ resolved
@@ -1,9 +1,5 @@
 [bumpversion]
-<<<<<<< HEAD
-current_version = 3.1.8
-=======
 current_version = 3.1.9
->>>>>>> 388f3709
 commit = True
 tag = True
 
