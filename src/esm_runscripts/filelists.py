import concurrent
import copy
import filecmp
import glob
import os
import pathlib
import re
import shutil
import sys

import f90nml
import yaml

import esm_parser
from loguru import logger

from . import helpers


def rename_sources_to_targets(config):
    # Purpose of this routine is to make sure that filetype_sources and
    # filetype_targets are set correctly, and _in_work is unset
    for filetype in config["general"]["all_model_filetypes"]:
        for model in config["general"]["valid_model_names"] + ["general"]:

            sources = filetype + "_sources" in config[model]
            targets = filetype + "_targets" in config[model]
            in_work = filetype + "_in_work" in config[model]

            if (
                filetype in config["general"]["out_filetypes"]
            ):  # stuff to be copied out of work

                if sources and targets and in_work:
                    if (
                        not config[model][filetype + "_sources"]
                        == config[model][filetype + "_in_work"]
                    ):
                        logger.error(
                            "Mismatch between "
                            + filetype
                            + "_sources and "
                            + filetype
                            + "_in_work in model "
                            + model,
                        )
                        helpers.print_datetime(config)
                        sys.exit(-1)

                elif sources and targets and not in_work:
                    # all fine
                    pass

                elif sources and not targets:
                    logger.debug(
                        "Renaming sources to targets for filetype "
                        + filetype
                        + " in model "
                        + model,
                    )
                    helpers.print_datetime(config)
                    config[model][filetype + "_targets"] = copy.deepcopy(
                        config[model][filetype + "_sources"]
                    )
                    if in_work:
                        config[model][filetype + "_sources"] = copy.deepcopy(
                            config[model][filetype + "_in_work"]
                        )

                elif targets and not sources:
                    if in_work:
                        config[model][filetype + "_sources"] = copy.deepcopy(
                            config[model][filetype + "_in_work"]
                        )
                    else:
                        config[model][filetype + "sources"] = copy.deepcopy(
                            config[model][filetype + "_targets"]
                        )

            else:  # stuff to be copied into work

                if sources and targets and in_work:
                    if (
                        not config[model][filetype + "_targets"]
                        == config[model][filetype + "_in_work"]
                    ):
                        logger.error(
                            "Mismatch between "
                            + filetype
                            + "_targets and "
                            + filetype
                            + "_in_work in model "
                            + model,
                        )
                        helpers.print_datetime(config)
                        sys.exit(-1)

                elif sources and targets and not in_work:
                    # all fine
                    pass

                elif (not sources and in_work) or (not sources and targets):
                    logger.error(
                        filetype + "_sources missing in model " + model
                    )
                    helpers.print_datetime(config)
                    sys.exit(-1)

                elif sources and not targets:
                    if in_work:
                        config[model][filetype + "_targets"] = copy.deepcopy(
                            config[model][filetype + "_in_work"]
                        )
                    else:
                        config[model][filetype + "_targets"] = {}
                        for descrip, name in config[model][
                            filetype + "_sources"
                        ].items():
                            config[model][filetype + "_targets"].update(
                                {descrip: os.path.basename(name)}
                            )

            if in_work:
                del config[model][filetype + "_in_work"]

    return config


def complete_targets(config):
    for filetype in config["general"]["all_model_filetypes"]:
        for model in config["general"]["valid_model_names"] + ["general"]:
            if filetype + "_sources" in config[model]:
                for category in config[model][filetype + "_sources"]:
                    if not category in config[model][filetype + "_targets"]:
                        file_source = config[model][filetype + "_sources"][category]

                        # check if the file_source has the correct type. For
                        # unresolved variables they may still be a 'dict'
                        if not isinstance(file_source, (str, os.PathLike)):
                            # model, scenario and version are omitted to make
                            # error message less verbose
                            scenario = config[model].get("scenario", "UNDEFINED")
                            version = config[model].get("version", "UNDEFINED")

                            error_type = "Missing Configuration"
                            error_text = (
                                # comment-out the line below to provide more information
                                # f"Scenario {scenario} for the model {model} (version: {version}) has not been implemented yet. \n" +
                                f"The input file variable {category} of {filetype}_sources can not be fully resolved:\n\n"
                                + yaml.dump(file_source, indent=4)
                            )
                            esm_parser.user_error(error_type, error_text)
                        else:
                            config[model][filetype + "_targets"][category] = (
                                os.path.basename(file_source)
                            )

    return config


def complete_sources(config):
    logger.debug("::: Complete sources")
    helpers.print_datetime(config)
    for filetype in config["general"]["out_filetypes"]:
        for model in config["general"]["valid_model_names"] + ["general"]:
            if filetype + "_sources" in config[model]:
                for category in config[model][filetype + "_sources"]:
                    if not config[model][filetype + "_sources"][category].startswith(
                        "/"
                    ):
                        config[model][filetype + "_sources"][category] = (
                            config["general"]["thisrun_work_dir"]
                            + "/"
                            + config[model][filetype + "_sources"][category]
                        )
    return config


def reuse_sources(config):
    if config["general"]["run_number"] == 1:
        return config

    # MA: the changes below are to be able to specify model specific reusable_filetypes
    # without changing the looping order (a model loop nested inside a file-type loop)

    # Put together all the possible reusable file types
    all_reusable_filetypes = []
    for model in config["general"]["valid_model_names"] + ["general"]:
        all_reusable_filetypes = list(
            set(all_reusable_filetypes + config[model].get("reusable_filetypes", []))
        )
    # Loop through all the reusable file types
    for filetype in all_reusable_filetypes:
        for model in config["general"]["valid_model_names"] + ["general"]:
            # Get the model-specific reusable_filetypes, if not existing, get the
            # general ones
            model_reusable_filetypes = config[model].get(
                "reusable_filetypes", config["general"]["reusable_filetypes"]
            )
            # Apply changes from ``--update-files`` flag
            model_reusable_filetypes = helpers.update_reusable_filetypes(
                config, reusable_filetypes=model_reusable_filetypes
            )
            # If <filetype>_sources dictionary exists and filetype is in the
            # model-specific filetype list then add the sources
            if (
                filetype + "_sources" in config[model]
                and filetype in model_reusable_filetypes
            ):
                for category in config[model][filetype + "_sources"]:
                    config[model][filetype + "_sources"][category] = (
                        config[model]["experiment_" + filetype + "_dir"]
                        + "/"
                        + config[model][filetype + "_targets"][category]
                    )
    return config


def choose_needed_files(config):
    # aim of this function is to only take those files specified in fileytype_files
    # (if exists), and then remove filetype_files

    for filetype in config["general"]["all_model_filetypes"]:
        for model in config["general"]["valid_model_names"] + ["general"]:

            if not filetype + "_files" in config[model]:
                continue

            new_sources = new_targets = {}
            for category, name in config[model][filetype + "_files"].items():
                # TODO: change with user_error()
                if not name in config[model][filetype + "_sources"]:
                    logger.error(
                        "Implementation "
                        + name
                        + " not found for filetype "
                        + filetype
                        + " of model "
                        + model,
                    )
                    logger.error(config[model][filetype + "_files"])
                    logger.error(config[model][filetype + "_sources"])
                    helpers.print_datetime(config)
                    sys.exit(-1)
                new_sources.update(
                    {category: config[model][filetype + "_sources"][name]}
                )

            config[model][filetype + "_sources"] = new_sources

            all_categs = list(config[model][filetype + "_targets"].keys())
            for category in all_categs:
                if not category in config[model][filetype + "_sources"]:
                    del config[model][filetype + "_targets"][category]

            del config[model][filetype + "_files"]

    return config


def globbing(config):
    for filetype in config["general"]["all_model_filetypes"]:
        for model in config["general"]["valid_model_names"] + ["general"]:
            if filetype + "_sources" in config[model]:
                # oldconf = copy.deepcopy(config[model])
                for descr, filename in copy.deepcopy(
                    config[model][filetype + "_sources"]
                ).items():
                    if "*" in filename:
                        del config[model][filetype + "_sources"][descr]
                        # Save the wildcard string for later use when copying to target
                        wild_card = config[model].get(
                            f"{filetype}_sources_wild_card", {}
                        )
                        wild_card[descr] = filename.split("/")[-1]
                        config[model][filetype + "_sources_wild_card"] = wild_card
                        # skip subdirectories in file list, otherwise they
                        # will be listed as missing files later on
                        all_filenames = [
                            f for f in glob.glob(filename) if not os.path.isdir(f)
                        ]
                        running_index = 0

                        for new_filename in all_filenames:
                            newdescr = descr + "_glob_" + str(running_index)
                            config[model][filetype + "_sources"][
                                newdescr
                            ] = new_filename
                            if (
                                config[model][filetype + "_targets"][descr] == filename
                            ):  # source and target are identical if autocompleted
                                config[model][filetype + "_targets"][newdescr] = (
                                    os.path.basename(new_filename)
                                )
                            else:
                                config[model][filetype + "_targets"][newdescr] = config[
                                    model
                                ][filetype + "_targets"][descr]
                            running_index += 1

                        del config[model][filetype + "_targets"][descr]
    return config


def target_subfolders(config):
    for filetype in config["general"]["all_model_filetypes"]:
        for model in config["general"]["valid_model_names"] + ["general"]:
            if filetype + "_targets" in config[model]:
                for descr, filename in config[model][filetype + "_targets"].items():
                    # * only in targets if denotes subfolder
                    # TODO: change with user_error()
                    if not descr in config[model][filetype + "_sources"]:
                        esm_parser.user_error(
                            "Filelists",
                            f"No source found for target ``{name}`` in model "
                            f"``{model}``\n",
                        )
                    if "*" in filename:
                        source_filename = os.path.basename(
                            config[model][filetype + "_sources"][descr]
                        )
                        # directory wildcards are given as /*, wildcards in filenames are handled
                        # seb-wahl: directory wildcards are given as /*, wildcards in filenames are handled
                        # in routine 'globbing' above, if we don't check here, wildcards are handled twice
                        # for files and hence filenames of e.g. restart files are screwed up.
                        if filename.endswith("/*"):
                            config[model][filetype + "_targets"][descr] = (
                                filename.replace("*", source_filename)
                            )
                        elif "/" in filename:
                            # Return the correct target name
                            target_name = get_target_name_from_wildcard(
                                config, model, filename, filetype, descr
                            )
                            config[model][filetype + "_targets"][descr] = (
                                "/".join(filename.split("/")[:-1]) + "/" + target_name
                            )
                        else:
                            # Return the correct target name
                            target_name = get_target_name_from_wildcard(
                                config, model, filename, filetype, descr
                            )
                            config[model][filetype + "_targets"][descr] = target_name
                    elif filename.endswith("/"):
                        source_filename = os.path.basename(
                            config[model][filetype + "_sources"][descr]
                        )
                        config[model][filetype + "_targets"][descr] = (
                            filename + source_filename
                        )

    return config


def get_target_name_from_wildcard(config, model, filename, filetype, descr):
    """
    Given a taget ``filename`` path containing a wildcard (``*``), and the ``descr``
    key to an specific file (i.e. the one that points to the actual specific file),
    returns the ``target_name`` basename for that specific file, taking care of
    changing the name from source to target, if both are compatible (same number of
    ``*``).

    For example::
      filename = "<new_name>.*.nc"
      model = "fesom"
      filetype = "restart_in"
      config["fesom"]["restart_in_sources_wild_card"] = "<old_name>.*.nc"
      config["fesom"]["restart_in_sources"]["<restart_file>_glob_1"] = "<old_name>.temp.nc"

    Then the outcome will be substitutting ``temp`` into the ``*`` of ``filename``::
      target_name = "<new_name>.temp.nc"

    Note:: MA: This is very poorly generalized and too specific to the current use.
    I volunteer myself to clean the ``filelists.py``, and make this method more
    general.

    Parameters
    ----------
    config : dict
        The experiment configuration
    model : str
        Target component/model
    filename : str
        Target path, with or without wildcards
    filetype : str
        Target file type
    descr : str
        Key pointing at the specific file, which target name needs to be constructed

    Returns
    -------
    targer_name : str
        Basename of the specific target file associated to the ``descr`` key

    Raises
    ------
    user_error : esm_parser.user_error
        If source and target wildcard patterns do not match (different number of ``*``
        in the patterns), raises a user friendly error
    """

    source_filename = os.path.basename(config[model][filetype + "_sources"][descr])
    target_filename = os.path.basename(filename)

    # Get the general description of the filename
    gen_descr = descr.split("_glob_")[0]
    # Load the wild cards from source and target and split them
    # at the *
    wild_card_source_all = config[model][f"{filetype}_sources_wild_card"]
    wild_card_source = wild_card_source_all[gen_descr].split("*")
    wild_card_target = target_filename.split("*")
    # Check for syntax mistakes
    if len(wild_card_target) != len(wild_card_source):
        esm_parser.user_error(
            "Wild card",
            (
                "The wild card pattern of the source "
                + f"{wild_card_source} does not match with the "
                + f"target {wild_card_target}. Make sure the "
                + f"that the number of * are the same in both "
                + f"sources and targets."
            ),
        )
    # Loop through the pieces of the wild cards to create
    # the correct target name by substituting in the source
    # name
    target_name = source_filename
    for wcs, wct in zip(wild_card_source, wild_card_target):
        target_name = target_name.replace(wcs, wct)

    return target_name


def complete_restart_in(config):
    for model in config["general"]["valid_model_names"]:
        if (
            not config[model]["lresume"] and config["general"]["run_number"] == 1
        ):  # isn't that redundant? if run_number > 1 then lresume == True?
            if "restart_in_sources" in config[model]:
                del config[model]["restart_in_sources"]
            if "restart_in_targets" in config[model]:
                del config[model]["restart_in_targets"]
            if "restart_in_intermediate" in config[model]:
                del config[model]["restart_in_intermediate"]
        if "restart_in_sources" in config[model]:
            for category in list(config[model]["restart_in_sources"].keys()):
                if not config[model]["restart_in_sources"][category].startswith("/"):
                    config[model]["restart_in_sources"][category] = (
                        config[model]["parent_restart_dir"]
                        + config[model]["restart_in_sources"][category]
                    )
    return config


def assemble_intermediate_files_and_finalize_targets(config):
    for filetype in config["general"]["all_model_filetypes"]:
        for model in config["general"]["valid_model_names"] + ["general"]:
            if filetype + "_targets" in config[model]:
                if not filetype + "_intermediate" in config[model]:
                    config[model][filetype + "_intermediate"] = {}
                for category in config[model][filetype + "_targets"]:
                    target_name = config[model][filetype + "_targets"][category]

                    interm_dir = (
                        config[model]["thisrun_" + filetype + "_dir"] + "/"
                    ).replace("//", "/")
                    if filetype in config["general"]["out_filetypes"]:
                        target_dir = (
                            config[model]["experiment_" + filetype + "_dir"] + "/"
                        ).replace("//", "/")
                        source_dir = (
                            config["general"]["thisrun_work_dir"] + "/"
                        ).replace("//", "/")
                        if not config[model][filetype + "_sources"][
                            category
                        ].startswith("/"):
                            config[model][filetype + "_sources"][category] = (
                                source_dir
                                + config[model][filetype + "_sources"][category]
                            )
                    else:
                        target_dir = (config["general"]["thisrun_work_dir"]).replace(
                            "//", "/"
                        )

                    config[model][filetype + "_intermediate"][category] = (
                        interm_dir + target_name
                    )
                    config[model][filetype + "_targets"][category] = (
                        target_dir + target_name
                    )

    return config


def find_valid_year(config, year):
    for entry in config:
        min_val = -50000000000
        max_val = 500000000000

        from_info = float(config[entry].get("from", min_val))
        to_info = float(config[entry].get("to", max_val))

        if from_info <= year <= to_info:
            return entry

    error_type = "Year Error"
    error_text = f"Sorry, no entry found for year {year} in config {config}"
    esm_parser.user_error(error_type, error_text)


def replace_year_placeholder(config):
    for filetype in config["general"]["all_model_filetypes"]:
        for model in config["general"]["valid_model_names"] + ["general"]:
            if filetype + "_targets" in config[model]:
                if filetype + "_additional_information" in config[model]:
                    for file_category in config[model][
                        filetype + "_additional_information"
                    ]:
                        if file_category in config[model][filetype + "_targets"]:

                            all_years = [config["general"]["current_date"].year]

                            if (
                                "need_timestep_before"
                                in config[model][filetype + "_additional_information"][
                                    file_category
                                ]
                            ):
                                all_years.append(config["general"]["prev_date"].year)
                            if (
                                "need_timestep_after"
                                in config[model][filetype + "_additional_information"][
                                    file_category
                                ]
                            ):
                                all_years.append(config["general"]["next_date"].year)
                            if (
                                "need_year_before"
                                in config[model][filetype + "_additional_information"][
                                    file_category
                                ]
                            ):
                                all_years.append(
                                    config["general"]["current_date"].year - 1
                                )
                            if (
                                "need_year_after"
                                in config[model][filetype + "_additional_information"][
                                    file_category
                                ]
                            ):
                                all_years.append(
                                    config["general"]["current_date"].year + 1
                                )

                            if (
                                "need_2years_before"
                                in config[model][filetype + "_additional_information"][
                                    file_category
                                ]
                            ):
                                all_years.append(
                                    config["general"]["current_date"].year - 2
                                )

                            if (
                                "need_2years_after"
                                in config[model][filetype + "_additional_information"][
                                    file_category
                                ]
                            ):
                                all_years.append(
                                    config["general"]["current_date"].year + 2
                                )

                            all_years = list(
                                dict.fromkeys(all_years)
                            )  # removes duplicates

                            # loop over all years (including year_before & after)
                            # change replace the @YEAR@ variable with the
                            # corresponding year
                            for year in all_years:
                                new_category = file_category + "_year_" + str(year)

                                # if the source contains 'from' or 'to' information
                                # then they have a dict type
                                if (
                                    type(
                                        config[model][filetype + "_sources"][
                                            file_category
                                        ]
                                    )
                                    == dict
                                ):

                                    # process the 'from' and 'to' information in
                                    # file sources and targets
                                    config[model][filetype + "_sources"][
                                        new_category
                                    ] = find_valid_year(
                                        config[model][filetype + "_sources"][
                                            file_category
                                        ],
                                        year,
                                    )

                                    config[model][filetype + "_targets"][
                                        new_category
                                    ] = config[model][filetype + "_targets"][
                                        file_category
                                    ]

                                    # replace @YEAR@ in the targets
                                    if (
                                        "@YEAR@"
                                        in config[model][filetype + "_targets"][
                                            new_category
                                        ]
                                    ):
                                        new_target_name = config[model][
                                            filetype + "_targets"
                                        ][new_category].replace("@YEAR@", str(year))

                                        config[model][filetype + "_targets"][
                                            new_category
                                        ] = new_target_name

                                    # replace @YEAR@ in the sources
                                    if (
                                        "@YEAR@"
                                        in config[model][filetype + "_sources"][
                                            new_category
                                        ]
                                    ):
                                        new_source_name = config[model][
                                            filetype + "_sources"
                                        ][new_category].replace("@YEAR@", str(year))

                                        config[model][filetype + "_sources"][
                                            new_category
                                        ] = new_source_name

                                # value is not a dictionary. Ie. it does not
                                # have `from` or `to` attributes. This else
                                # block preserves these sections in the config.
                                else:
                                    # create `new_category` from `file_category`
                                    config[model][filetype + "_sources"][
                                        new_category
                                    ] = config[model][filetype + "_sources"][
                                        file_category
                                    ]

                                    config[model][filetype + "_targets"][
                                        new_category
                                    ] = config[model][filetype + "_targets"][
                                        file_category
                                    ]

                                    # replace @YEAR@ in the targets
                                    if (
                                        "@YEAR@"
                                        in config[model][filetype + "_targets"][
                                            new_category
                                        ]
                                    ):
                                        new_target_name = config[model][
                                            filetype + "_targets"
                                        ][new_category].replace("@YEAR@", str(year))

                                        config[model][filetype + "_targets"][
                                            new_category
                                        ] = new_target_name

                                    # replace @YEAR@ in the sources
                                    if (
                                        "@YEAR@"
                                        in config[model][filetype + "_sources"][
                                            new_category
                                        ]
                                    ):
                                        new_source_name = config[model][
                                            filetype + "_sources"
                                        ][new_category].replace("@YEAR@", str(year))

                                        config[model][filetype + "_sources"][
                                            new_category
                                        ] = new_source_name

                                # end if
                            # end of the for year loop

                            # deniz: new additions for @YEAR_1850@
                            # these are the Kinne aerosol files for the background
                            # aerosol concentration. They are needed for years
                            # 1849, 1850, and 1851. All these 3 files are the same
                            # and ECHAM needs them
                            if (
                                "@YEAR_1850@"
                                in config[model][filetype + "_targets"][file_category]
                            ):
                                # only target name is changed since source file is for a fixed year (1850)
                                for year in [1849, 1850, 1851]:
                                    new_category = file_category + "_year_" + str(year)

                                    # add the sources and targets to the config
                                    config[model][filetype + "_sources"][
                                        new_category
                                    ] = config[model][filetype + "_sources"][
                                        file_category
                                    ]

                                    config[model][filetype + "_targets"][
                                        new_category
                                    ] = config[model][filetype + "_targets"][
                                        file_category
                                    ]

                                    # construct the file target and add this to the config
                                    new_target_name = config[model][
                                        filetype + "_targets"
                                    ][new_category].replace("@YEAR_1850@", str(year))

                                    config[model][filetype + "_targets"][
                                        new_category
                                    ] = new_target_name

                            del config[model][filetype + "_sources"][file_category]
                            del config[model][filetype + "_targets"][file_category]
                # end of if additonal information

                year = config["general"]["current_date"].year

                for file_category in config[model][filetype + "_targets"]:

                    if (
                        type(config[model][filetype + "_sources"][file_category])
                        == dict
                    ):
                        config[model][filetype + "_sources"][file_category] = (
                            find_valid_year(
                                config[model][filetype + "_sources"][file_category],
                                year,
                            )
                        )
                    if "@YEAR@" in config[model][filetype + "_targets"][file_category]:
                        new_target_name = config[model][filetype + "_targets"][
                            file_category
                        ].replace("@YEAR@", str(year))

                        config[model][filetype + "_targets"][
                            file_category
                        ] = new_target_name

                    if "@YEAR@" in config[model][filetype + "_sources"][file_category]:
                        new_source_name = config[model][filetype + "_sources"][
                            file_category
                        ].replace("@YEAR@", str(year))

                        config[model][filetype + "_sources"][
                            file_category
                        ] = new_source_name

            # end of if filetype in target
        # end of model loop
    # end of filetype loop
    return config


def log_used_files(config):
    logger.debug("\n::: Logging used files")
    filetypes = config["general"]["relevant_filetypes"]
    expid = config["general"]["expid"]
    it_coupled_model_name = config["general"]["iterative_coupled_model"]
    datestamp = config["general"]["run_datestamp"]
    for model in config["general"]["valid_model_names"] + ["general"]:
        thisrun_config_dir = config[model]["thisrun_config_dir"]
        # this file contains the files used in the experiment
        flist_file = (
            f"{thisrun_config_dir}/"
            f"{expid}_{it_coupled_model_name}filelist_{datestamp}"
        )

        with open(flist_file, "w") as flist:
            flist.write(
                f"These files are used for \n"
                f"experiment {config['general']['expid']}\n"
                f"component {model}\n"
                f"date {config['general']['run_datestamp']}"
            )
            flist.write("\n")
            flist.write(80 * "-")
            for filetype in filetypes:
                if filetype + "_sources" in config[model]:
                    flist.write("\n" + filetype.upper() + ":\n")
                    for category in config[model][filetype + "_sources"]:
                        flist.write(
                            "\nSource: "
                            + config[model][filetype + "_sources"][category]
                        )
                        flist.write(
                            "\nExp Tree: "
                            + config[model][filetype + "_intermediate"][category]
                        )
                        flist.write(
                            "\nTarget: "
                            + config[model][filetype + "_targets"][category]
                        )
                        logger.debug(f"::: logging file category: {category}")
                        logger.debug(
                            (
                                f"- source: "
                                f'{config[model][filetype + "_sources"][category]}'
                            ),
                        )
                        logger.debug(
                            (
                                f"- target: "
                                f'{config[model][filetype + "_targets"][category]}'
                            ),
                        )
                        helpers.print_datetime(config)
                        flist.write("\n")
                flist.write("\n")
                flist.write(80 * "-")
    return config


def check_for_unknown_files(config):
    # files = os.listdir(config["general"]["thisrun_work_dir"])
    all_files = glob.iglob(
        config["general"]["thisrun_work_dir"] + "**/*", recursive=True
    )

    known_files = [
        config["general"]["thisrun_work_dir"] + "/" + "hostfile_srun",
        config["general"]["thisrun_work_dir"] + "/" + "namcouple",
        config["general"]["thisrun_work_dir"] + "/" + "coupling.xml",
    ]

    for filetype in config["general"]["all_model_filetypes"]:
        for model in config["general"]["valid_model_names"] + ["general"]:
            if filetype + "_sources" in config[model]:
                known_files += list(config[model][filetype + "_sources"].values())
                known_files += list(config[model][filetype + "_targets"].values())

    known_files = [os.path.realpath(known_file) for known_file in known_files]
    known_files = list(dict.fromkeys(known_files))

    if not "unknown_sources" in config["general"]:
        config["general"]["unknown_sources"] = {}
        config["general"]["unknown_targets"] = {}
        config["general"]["unknown_intermediate"] = {}

    unknown_files = []
    index = 0

    for thisfile in all_files:

        if os.path.realpath(thisfile) in known_files + unknown_files:
            continue
        config["general"]["unknown_sources"][index] = os.path.realpath(thisfile)
        config["general"]["unknown_targets"][index] = os.path.realpath(
            thisfile
        ).replace(
            os.path.realpath(config["general"]["thisrun_work_dir"]),
            os.path.realpath(config["general"]["experiment_unknown_dir"]),
        )
        config["general"]["unknown_intermediate"][index] = os.path.realpath(
            thisfile
        ).replace(
            os.path.realpath(config["general"]["thisrun_work_dir"]),
            os.path.realpath(config["general"]["thisrun_unknown_dir"]),
        )

        unknown_files.append(os.path.realpath(thisfile))

        index += 1
        logger.warning("Unknown file in work: " + os.path.realpath(thisfile))
        helpers.print_datetime(config)

    return config


def resolve_symlinks(config, file_source):
    if os.path.islink(file_source):
        points_to = os.path.realpath(file_source)

        # deniz: check if file links to itself. In UNIX
        # ln -s endless_link endless_link is a valid command
        if os.path.abspath(file_source) == points_to:
            logger.debug(f"file {file_source} links to itself")
            helpers.print_datetime(config)
            return file_source

        # recursively find the file that the link is pointing to
        return resolve_symlinks(config, points_to)
    else:
        return file_source


def copy_files(config, filetypes, source, target):
    """
    This function has a misleading name. It is not only used for copying, but also
    for moving or linking, depending on what was specified for the particular file
    or file type vie the ``file_movements``.

    Note: when the ``target`` is ``thisrun`` (intermediate folders) check whether the
    type of file is included in ``intermediate_movements``. If it's not, instead of
    moving the file to the intermediate folder it moves it to ``work``. This is an
    ugly fix to provide a fast solution to the problem that files are
    copied/moved/linked twice unnecessarily, and this affects inmensely the performance
    of high resolution simulations. A better fix is not made because ``filelists`` are
    being entirely reworked, but the fix cannot wait.

    Note
    ----
    Relevant variables in this function:
    
    intermediate_movements : list
        List of file types that will be considered in the intermediate step (copy         from source to intermediate and then to work, rather than directly to work)

    Parameters
    ----------
    config : dict
        The general configuration
    filetypes : list
        List of file types to be copied/linked/moved
    source : str
        Specifies the source type, to be chosen between ``init``, ``thisrun``,
        ``work``.
    target : str
        Specifies the target type, to be chosen between ``init``, ``thisrun``,
        ``work``.
    """
    logger.debug("\n::: Copying files")
    helpers.print_datetime(config)

    successful_files = []
    missing_files = {}

<<<<<<< HEAD
    # Initialization for parallelization with futures
    futures = {}
    if config["general"].get("parallel_file_movements", False) == "threads":
        number_of_threads = config["computer"].get("partitions", {}).get("compute", {}).get("cores_per_node", 2)-1
        client = concurrent.futures.ThreadPoolExecutor(number_of_threads)

=======
    # See the default intermediate movements list in `configs/defaults/general.yaml`
>>>>>>> 9cb29c29
    intermediate_movements = config["general"].get(
        "intermediate_movements",
        [],
    )

    if source == "init":
        text_source = "sources"
    elif source == "thisrun":
        text_source = "intermediate"
    elif source == "work":
        text_source = "sources"

    if target == "thisrun":
        text_target = "intermediate"
    elif target == "work":
        text_target = "targets"

    # Loop through the different filetypes (input, forcing, restart_in/out, ...)
    files_to_be_moved = []
    for filetype in [filetype for filetype in filetypes if not filetype == "ignore"]:
        # Loop through the components
        for model in config["general"]["valid_model_names"] + ["general"]:
            # If there is a source of this file type in the model
            if filetype + "_" + text_source in config[model]:
                this_text_target = text_target
                this_intermediate_movements = config[model].get(
                    "intermediate_movements", intermediate_movements
                )
                skip_intermediate = False
                if filetype not in intermediate_movements:
                    if text_target == "intermediate":
                        this_text_target = "targets"
                        skip_intermediate = True
                    elif text_source == "intermediate":
                        continue
                sourceblock = config[model][filetype + "_" + text_source]
                targetblock = config[model][filetype + "_" + this_text_target]
                # Loop through categories (file keys)
                for category in sourceblock:
                    movement_method = get_method(
                        get_movement(config, model, category, filetype, source, target)
                    )
                    file_source = os.path.normpath(sourceblock[category])
                    file_target = os.path.normpath(targetblock[category])
                    logger.debug(f"::: copying file category: {category}")
                    logger.debug(f"- source: {file_source}")
                    logger.debug(f"- target: {file_target}")
                    helpers.print_datetime(config)
                    # Skip movement if file exist
                    if file_source == file_target:
                        logger.debug(
                            f"Source and target paths are identical, skipping {file_source}",
                        )
                        helpers.print_datetime(config)
                        continue
                    dest_dir = os.path.dirname(file_target)
                    file_source = resolve_symlinks(config, file_source)
                    if not os.path.isdir(file_source):
<<<<<<< HEAD
                        if not os.path.isdir(dest_dir):
                            # MA: ``os.makedirs`` creates the specified directory
                            # and the parent directories if the last don't exist
                            # (same as with ``mkdir -p <directory>>``)
                            os.makedirs(dest_dir)
                        if not os.path.isfile(file_source):

                        # To avoid overwriting in general experiment folder
                        if skip_intermediate == True:
                            file_target = avoid_overwriting(
                                config, file_source, file_target
                            )

                            print(
                                f"WARNING: File not found: {file_source}",
                                flush=True,
=======
                        try:
                            if not os.path.isdir(dest_dir):
                                # MA: ``os.makedirs`` creates the specified directory
                                # and the parent directories if the last don't exist
                                # (same as with ``mkdir -p <directory>>``)
                                os.makedirs(dest_dir)
                            if not os.path.isfile(file_source):
                                logger.warning(
                                    f"File not found: {file_source}",
                                )
                                helpers.print_datetime(config)
                                missing_files.update({file_target: file_source})
                                continue
                            if os.path.isfile(file_target) and filecmp.cmp(
                                file_source, file_target
                            ):
                                logger.debug(
                                    f"Source and target file are identical, skipping {file_source}",
                                )
                                helpers.print_datetime(config)
                                continue
                            files_to_be_moved.append({
                                "movement_method": movement_method,
                                "file_source": file_source,
                                "file_target": file_target,
                            })

                            # To avoid overwriting in general experiment folder
                            if skip_intermediate == True:
                                file_target = avoid_overwriting(
                                    config, file_source, file_target
                                )

                            # Execute movement
                            movement_method(file_source, file_target)

                            successful_files.append(file_source)
                        except IOError:
                            logger.error(
                                f"Could not copy {file_source} to {file_target} for unknown reasons.",
>>>>>>> 9cb29c29
                            )
                            helpers.print_datetime(config)
                            missing_files.update({file_target: file_source})
                            continue
                        if os.path.isfile(file_target) and filecmp.cmp(
                            file_source, file_target
                        ):
                            if config["general"]["verbose"]:
                                print(
                                    f"Source and target file are identical, skipping {file_source}",
                                    flush=True,
                                )
                                helpers.print_datetime(config)
                            continue
                        files_to_be_moved.append({
                            "movement_method": movement_method,
                            "file_source": file_source,
                            "file_target": file_target,
                        })

                        # Execute movement with or without futures (parallelization on/off)
                        if config["general"].get("parallel_file_movements", False) == "threads":
                            future = client.submit(
                                movement_method,
                                file_source,
                                file_target,
                            )
                            futures[(file_source, file_target)] = future
                        else:
                            results[(file_source, file_target)] = movement_method(
                                file_source, file_target
                            )

    for (file_source, file_target), result in futures.items():
        if config["general"].get("parallel_file_movements", False):
            print("I'm here")
            result = future.result()
        if result:
            successful_files.append(file_source)
        else:
            missing_files.update({file_target: file_source})

    if missing_files:
        if not "files_missing_when_preparing_run" in config["general"]:
            config["general"]["files_missing_when_preparing_run"] = {}
        if config["general"]["verbose"]:
            logger.warning("\n\nWARNING: These files were missing:")
            for missing_file in missing_files:
                logger.warning(
                    f"- missing source: {missing_files[missing_file]}"
                )
                logger.warning(f"- missing target: {missing_file}")
                helpers.print_datetime(config)
        config["general"]["files_missing_when_preparing_run"].update(missing_files)
    return config


def avoid_overwriting(config, source, target):
    """
    Function that appends the date stamp to ``target`` if the target already exists.
    Additionally, if the target exists, it renames it with the previous run time stamp,
    and creates a link named ``target`` that points at the target with the current time
    stamp.

    Note
    ---- 
        This function does not execute the file movement.

    Parameters
    ----------
    config : dict
        Simulation configuration
    source : str
        Path of the source of the file that will be copied/moved/linked
    target : src
        Path of the target of the file that will be copied/moved/linked
    """
    if os.path.isfile(target):
        if filecmp.cmp(source, target):
            return target

        date_stamped_target = f"{target}_{config['general']['run_datestamp']}"
        if os.path.isfile(date_stamped_target):
            esm_parser.user_error(
                "File movement conflict",
                f"The file ``{date_stamped_target}`` already exists. Skipping movement:\n"
                f"{source} -> {date_stamped_target}"
            )
            return target

        if os.path.islink(target):
            os.remove(target)
        else:
            os.rename(target, f"{target}_{config['general']['last_run_datestamp']}")

        os.symlink(date_stamped_target, target)
        target = date_stamped_target

    elif os.path.isdir(target):
        esm_parser.user_error(
            "File operation not supported",
            f"The target ``{target}`` is a folder, and this should not be happening "
            "here. Please, open an issue in www.github.com/esm-tools/esm_tools"
        )

    return target


def filter_allowed_missing_files(config):
    """
    Filters the general.files_missing_when_preparing_run dictionary to move any
    allowed missing files to a seperate dictionary.


    This function can be included to mark specific files as "allowed to be
    missing". A list of allowed missing files should be put into the model
    configuration::

        echam:
            allowed_missing_files:
                - "*restart*jsbid*"
                - "unit.*"

    The allowed missing files may either be globs or regular expressions. The
    filename (without full path) on either the source or the target is used for
    matching. Therefore, if a file is renamed in the process of being moved
    from the pool filesystem to the experiment tree, or to the work folder, an
    exclusion can be made both with the source name or with the target name.

    Parameters
    ----------
    config : dict
        The experiment configuration

    Returns
    -------
    config : dict
    """
    allowed_missing_files = config["general"].setdefault("allowed_missing_files", {})
    missing_files = config["general"].get("files_missing_when_preparing_run", {})
    # TODO(PG): Replace with logger statements
    logger.debug("Currently known missing files:")
    for k, v in missing_files.items():
        logger.debug(f"source: {k} --> target: {v}")
    remove_missing_files = []
    for missing_file_source, missing_file_target in missing_files.items():
        missing_file_source_fname = pathlib.Path(missing_file_source).name
        missing_file_target_fname = pathlib.Path(missing_file_target).name
        for model in config["general"]["valid_model_names"] + ["general"]:
            for allowed_missing_pattern in config[model].get(
                "allowed_missing_files", []
            ):
                if (
                    re.match(allowed_missing_pattern, missing_file_source_fname)
                    or missing_file_source_fname in glob.glob(allowed_missing_pattern)
                    or re.match(allowed_missing_pattern, missing_file_target_fname)
                    or missing_file_target_fname in glob.glob(allowed_missing_pattern)
                ):
                    # TODO(PG): Replace with logger statements
                    logger.debug(
                        f"Detected allowed missing file with {allowed_missing_pattern}"
                    )
                    logger.debug("Adding to allowed missing files:")
                    logger.debug(f"source: {missing_file_source}")
                    logger.debug(f"target: {missing_file_target}")
                    remove_missing_files.append(missing_file_source)
                    allowed_missing_files.update(
                        {missing_file_source: missing_file_target}
                    )
    for remove_missing in remove_missing_files:
        missing_files.pop(remove_missing)
    return config


def report_missing_files(config):
    # this list is populated by the ``copy_files`` function in filelists.py
    config = _check_fesom_missing_files(config)
    if "files_missing_when_preparing_run" in config["general"]:
        if not config["general"]["files_missing_when_preparing_run"] == {}:
            logger.warning("MISSING FILES:")
        for missing_file in config["general"]["files_missing_when_preparing_run"]:
            logger.warning(
                f'- missing source: {config["general"]["files_missing_when_preparing_run"][missing_file]}',
            )
            logger.warning(f"- missing target: {missing_file}")
            helpers.print_datetime(config)
        if not config["general"]["files_missing_when_preparing_run"] == {}:
            logger.info(80 * "=")
    return config


def _check_fesom_missing_files(config):
    """
    Checks for missing files in FESOM namelist.config

    Parameters
    ----------
    config : dict
        The experiment configuration

    Returns
    -------
    config : dict
    """
    if "fesom" in config["general"]["valid_model_names"]:
        namelist_config = f90nml.read(
            os.path.join(config["general"]["thisrun_work_dir"], "namelist.config")
        )
        for path_key, path in namelist_config["paths"].items():
            if path:  # Remove empty strings
                if not os.path.exists(path):
                    if "files_missing_when_preparing_run" not in config["general"]:
                        config["general"]["files_missing_when_preparing_run"] = {}
                    config["general"]["files_missing_when_preparing_run"][
                        path_key + " (from namelist.config in FESOM)"
                    ] = path
    return config


# FILE MOVEMENT METHOD STUFF


def create_missing_file_movement_entries(config):
    for model in config["general"]["valid_model_names"] + ["general"]:
        if not "file_movements" in config[model]:
            config[model]["file_movements"] = {}
        for filetype in config["general"]["all_model_filetypes"] + [
            "scripts",
            "unknown",
        ]:
            if not filetype in config[model]["file_movements"]:
                config[model]["file_movements"][filetype] = {}
    return config


def complete_one_file_movement(config, model, filetype, movement, movetype):
    if not movement in config[model]["file_movements"][filetype]:
        config[model]["file_movements"][filetype][movement] = movetype
    return config


def get_method(movement):
    if movement == "copy":
        return actually_copy
    elif movement == "link":
        return actually_link
    elif movement == "move":
        return os.rename
    logger.info("Unknown file movement type, using copy (safest option).")
    return shutil.copy2


def movement(func):
    def inner(source, target):
        try:
            func(source, target)
            return True
        except IOError:
            print(
                f"Could not copy {file_source} to {file_target} for unknown reasons.",
                flush=True,
            )
            helpers.print_datetime(config)
            return False
    return inner


@movement
def actually_copy(source, target):
    shutil.copy2(source, target)


@movement
def actually_link(source, target):
    os.symlink(source, target)


@movement
def actually_move(source, target):
    os.rename(source, target)


def complete_all_file_movements(config):

    mconfig = config["general"]
    general_file_movements = copy.deepcopy(mconfig.get("file_movements", {}))
    if "defaults.yaml" in mconfig:
        if "per_model_defaults" in mconfig["defaults.yaml"]:
            if "file_movements" in mconfig["defaults.yaml"]["per_model_defaults"]:
                mconfig["file_movements"] = copy.deepcopy(
                    mconfig["defaults.yaml"]["per_model_defaults"]["file_movements"]
                )
                del mconfig["defaults.yaml"]["per_model_defaults"]["file_movements"]
    if not "file_movements" in mconfig:
        mconfig["file_movements"] = {}
    # General ``file_movements`` win over default ones
    esm_parser.dict_merge(mconfig["file_movements"], general_file_movements)

    config = create_missing_file_movement_entries(config)

    for model in config["general"]["valid_model_names"] + ["general"]:
        mconfig = config[model]
        if "file_movements" in mconfig:
            for filetype in config["general"]["all_model_filetypes"] + [
                "scripts",
                "unknown",
            ]:
                if filetype in mconfig["file_movements"]:
                    if "all_directions" in mconfig["file_movements"][filetype]:
                        movement_type = mconfig["file_movements"][filetype][
                            "all_directions"
                        ]
                        for movement in [
                            "init_to_exp",
                            "exp_to_run",
                            "run_to_work",
                            "work_to_run",
                        ]:
                            config = complete_one_file_movement(
                                config, model, filetype, movement, movement_type
                            )
                        del mconfig["file_movements"][filetype]["all_directions"]

    for model in config["general"]["valid_model_names"] + ["general"]:
        mconfig = config[model]
        if "file_movements" in mconfig:
            # Complete movements with general
            esm_parser.new_deep_update(
                mconfig["file_movements"], config["general"].get("file_movements", {})
            )

            # Complete file specific movements with ``all_directions``
            for file_in_fm in mconfig["file_movements"]:
                # If it is a specific file, and not a file type
                if file_in_fm not in (
                    config["general"]["all_model_filetypes"] + ["scripts", "unknown"]
                ):
                    # Check syntax for restart files
                    if file_in_fm in mconfig.get(
                        "restart_in_files", {}
                    ) or file_in_fm in mconfig.get("restart_out_files", {}):
                        esm_parser.user_error(
                            "Movement direction not specified",
                            f"'{model}.file_movements.{file_in_fm}' refers to a "
                            + "restart file which can be moved/copied/link in two "
                            + "directions, into the 'work' folder and out of the "
                            + "'work' folder. Please, add the direction '_in' or "
                            + f"'_out' to '{file_in_fm}':\n\n{model}:\n    "
                            + f"file_movements:\n        {file_in_fm}_<in/out>:\n"
                            + f"            [ ... ]",
                        )
                    # Solve ``all_directions``
                    file_spec_movements = mconfig["file_movements"][file_in_fm]
                    if "all_directions" in file_spec_movements:
                        movement_type = file_spec_movements["all_directions"]
                        for movement in [
                            "init_to_exp",
                            "exp_to_run",
                            "run_to_work",
                            "work_to_run",
                        ]:
                            config = complete_one_file_movement(
                                config, model, file_in_fm, movement, movement_type
                            )
                        del mconfig["file_movements"][file_in_fm]["all_directions"]

            if "default" in mconfig["file_movements"]:
                if "all_directions" in mconfig["file_movements"]["default"]:
                    movement_type = mconfig["file_movements"]["default"][
                        "all_directions"
                    ]
                    for movement in [
                        "init_to_exp",
                        "exp_to_run",
                        "run_to_work",
                        "work_to_run",
                    ]:
                        config = complete_one_file_movement(
                            config, model, "default", movement, movement_type
                        )
                    del mconfig["file_movements"]["default"]["all_directions"]

                for movement in mconfig["file_movements"]["default"]:
                    movement_type = mconfig["file_movements"]["default"][movement]
                    for filetype in config["general"]["all_model_filetypes"] + [
                        "scripts",
                        "unknown",
                    ]:
                        config = complete_one_file_movement(
                            config, model, filetype, movement, movement_type
                        )
                del mconfig["file_movements"]["default"]
    return config


def get_movement(config, model, category, filetype, source, target):
    # Remove globing strings from category
    if isinstance(category, str):
        category = category.split("_glob_")[0]
    # Two type of directions are needed for restarts, therefore, the categories need an
    # "_in" or "_out" at the end.
    if filetype == "restart_in":
        category = f"{category}_in"
    elif filetype == "restart_out":
        category = f"{category}_out"
    # File specific movements
    file_spec_movements = config[model]["file_movements"].get(category, {})
    # Movements associated to ``filetypes``
    file_type_movements = config[model]["file_movements"][filetype]
    if source == "init":
        # Get the model-specific reusable_filetypes, if not existing, get the
        # general ones
        model_reusable_filetypes = config[model].get(
            "reusable_filetypes", config["general"]["reusable_filetypes"]
        )

        if (
            config["general"]["run_number"] == 1
            or filetype not in model_reusable_filetypes
        ):
            return file_spec_movements.get(
                "init_to_exp", file_type_movements["init_to_exp"]
            )
        else:
            return file_spec_movements.get(
                "exp_to_run", file_type_movements["exp_to_run"]
            )
    elif source == "work":
        return file_spec_movements.get(
            "work_to_run", file_type_movements["work_to_run"]
        )
    elif source == "thisrun" and target == "work":
        return file_spec_movements.get(
            "run_to_work", file_type_movements["run_to_work"]
        )
    else:
        # This should NOT happen
        logger.error(f"Error: Unknown file movement from {source} to {target}")
        helpers.print_datetime(config)
        sys.exit(42)


def assemble(config):
    config = complete_all_file_movements(config)
    config = rename_sources_to_targets(config)
    config = choose_needed_files(config)
    config = complete_targets(config)
    config = complete_sources(config)
    config = reuse_sources(config)
    config = replace_year_placeholder(config)

    config = complete_restart_in(config)
    config = globbing(config)
    config = target_subfolders(config)
    config = assemble_intermediate_files_and_finalize_targets(config)
    return config<|MERGE_RESOLUTION|>--- conflicted
+++ resolved
@@ -918,9 +918,10 @@
     Note
     ----
     Relevant variables in this function:
-    
+
     intermediate_movements : list
-        List of file types that will be considered in the intermediate step (copy         from source to intermediate and then to work, rather than directly to work)
+        List of file types that will be considered in the intermediate step (copy from
+        source to intermediate and then to work, rather than directly to work)
 
     Parameters
     ----------
@@ -941,16 +942,13 @@
     successful_files = []
     missing_files = {}
 
-<<<<<<< HEAD
     # Initialization for parallelization with futures
     futures = {}
     if config["general"].get("parallel_file_movements", False) == "threads":
         number_of_threads = config["computer"].get("partitions", {}).get("compute", {}).get("cores_per_node", 2)-1
         client = concurrent.futures.ThreadPoolExecutor(number_of_threads)
 
-=======
     # See the default intermediate movements list in `configs/defaults/general.yaml`
->>>>>>> 9cb29c29
     intermediate_movements = config["general"].get(
         "intermediate_movements",
         [],
@@ -1009,84 +1007,38 @@
                     dest_dir = os.path.dirname(file_target)
                     file_source = resolve_symlinks(config, file_source)
                     if not os.path.isdir(file_source):
-<<<<<<< HEAD
                         if not os.path.isdir(dest_dir):
                             # MA: ``os.makedirs`` creates the specified directory
                             # and the parent directories if the last don't exist
                             # (same as with ``mkdir -p <directory>>``)
                             os.makedirs(dest_dir)
                         if not os.path.isfile(file_source):
-
-                        # To avoid overwriting in general experiment folder
-                        if skip_intermediate == True:
-                            file_target = avoid_overwriting(
-                                config, file_source, file_target
-                            )
-
-                            print(
-                                f"WARNING: File not found: {file_source}",
-                                flush=True,
-=======
-                        try:
-                            if not os.path.isdir(dest_dir):
-                                # MA: ``os.makedirs`` creates the specified directory
-                                # and the parent directories if the last don't exist
-                                # (same as with ``mkdir -p <directory>>``)
-                                os.makedirs(dest_dir)
-                            if not os.path.isfile(file_source):
-                                logger.warning(
-                                    f"File not found: {file_source}",
-                                )
-                                helpers.print_datetime(config)
-                                missing_files.update({file_target: file_source})
-                                continue
-                            if os.path.isfile(file_target) and filecmp.cmp(
-                                file_source, file_target
-                            ):
-                                logger.debug(
-                                    f"Source and target file are identical, skipping {file_source}",
-                                )
-                                helpers.print_datetime(config)
-                                continue
-                            files_to_be_moved.append({
-                                "movement_method": movement_method,
-                                "file_source": file_source,
-                                "file_target": file_target,
-                            })
-
-                            # To avoid overwriting in general experiment folder
-                            if skip_intermediate == True:
-                                file_target = avoid_overwriting(
-                                    config, file_source, file_target
-                                )
-
-                            # Execute movement
-                            movement_method(file_source, file_target)
-
-                            successful_files.append(file_source)
-                        except IOError:
-                            logger.error(
-                                f"Could not copy {file_source} to {file_target} for unknown reasons.",
->>>>>>> 9cb29c29
-                            )
-                            helpers.print_datetime(config)
-                            missing_files.update({file_target: file_source})
-                            continue
+                             logger.warning(
+                                 f"File not found: {file_source}",
+                             )
+                             helpers.print_datetime(config)
+                             missing_files.update({file_target: file_source})
+                             continue
                         if os.path.isfile(file_target) and filecmp.cmp(
                             file_source, file_target
                         ):
-                            if config["general"]["verbose"]:
-                                print(
-                                    f"Source and target file are identical, skipping {file_source}",
-                                    flush=True,
-                                )
-                                helpers.print_datetime(config)
+                            logger.debug(
+                                f"Source and target file are identical, skipping {file_source}",
+                            )
+                            helpers.print_datetime(config)
                             continue
                         files_to_be_moved.append({
                             "movement_method": movement_method,
                             "file_source": file_source,
                             "file_target": file_target,
                         })
+
+                        # To avoid overwriting in general experiment folder
+                        if skip_intermediate == True:
+                            file_target = avoid_overwriting(
+                                config, file_source, file_target
+                            )
+
 
                         # Execute movement with or without futures (parallelization on/off)
                         if config["general"].get("parallel_file_movements", False) == "threads":
@@ -1133,8 +1085,8 @@
     stamp.
 
     Note
-    ---- 
-        This function does not execute the file movement.
+    ----
+    This function does not execute the file movement.
 
     Parameters
     ----------
@@ -1208,7 +1160,6 @@
     """
     allowed_missing_files = config["general"].setdefault("allowed_missing_files", {})
     missing_files = config["general"].get("files_missing_when_preparing_run", {})
-    # TODO(PG): Replace with logger statements
     logger.debug("Currently known missing files:")
     for k, v in missing_files.items():
         logger.debug(f"source: {k} --> target: {v}")
@@ -1226,7 +1177,6 @@
                     or re.match(allowed_missing_pattern, missing_file_target_fname)
                     or missing_file_target_fname in glob.glob(allowed_missing_pattern)
                 ):
-                    # TODO(PG): Replace with logger statements
                     logger.debug(
                         f"Detected allowed missing file with {allowed_missing_pattern}"
                     )
@@ -1326,7 +1276,7 @@
             func(source, target)
             return True
         except IOError:
-            print(
+            logger.error(
                 f"Could not copy {file_source} to {file_target} for unknown reasons.",
                 flush=True,
             )
