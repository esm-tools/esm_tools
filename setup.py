#!/usr/bin/env python

"""The setup script."""

from setuptools import setup, find_packages
from os import getenv

with open("README.rst") as readme_file:
    readme = readme_file.read()

with open("HISTORY.rst") as history_file:
    history = history_file.read()

requirements = [
    "Click>=7.0",
    "PyGithub",
    "colorama",
    "coloredlogs",
    "emoji",
    "f90nml",
    "gfw-creator",
    "gitpython",
    "loguru",
    "numpy",
    "packaging",
    "pandas>=1.0",
    "psutil",
    "pyyaml",
    "pyyaml>=5.1",
    "questionary",
    "semver",
    "six",
    "sqlalchemy",
    "tabulate",
    "tqdm",
    "typing_extensions>=3.10.0.0",
    "xdgenvpy",
]

setup_requirements = []

test_requirements = ["pyfakefs"]

setup(
    author="Dirk Barbi",
    author_email="dirk.barbi@awi.de",
    python_requires=">=3.6",
    classifiers=[
        "Development Status :: 3 - Alpha",
        "Intended Audience :: Science/Research",
        "License :: OSI Approved :: GNU General Public License v2 (GPLv2)",
        "Natural Language :: English",
        "Programming Language :: Python :: 3",
        "Programming Language :: Python :: 3.6",
        "Programming Language :: Python :: 3.7",
        "Programming Language :: Python :: 3.8",
    ],
    description="ESM Tools external infrastructure for Earth System Modelling",
    entry_points={
        "console_scripts": [
            "esm_archive=esm_archiving.cli:main",
            "esm_cleanup=esm_cleanup.cli:main",
            "esm_database=esm_database.cli:main",
            "esm_master=esm_master.cli:main",
            "esm_plugins=esm_plugin_manager.cli:main",
            "esm_runscripts=esm_runscripts.cli:main",
            "esm_tests=esm_tests.cli:main",
            "esm_tools=esm_tools.cli:main",
            "esm_utilities=esm_utilities.cli:main",
        ],
    },
    install_requires=requirements,
    license="GNU General Public License v2",
    long_description=readme + "\n\n" + history,
    include_package_data=True,
    keywords="esm_tools",
    name="esm-tools",
    packages=find_packages("src")
    + ["esm_tools", "esm_tools.configs", "esm_tools.namelists", "esm_tools.runscripts"],
    package_dir={
        "": "src",
        "esm_tools.configs": "configs",
        "esm_tools.namelists": "namelists",
        "esm_tools.runscripts": "runscripts",
    },
    package_data={
        "esm_tools.configs": ["../configs/*"],
        "esm_tools.namelists": ["../namelists/*"],
        "esm_tools.runscripts": ["../runscripts/*"],
    },
    setup_requires=setup_requirements,
    test_suite="tests",
    tests_require=test_requirements,
    url="https://github.com/esm-tools/esm_tools",
<<<<<<< HEAD
    version="6.0.8",
=======
    version="6.0.9",
>>>>>>> 727b0aa4
    zip_safe=False,
)<|MERGE_RESOLUTION|>--- conflicted
+++ resolved
@@ -92,10 +92,6 @@
     test_suite="tests",
     tests_require=test_requirements,
     url="https://github.com/esm-tools/esm_tools",
-<<<<<<< HEAD
-    version="6.0.8",
-=======
     version="6.0.9",
->>>>>>> 727b0aa4
     zip_safe=False,
 )