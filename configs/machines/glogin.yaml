# GLOGIN YAML CONFIGURATION FILES
#
# This file describes the glogin (Emmy) HPC in phase 3 which came into operation July 2024. 
# The machine file for the older phases of Emmy, see glogin_old
#
# Documentation: https://docs.hpc.gwdg.de/compute_partitions/cpu_partitions/index.html
# Hardware: Intel Cascade-Lake 9242. 48 cores per chip, 2 chips per node. 364 Gb memory per node. 
# 

name: glogin
account: None

# set default for hyperthreading_flag
use_hyperthreading: False

# need to check how heterogeneous parallelisation should be done on glogin now
# I think we can use mpirun, for example: 
# mpirun OMP_NUM_THREADS=4 -np 168 ./oifs -e ECE3 : -np 432 ./oceanx 
# but it needs to be tested
taskset: true
choose_use_hyperthreading:
        "1":
                hyperthreading_flag: ""
        True:
                hyperthreading_flag: ""
        "0":
                choose_heterogeneous_parallelization:
                        False:
                                hyperthreading_flag: "--ntasks-per-core=1"
                        True:
                                hyperthreading_flag: ""
                                launcher_flags: "--mpi=pmi2 -l --kill-on-bad-exit=1 --cpu_bind=${cpu_bind}"
                                add_export_vars:
                                        I_MPI_SLURM_EXT: 0
                                add_unset_vars:
                                        - "SLURM_DISTRIBUTION"
                                        - "SLURM_NTASKS"
                                        - "SLURM_NPROCS"
                                        - "SLURM_ARBITRARY_NODELIST"
        False:
                choose_heterogeneous_parallelization:
                        False:
                                hyperthreading_flag: "--ntasks-per-core=1"
                        True:
                                hyperthreading_flag: ""
                                launcher_flags: "--mpi=pmi2 -l --kill-on-bad-exit=1 --cpu_bind=${cpu_bind}"
                                add_export_vars:
                                        I_MPI_SLURM_EXT: 0
                                add_unset_vars:
                                        - "SLURM_DISTRIBUTION"
                                        - "SLURM_NTASKS"
                                        - "SLURM_NPROCS"
                                        - "SLURM_ARBITRARY_NODELIST"
                                        # After suggestion from Timon (not Pumbaa) at HLRN
                                        - "SLURM_JOB_NUM_NODES" 
                                        - "SLURM_NNODES"

# If you do not have a project, there may be a small 
# amount of resources given to each user
# If so, the account name is usually the username
accounting: true

batch_system: "slurm"

jobtype: compute
sh_interpreter: "/bin/bash"

# This is the default partition (96 cores, Intel Cascade Lake)
partition: standard96

# Describe partitions available
# There are more (48-core nodes etc)
# but I (Joakim) see no reason to use them
# The performance difference between Cascade Lake and Sapphire Rapids is to be tested
choose_partition:
        # 2 x 48-core Intel Cascade-Lake 9242. 2,3 GHz base clock. 
        standard96:
                partition_name: standard96
                partition_cpn: 96
        # 2 x 48-core Intel Cascade-Lake 9242 (Cent OS 7)
        'standard96:el7':
                partition_name: 'standard96:el8'
                partition_cpn: 96
        # 2 x 48-core Intel Cascade-Lake 9242        
        'standard96:el8':
                partition_name: 'standard96:el8'
                partition_cpn: 96
        # 2 x 48-core Intel Cascade-Lake 9242. For short tests (< 1hr walltime)        
        'standard96:test':
                partition_name: 'standard96:test'
                partition_cpn: 96
        # 2 x Sapphire Rapids 8468. 514 Gb memory per node. 2,1 GHz base clock. 
        'standard96s':
                partition_name: 'standard96s'
                partition_cpn: 96
        'standard96s:test':
                partition_name: 'standard96s'
                partition_cpn: 96

# Choose partition for different kinds of jobs 
# compute: Simulations
# pp: post processing
partitions:
        compute:
                name: ${computer.partition_name}
                cores_per_node: ${computer.partition_cpn}
        pp:
                name: ${computer.partition_name}
                cores_per_node: ${computer.partition_cpn}

# Intel chips support hyper-threading which means 
# each core presents two logical cores to the system. 
# It is possible to run 2 threads per core. 
# Hyper-threading has not been found to speed up OpenIFS 
# in any way, so we usually use 1 thread per core. 
logical_cpus_per_core: 2
threads_per_core: 1
hetjob_flag: packjob

# Set default pool directory
pool_directories:
        # This currently points to the shk00018 project from GEOMAR
        # but can of course be set by the user in the runscript
        pool: "/scratch/projects/shk00018/foci_input2/"
        # This is default pool dir for FOCI and FOCI-OpenIFS
        focipool: "/scratch/projects/shk00018/foci_input2/"

pool_dir:  "/scratch/projects/shk00018"

# 
# Now set default compiler etc
# The user can choose a compiler set which is something like intel2023_impi2021
# which indicates the C/Fortran compiler and the MPI implementation. 
# For each compiler set, we have a pre-defined list of modules for netCDF etc. 
# That way, the user just picks compiler and ESM-Tools solves all other modules
#

# Available compiler options 
# 
# * intel2023_impi2021 
# * intel2023_ompi416
# * intel2021_impi2019 (this requires the user to build their on spack environment)

# Default compiler
# NOTE: THE COMPILER DEFAULT IS OFTEN SET FOR EACH MODEL, E.G. configs/setups/focioifs.yaml
# SO THIS LINE MAY NOT ACTUALLY DO ANYTHING
compiler_mpi: intel2023_impi2021

<<<<<<< HEAD
# Do we use modules available on the system 
# or install our own (geomar_libs)
iolibraries: system_libs
=======
# 18 July 2023: Intel license expired on HLRN
#compiler_mpi: intel2019_impi2019
# use this instead
#compiler_mpi: intel2022_impi2021

# to compile nemo standalone, comment the line above and uncomment the one below
#compiler_mpi: intel2019_impi2019_nemo4 
#iolibraries: system_libs
#
# for FOCIOIFS use
# compiler_mpi: intel2019_ompi
# for FOCI use
compiler_mpi: intel2023_impi2021
# for both FOCI and FOCIOIFS use
iolibraries: system_libs

# basic modules and export vars needed
# for all compiler and I/O settings
module_actions:
   - "purge"
     #   - "load slurm"
     #   - "load HLRNenv"
     #   - "load sw.skl"
     #- "load cmake"
     #   - "load cdo nco"
     #   - "load git"
>>>>>>> c23c9686

export_vars:
   LC_ALL: en_US.UTF-8
   # Taken from the GWDG examples and recipes page
   SLURM_CPU_BIND: none

# We need to use mpirun rather than srun
launcher: mpirun
launcher_flags: ""
#launcher_flags: "--mpi=pmi2 -l --kill-on-bad-exit=1 --cpu_bind=${cpu_bind} --distribution=cyclic:cyclic --export=ALL"

# Start by clearing all loaded modules
module_actions:
    - "purge"

choose_compiler_mpi:
   
   # build locally for myself using spack
   # Anyone else can do this too using the following commands:
   # module load spack # load spack module 
   # spack install netcdf-fortran@4.6.1%intel@2021.10.0+mpi ^intel-mpi%intel@2021.10.0 ^hdf5%intel@2021.10.0+hl+cxx+fortran~java+threadsafe+map
   # spack install eccodes@2.34.0%intel@2021.10.0+aec+fortran+openmp+tools
   # spack install intel-mkl@2020.4.304%intel@2021.10.0 threads=openmp
   # This should give a build with Intel 2021.10.0, IMPI 2019, HDF5 and netcdf, ecCodes, MKL. 
   # Note: There is no CDO with this build so postprocessing might not work. 
   intel2021_impi2019:
      
      # Use spack libraries
      iolibraries: spack_libs
      
      # Here we load compiler and MPI
      # netCDF etc is done later
      add_module_actions:
         - "load spack"
         - "source $SPACK_ROOT/share/spack/setup-env.sh"
         # we load system intel compilers and mpi. Needed for spack, but wont be used. 
         - "load intel-oneapi-compilers/2023.2.1"
         #- "load intel-oneapi-mpi/2021.10.0"
         #- "load intel-oneapi-mkl/2023.2.0"
      
      add_spack_actions:
         # This part needs to be changed to your personal spack build. 
         # first try. did not work
         #- "load netcdf-fortran@4.6.1%intel@2021.10.0+mpi ^intel-mpi%intel@2021.10.0 ^hdf5%intel@2021.10.0+hl+cxx+fortran~java+threadsafe+map"
         # using older netcdf-fortran. works
         #- "load netcdf-fortran@4.5.3%intel@2021.10.0+mpi ^intel-mpi%intel@2021.10.0 ^hdf5@1.10.7%intel@2021.10.0+hl+cxx+fortran~threadsafe"
         # load eccodes and mkl for intel 2021
         #- "load eccodes@2.34.0%intel@2021.10.0+aec+fortran+openmp+tools"
         #- "load intel-mkl@2020.4.304%intel@2021.10.0 threads=openmp"
         # load netcdf and hdf5 for intel 2023 and intel mpi 2021
         - "load netcdf-fortran@4.5.3%oneapi@2023.2.1+mpi ^intel-oneapi-mpi@2021.10.0%oneapi@2023.2.1 ^hdf5@1.10.7%oneapi@2023.2.1+hl+cxx+fortran~threadsafe"
         - "load eccodes@2.34.0%oneapi@2023.2.1+aec+fortran+openmp+tools/2ls624l"
         - "load intel-oneapi-mkl@2023.2.0%oneapi@2023.2.1 threads=openmp"
         
         
      add_export_vars:
         FC: mpiifort 
         F77: mpiifort 
         MPIFC: mpiifort 
         FCFLAGS: -free
         CC: mpiicc 
         CXX: mpiicpc
         MPIROOT: "\"$(mpiifort -show | perl -lne 'm{ -I(.*?)/include } and print $1')\""
         MPI_LIB: "\"$(mpiifort -show |sed -e 's/^[^ ]*//' -e 's/-[I][^ ]*//g')\""
   
   # This is the new, recommended system Intel compiler set
   # Note: The old release_mt stuff should not be needed anymore. 
   intel2023_impi2021:
      
      # Use system modules
      iolibraries: system_libs
      
      # Here we load compiler and MPI
      # netCDF etc is done later
      add_module_actions:
         - "load intel-oneapi-compilers/2023.2.1"
         - "load intel-oneapi-mpi/2021.10.0"
         # MKL needed for OpenIFS
         - "load intel-oneapi-mkl/2023.2.0" 
         # required for CMake
         - "load cmake/3.27.7"
      
      # Note: Intel compilers now have new names: 
      # mpiicc (C) = mpiicx
      # mpiicpc (C++) = mpiicpx
      # mpiifort (Fortran) = mpiifx
      # 
      # OASIS compiles with mpiifx etc, but 
      # XIOS and OpenIFS do not, so we 
      # use the old mpiifort etc and live with the warnings
      add_export_vars:
         # For now (Intel 2023) we can stick to mpiifort etc
         FC: mpiifort 
         F77: mpiifort 
         MPIFC: mpiifort 
         FCFLAGS: -free
         CC: mpiicc 
         CXX: mpiicpc
         MPIROOT: "\"$(mpiifort -show | perl -lne 'm{ -I(.*?)/include } and print $1')\""
         MPI_LIB: "\"$(mpiifort -show |sed -e 's/^[^ ]*//' -e 's/-[I][^ ]*//g')\""
         
         # It is possible to use the new compilers (mpiifx etc)
         # But some changes are necessary. 
         # -std=gnu89 is required in OIFS_CFLAGS. Also -mkl_sequential must be -qmkl=sequential
         # Only new xios_trunk will work (not rev 1910) and only with -std=c++11
         # The CPP for NEMO must be cpp -P. $CC will not work anymore. 
         # 
         #FC: mpiifx
         #F77: mpiifx
         #MPIFC: mpiifx
         #FCFLAGS: -free
         #CC: mpiicx
         #CXX: mpiicpx
         #MPIROOT: "\"$(mpiifx -show | perl -lne 'm{ -I(.*?)/include } and print $1')\""
         #MPI_LIB: "\"$(mpiifx -show |sed -e 's/^[^ ]*//' -e 's/-[I][^ ]*//g')\""
   
   intel2023_ompi416:
      
      # Use system modules
      iolibraries: system_libs
      
      # Here we load compiler and MPI
      # netCDF etc is done later
      add_module_actions:
         - "load intel-oneapi-compilers/2023.2.1"
         - "load openmpi/4.1.6"
         # MKL needed for OpenIFS
         - "load intel-oneapi-mkl/2023.2.0" 
         # CMake to compile OASIS etc
         - "load cmake/3.27.7"
      
      # Note: OpenMPI compilers link to new Intel compilers, e.g.
      # mpicc (C) = icx
      # mpicxx (C++) = icx
      # mpifort (Fortran) = ifx
      # Some changes in arch files for XIOS and NEMO are necessary to compile
      # and XIOS must be quite new.  
      add_export_vars:
         FC: mpifort 
         F77: mpifort 
         MPIFC: mpifort 
         FCFLAGS: -free
         CC: mpicc 
         CXX: mpicxx 
         MPIROOT: "\"$(mpifort -show | perl -lne 'm{ -I(.*?)/include } and print $1')\""
         MPI_LIB: "\"$(mpifort -show |sed -e 's/^[^ ]*//' -e 's/-[I][^ ]*//g')\""
   
   # At first I (Joakim) could not get Intel 2023 + IMPI 2021 to work so I tried GNU + OpenMPI
   # It turned out to be very hard to compile FOCI-OpenIFS with GNU, and I could never get it to run
   # These settings can remain here, but I strongly recommend against using them.       
   gcc11_ompi416:
      
      # Use system modules
      iolibraries: system_libs
      
      # Here we load compiler and MPI
      # netCDF etc is done later
      add_module_actions:
         - "load gcc/11.4.0"
         - "load openmpi/4.1.6"
         # MKL needed for OpenIFS 
         # Intel MKL works with GCC. Not specific to Intel Fortran
         - "load intel-oneapi-mkl/2023.2.0" 
         # Load FFTW 
         # (yes it really does stand for Fastest Fourier Transform in the West)
         - "load fftw/3.3.10" 
         # required for CMake
         #- "load curl/8.4.0-5rlmgmu ncurses/6.4-u72r7qn zlib-ng/2.1.4-ftbye2s"
         - "load cmake/3.27.7"
         # git conflicts
         #- "load git/2.42.0"
      
      # Note: Intel compilers now have new names: 
      # mpiicc (C) = mpiicx
      # mpiicpc (C++) = mpiicpx
      # mpiifort (Fortran) = mpiifx
      # 
      # OASIS compiles with mpiifx etc, but 
      # XIOS and OpenIFS do not, so we 
      # use the old mpiifort etc and live with the warnings
      add_export_vars:
         FC: mpifort #mpiifx
         F77: mpifort #mpiifx
         MPIFC: mpifort #mpiifx
         FCFLAGS: -free
         CC: mpicc #mpiicx
         CXX: mpic++ #mpiicpx
         MPIROOT: "\"$(mpifort -show | perl -lne 'm{ -I(.*?)/include } and print $1')\""
         MPI_LIB: "\"$(mpifort -show |sed -e 's/^[^ ]*//' -e 's/-[I][^ ]*//g')\""
         MKLROOT: $INTEL_ONEAPI_MKL_MODULE_INSTALL_PREFIX
         FFTWROOT: $FFTW_MODULE_INSTALL_PREFIX

   intel2023_impi2021:
      add_module_actions:
         - "load intel-oneapi-compilers/2023.2.1"
         - "load intel-oneapi-mpi/2021.10.0"
           #- "load intel/2022.2"
           #- "load impi/2021.6"
           #- "load gcc/9.3.0" 
      add_export_vars:
         FC: mpiifort
         F77: mpiifort
         MPIFC: mpiifort
         FCFLAGS: -free
         CC: mpiicc
         CXX: mpiicpc
         MPIROOT: "\"$(mpiifort -show | perl -lne 'm{ -I(.*?)/include } and print $1')\""
         MPI_LIB: "\"$(mpiifort -show |sed -e 's/^[^ ]*//' -e 's/-[I][^ ]*//g')\""

choose_iolibraries:

    system_libs:
<<<<<<< HEAD
        choose_compiler_mpi:
            intel2023_impi2021:
                add_module_actions:
                    # This took a long time to work out how to do
                    # I (Joakim) figured out that FOCI-OpenIFS can not run with 
                    # netcdf-fortran 4.6.1, due to "floating invalid" during nf90_open, 
                    # so a slightly older version is required. 
                    # See: https://www.unidata.ucar.edu/support/help/MailArchives/netcdf/msg15037.html
                    # Therefore, GWDG support older HDF5 and netCDF for us. 
                    
                    # Parallel HDF5
                    - "load hdf5/1.10.7"
                    
                    # netcdf built with older HDF5 
                    - "load netcdf-c/4.9.2-hdf5-1.10"
                    
                    # bug in netcdf-fortran 4.6.1. avoid it
                    - "load netcdf-fortran/4.5.3-hdf5-1.10"
                    
                    # GWDG support suspected a problem with netcdf when not built with fp-model precise
                    # Here are some test modules with fp-model precise
                    # I could not find that it made any difference in FOCI-OpenIFS though
                    #- "load hdf5/1.10.7-precise-fp"
                    #- "load netcdf-c/4.9.2-hdf5-1.10-precise-fp"
                    #- "load netcdf-fortran/4.5.3-hdf5-1.10-precise-fp"
                    
                    # The ecCodes, CDO and NCO modules are built with modern 
                    # netcdf, so they conflict when loaded. 
                    # Instead, we can load them manually (below) by adding paths
                    # In the future, GWDG should re-build these libraries. 
                    # eccodes
                    #- "load eccodes/2.34.0"
                    
                    # cdo and nco built with older netcdf
                    # post processing seems ok
                    - "load nco/5.1.6-hdf5-1.10"
                    - "load cdo/2.2.2-hdf5-1.10"
                    
                add_export_vars:
                    # Run module show on the modules to see how 
                    # each module changes or sets env variables
                    # Module load usually sets <libname>_INSTALL_PREFIX
                    # so we just use that to find the libraries and includes. 
                    HDF5_ROOT: $HDF5_MODULE_INSTALL_PREFIX
                    HDF5ROOT: $HDF5_ROOT
                    NETCDF_DIR: $NETCDF_C_MODULE_INSTALL_PREFIX
                    NETCDFROOT: $NETCDF_C_MODULE_INSTALL_PREFIX
                    NETCDFFROOT: $NETCDF_FORTRAN_MODULE_INSTALL_PREFIX
                    
                    # Path to ecCodes module 
                    ECCODESROOT: /sw/rev/24.05/cascadelake_opa_rocky8/linux-rocky8-cascadelake/oneapi-2023.2.1/eccodes-2.34.0-cwlamwcpvlhsuejrpqjlr7z3pdbkkw56/
                    # Path to CDO
                    CDOROOT: /sw/rev/24.05/cascadelake_opa_rocky8/linux-rocky8-cascadelake/oneapi-2023.2.1/cdo-2.2.2-hmzmwdifoec6niyoau7mobur43v7q52p/
                    
                    PATH: $ECCODESROOT/bin:$CDOROOT/bin:$PATH
                    # This should be done when correct module is installed
                    #ECCODESROOT: $ECCODES_MODULE_INSTALL_PREFIX 
                    
                    # Add everything to LD_LIBRARY_PATH
                    # Gottingen support recommended to also add LD_RUN_PATH
                    # Add both lib and lib64 for ecCodes since it varies
                    LD_LIBRARY_PATH: $ECCODESROOT/lib/:$ECCODESROOT/lib64/:$NETCDFROOT/lib/:$NETCDFFROOT/lib/:$HDF5ROOT/lib/:$LD_LIBRARY_PATH
                    
                    # For OASIS
                    NETCDF_CXX_LIBRARIES: $NETCDF_DIR/lib
                    HDF5_C_INCLUDE_DIRECTORIES: $HDF5_ROOT/include
                    NETCDF_Fortran_INCLUDE_DIRECTORIES: $NETCDFFROOT/include
                    NETCDF_C_INCLUDE_DIRECTORIES: $NETCDFROOT/include
                    NETCDF_CXX_INCLUDE_DIRECTORIES: $NETCDFROOT/include
                    OASIS3MCT_FC_LIB: '"-L$NETCDFFROOT/lib -lnetcdff"'
                    
                    # For OASIS3-MCT5 from CERFACS
                    OASIS_NETCDF: $NETCDFROOT
                    OASIS_NETCDFF: $NETCDFFROOT
            
            intel2023_ompi416:
                # Modules to load 
                add_module_actions:
                    # Parallel HDF5
                    - "load hdf5/1.14.3"
                    - "load netcdf-c/4.9.2"
                    # Dont load netcdf. Use path instead
                    - "load netcdf-fortran/4.6.1-mpi"
                    # ecCodes required by OpenIFS
                    # Some strange ELF issue with ecCodes module
                    # Will use own ecCodes below (this is not a permanent solution)
                    - "load eccodes/2.34.0"
                    # CDO loads eccodes/2.25.0 which conflicts with eccodes/2.34.0
                    - "load cdo/2.2.2" 
                    - "load nco/5.1.6" 
                
                add_export_vars:
                    # Run module show on the modules to see how 
                    # each module changes or sets env variables
                    # Module load usually sets <libname>_INSTALL_PREFIX
                    # so we just use that to find the libraries and includes. 
                    HDF5_ROOT: $HDF5_MODULE_INSTALL_PREFIX
                    HDF5ROOT: $HDF5_ROOT
                    NETCDF_DIR: $NETCDF_C_MODULE_INSTALL_PREFIX
                    NETCDFROOT: $NETCDF_C_MODULE_INSTALL_PREFIX
                    # Use path for netcdf-fortran instead
                    NETCDFFROOT: $NETCDF_FORTRAN_MODULE_INSTALL_PREFIX
                    #NETCDFFROOT: /sw/rev/24.05/sapphirerapids_opa_rocky8/linux-rocky8-sapphirerapids/gcc-11.4.0/netcdf-fortran-4.6.1-b4s43qtqze4kel6knhp7imr2yshypvjy/
                    # we cant use ecCodes module due to some ELF error
                    # Will give path to my own ecCodes
                    ECCODESROOT: $ECCODES_MODULE_INSTALL_PREFIX 
                    #ECCODESROOT: /sw/rev/24.05/cascadelake_opa_rocky8/linux-rocky8-cascadelake/oneapi-2023.2.1/eccodes-2.34.0-cwlamwcpvlhsuejrpqjlr7z3pdbkkw56/
                    
                    # Add NETCDF to LD_LIBRARY_PATH
                    # Gottingen support recommended to also add LD_RUN_PATH
                    LD_LIBRARY_PATH: $ECCODESROOT/lib64/:$NETCDF_DIR/lib/:$LD_RUN_PATH:$LD_LIBRARY_PATH
                    NETCDF_CXX_LIBRARIES: $NETCDF_DIR/lib
                    
                    # For OASIS
                    HDF5_C_INCLUDE_DIRECTORIES: $HDF5_ROOT/include
                    NETCDF_Fortran_INCLUDE_DIRECTORIES: $NETCDFFROOT/include
                    NETCDF_C_INCLUDE_DIRECTORIES: $NETCDFROOT/include
                    NETCDF_CXX_INCLUDE_DIRECTORIES: $NETCDFROOT/include
                    OASIS3MCT_FC_LIB: '"-L$NETCDFFROOT/lib -lnetcdff"'
                    
                    # For OASIS3-MCT5 from CERFACS
                    OASIS_NETCDF: $NETCDFROOT
                    OASIS_NETCDFF: $NETCDFFROOT
            
            gcc11_ompi416:
                # Modules to load 
                add_module_actions:
                    # Parallel HDF5
                    - "load hdf5/1.14.3"
                    - "load netcdf-c/4.9.2"
                    - "load netcdf-fortran/4.6.1-mpi"
                    # ecCodes required by OpenIFS
                    - "load eccodes/2.34.0"
                    # cdo and nco required for pre- and post processing of OpenIFS and NEMO
                    - "load cdo/2.2.2" 
                    - "load nco/5.1.6" 
                
                add_export_vars:
                    # Run module show on the modules to see how 
                    # each module changes or sets env variables
                    # Module load usually sets <libname>_INSTALL_PREFIX
                    # so we just use that to find the libraries and includes. 
                    HDF5_ROOT: $HDF5_MODULE_INSTALL_PREFIX
                    HDF5ROOT: $HDF5_ROOT
                    NETCDF_DIR: $NETCDF_C_MODULE_INSTALL_PREFIX
                    NETCDFROOT: $NETCDF_C_MODULE_INSTALL_PREFIX
                    NETCDFFROOT: $NETCDF_FORTRAN_MODULE_INSTALL_PREFIX
                    ECCODESROOT: $ECCODES_MODULE_INSTALL_PREFIX 
                    # Add NETCDF to LD_LIBRARY_PATH
                    # Gottingen support recommended to also add LD_RUN_PATH
                    LD_LIBRARY_PATH: $NETCDF_DIR/lib/:$LD_RUN_PATH:$LD_LIBRARY_PATH
                    NETCDF_CXX_LIBRARIES: $NETCDF_DIR/lib
                    
                    # For OASIS
                    HDF5_C_INCLUDE_DIRECTORIES: $HDF5_ROOT/include
                    NETCDF_Fortran_INCLUDE_DIRECTORIES: $NETCDFFROOT/include
                    NETCDF_C_INCLUDE_DIRECTORIES: $NETCDFROOT/include
                    NETCDF_CXX_INCLUDE_DIRECTORIES: $NETCDFROOT/include
                    OASIS3MCT_FC_LIB: '"-L$NETCDFFROOT/lib -lnetcdff"'
                    
                    # For OASIS3-MCT5 from CERFACS
                    OASIS_NETCDF: $NETCDFROOT
                    OASIS_NETCDFF: $NETCDFFROOT        
         
    spack_libs:
       choose_compiler_mpi:
          intel2021_impi2019:
             add_export_vars:
                # using intel 2021 + intel mpi 2019
                #SPACK_ROOT: "/home/shkjocke/.spack/install/linux-rocky8-cascadelake/intel-2021.10.0/"
                #MKLROOT: $SPACK_ROOT/intel-mkl-2020.4.304-osfsndi25x7ompvdhkuc3e7oy6w7x22y/mkl/
                #I_MPI_ROOT: $SPACK_ROOT/intel-mpi-2019.10.317-vh3d4dgpdnc5ijnbpi27qlc2e65s6gs7/impi/2019.10.317/
                #SZIPROOT: $SPACK_ROOT/libaec-1.0.6-s3yiohe2h2ndywnrwc6lzj5wwc4znojo/
                #HDF5ROOT: $SPACK_ROOT/hdf5-1.10.7-24p3eg5v3tbihcedtbvwapzjftechyyd
                #HDF5_ROOT: $HDF5ROOT
                #NETCDFROOT: $SPACK_ROOT/netcdf-c-4.9.2-jgl7ozmpjq7milfey4hmkq2qevhglvsc
                #NETCDFFROOT: $SPACK_ROOT/netcdf-fortran-4.5.3-nmr2cb375x4woufnpgc2kbzldgdqvssi
                #ECCODESROOT: $SPACK_ROOT/eccodes-2.34.0-x4itugitwwo7cbxoxmsj4gprctnlui5i
                
                # intel 2023 + impi 2021
                SPACK_ROOT: "/home/shkjocke/.spack/install/linux-rocky8-cascadelake/oneapi-2023.2.1/"
                MKLROOT: $SPACK_ROOT/intel-oneapi-mkl-2023.2.0-h5ucstnjeb3alppgni63w4jpi6mguwsy/mkl/2023.2.0/
                I_MPI_ROOT: $SPACK_ROOT/intel-oneapi-mpi-2021.10.0-lmq35q4ue5xziuhtz6hc25xvw7gwov33/impi/2021.10.0/
                SZIPROOT: $SPACK_ROOT/libaec-1.0.6-vqv6cuzfvcxou7crktob7zjbxwfm2yhc/
                HDF5ROOT: $SPACK_ROOT/hdf5-1.10.7-amszjwv3rqdfl6nk3jrt42mc7i7kykyf/
                HDF5_ROOT: $HDF5ROOT
                NETCDFROOT: $SPACK_ROOT/netcdf-c-4.9.2-hfyf5eu4hji45jx23rwdjvcejgm4awpa
                NETCDFFROOT: $SPACK_ROOT/netcdf-fortran-4.5.3-atv5woc3ewjyylewbylm3o2zixb6rv33
                ECCODESROOT: $SPACK_ROOT/eccodes-2.34.0-2ls624lxsfralpzotgntfwpblyli7ahw
                
                # and we need to add stuff to LD_LIBRARY_PATH manually
                LD_LIBRARY_PATH: $SZIPROOT/lib:$HDF5ROOT/lib:$NETCDFROOT/lib:$NETCDFFROOT/lib:$ECCODESROOT/lib64:$LD_LIBRARY_PATH
                PATH: $ECCODESROOT/bin:$PATH
                
                HDF5_C_INCLUDE_DIRECTORIES: $HDF5_ROOT/include
                NETCDF_Fortran_INCLUDE_DIRECTORIES: $NETCDFFROOT/include
                NETCDF_C_INCLUDE_DIRECTORIES: $NETCDFROOT/include
                NETCDF_CXX_INCLUDE_DIRECTORIES: $NETCDFROOT/include
                OASIS3MCT_FC_LIB: '"-L$NETCDFFROOT/lib -lnetcdff"'
             
                # For OASIS3-MCT5 from CERFACS
                OASIS_NETCDF: $NETCDFROOT
                OASIS_NETCDFF: $NETCDFFROOT 
             
    
=======
       # TODO: find the correct libraries and dependencies
       add_module_actions:
         - "load intel-oneapi-compilers/2023.2.1"
         - "load intel-oneapi-mpi/2021.10.0"
         - "load netcdf-fortran/4.6.1-mpi"
       # TODO: find the correct libraries and dependencies
       add_export_vars:
         NETCDF_DIR: "/sw/rev/24.05/cascadelake_opa_rocky8/linux-rocky8-cascadelake/gcc-11.4.0/netcdf-c-4.9.2-r45vhneis4kgtjbelerbeuywfo3iodp5"
         NETCDFF_DIR: "/sw/rev/24.05/cascadelake_opa_rocky8/linux-rocky8-cascadelake/oneapi-2023.2.1/netcdf-fortran-4.6.1-hk2dv2ct67ossrcdh6lhxy6eyq2kuzaa"
         HDF5ROOT: "/sw/rev/24.05/cascadelake_opa_rocky8/linux-rocky8-cascadelake/oneapi-2023.2.1/hdf5-1.14.3-6stsphcp6h4srcqryqp2vqt5e73fnb7v"
         LD_LIBRARY_PATH: $NETCDFF_DIR/lib:$NETCDF_DIR/lib:$HDF5ROOT/lib:$LD_LIBRARY_PATH
         NETCDF_CXX_INCLUDE_DIRECTORIES: $NETCDF_DIR/include
         NETCDF_CXX_LIBRARIES: $NETCDF_DIR/lib
         IO_LIB_ROOT: "/home/shkifmsw/sw/HPC_libraries/intel2022.2_impi2021.6_20230815"
         PATH: $IO_LIB_ROOT/bin:$PATH
         SZIPROOT: $IO_LIB_ROOT
         HDF5_ROOT: $HDF5ROOT
         NETCDFROOT: $NETCDF_DIR
         NETCDFFROOT: $NETCDFF_DIR
         ECCODESROOT: $IO_LIB_ROOT

         HDF5_C_INCLUDE_DIRECTORIES: $HDF5_ROOT/include
         NETCDF_Fortran_INCLUDE_DIRECTORIES: $NETCDFFROOT/include
         NETCDF_C_INCLUDE_DIRECTORIES: $NETCDFROOT/include
         OASIS3MCT_FC_LIB: '"-L$NETCDFFROOT/lib -lnetcdff"'
         OASIS_NETCDF: $NETCDF_DIR
         OASIS_NETCDFF: $NETCDFF_DIR
         MPEU_Fortran_INCLUDE_DIRECTORIES: "/home/shktkeme/esm/models/foci-agrif_mops_oasismct4/oasis/INSTALL_OASIS.ESMTOOLS/include"
         MPEU_Fortran_LIBRARIES: "/home/shktkeme/esm/models/foci-agrif_mops_oasismct4/oasis/INSTALL_OASIS.ESMTOOLS/lib"

>>>>>>> c23c9686
    geomar_libs:
       # This option is never used!
       # It is kept here as a skeleton in case we want to use it in the future
       add_export_vars:
          IO_LIB_ROOT: "<WILL_BE_OVERWERITTEN>"
          PATH: $IO_LIB_ROOT/bin:$PATH
          LD_LIBRARY_PATH: $IO_LIB_ROOT/lib:$LD_LIBRARY_PATH

          SZIPROOT: $IO_LIB_ROOT
          HDF5ROOT: $IO_LIB_ROOT
          HDF5_ROOT: $HDF5ROOT
          NETCDFROOT: $IO_LIB_ROOT
          NETCDFFROOT: $IO_LIB_ROOT
          ECCODESROOT: $IO_LIB_ROOT

          HDF5_C_INCLUDE_DIRECTORIES: $HDF5_ROOT/include
          NETCDF_Fortran_INCLUDE_DIRECTORIES: $NETCDFFROOT/include
          NETCDF_C_INCLUDE_DIRECTORIES: $NETCDFROOT/include
          NETCDF_CXX_INCLUDE_DIRECTORIES: $NETCDFROOT/include
          OASIS3MCT_FC_LIB: '"-L$NETCDFFROOT/lib -lnetcdff"'
          
          # For OASIS3-MCT5 from CERFACS
          OASIS_NETCDF: $IO_LIB_ROOT
          OASIS_NETCDFF: $IO_LIB_ROOT 

       choose_compiler_mpi:

          intel2019_impi2019_nemo4:
             add_export_vars:
                IO_LIB_ROOT: /home/shkifmsw/sw/HPC_libraries/intel2019.0.5_impi2019.5_20200811


# some yamls use computer.fc, etc to identify the compiler, so we need to add them
fc: "$FC"
cc: "$CC"
mpifc: "$MPIFC"
mpicc: "$MPICC"
cxx: "$CXX"

further_reading:
        - batch_system/slurm.yaml<|MERGE_RESOLUTION|>--- conflicted
+++ resolved
@@ -146,38 +146,9 @@
 # SO THIS LINE MAY NOT ACTUALLY DO ANYTHING
 compiler_mpi: intel2023_impi2021
 
-<<<<<<< HEAD
 # Do we use modules available on the system 
 # or install our own (geomar_libs)
 iolibraries: system_libs
-=======
-# 18 July 2023: Intel license expired on HLRN
-#compiler_mpi: intel2019_impi2019
-# use this instead
-#compiler_mpi: intel2022_impi2021
-
-# to compile nemo standalone, comment the line above and uncomment the one below
-#compiler_mpi: intel2019_impi2019_nemo4 
-#iolibraries: system_libs
-#
-# for FOCIOIFS use
-# compiler_mpi: intel2019_ompi
-# for FOCI use
-compiler_mpi: intel2023_impi2021
-# for both FOCI and FOCIOIFS use
-iolibraries: system_libs
-
-# basic modules and export vars needed
-# for all compiler and I/O settings
-module_actions:
-   - "purge"
-     #   - "load slurm"
-     #   - "load HLRNenv"
-     #   - "load sw.skl"
-     #- "load cmake"
-     #   - "load cdo nco"
-     #   - "load git"
->>>>>>> c23c9686
 
 export_vars:
    LC_ALL: en_US.UTF-8
@@ -293,6 +264,26 @@
          #CXX: mpiicpx
          #MPIROOT: "\"$(mpiifx -show | perl -lne 'm{ -I(.*?)/include } and print $1')\""
          #MPI_LIB: "\"$(mpiifx -show |sed -e 's/^[^ ]*//' -e 's/-[I][^ ]*//g')\""
+
+   # tk = Tronje Kemena, GEOMAR. Settings TK used to get FOCI-MOPS initially going on 
+   # glogin in 08/2024 after their system upgrade, kept for reference but the approach
+   # by Joakim (intel2023_impi2021) seems cleaner
+   intel2023_impi2021_tk:
+      add_module_actions:
+         - "load intel-oneapi-compilers/2023.2.1"
+         - "load intel-oneapi-mpi/2021.10.0"
+           #- "load intel/2022.2"
+           #- "load impi/2021.6"
+           #- "load gcc/9.3.0" 
+      add_export_vars:
+         FC: mpiifort
+         F77: mpiifort
+         MPIFC: mpiifort
+         FCFLAGS: -free
+         CC: mpiicc
+         CXX: mpiicpc
+         MPIROOT: "\"$(mpiifort -show | perl -lne 'm{ -I(.*?)/include } and print $1')\""
+         MPI_LIB: "\"$(mpiifort -show |sed -e 's/^[^ ]*//' -e 's/-[I][^ ]*//g')\""
    
    intel2023_ompi416:
       
@@ -370,27 +361,9 @@
          MKLROOT: $INTEL_ONEAPI_MKL_MODULE_INSTALL_PREFIX
          FFTWROOT: $FFTW_MODULE_INSTALL_PREFIX
 
-   intel2023_impi2021:
-      add_module_actions:
-         - "load intel-oneapi-compilers/2023.2.1"
-         - "load intel-oneapi-mpi/2021.10.0"
-           #- "load intel/2022.2"
-           #- "load impi/2021.6"
-           #- "load gcc/9.3.0" 
-      add_export_vars:
-         FC: mpiifort
-         F77: mpiifort
-         MPIFC: mpiifort
-         FCFLAGS: -free
-         CC: mpiicc
-         CXX: mpiicpc
-         MPIROOT: "\"$(mpiifort -show | perl -lne 'm{ -I(.*?)/include } and print $1')\""
-         MPI_LIB: "\"$(mpiifort -show |sed -e 's/^[^ ]*//' -e 's/-[I][^ ]*//g')\""
-
 choose_iolibraries:
 
     system_libs:
-<<<<<<< HEAD
         choose_compiler_mpi:
             intel2023_impi2021:
                 add_module_actions:
@@ -465,6 +438,38 @@
                     # For OASIS3-MCT5 from CERFACS
                     OASIS_NETCDF: $NETCDFROOT
                     OASIS_NETCDFF: $NETCDFFROOT
+
+            intel2023_impi2021_tk:
+               # TODO: find the correct libraries and dependencies
+               add_module_actions:
+                 - "load intel-oneapi-compilers/2023.2.1"
+                 - "load intel-oneapi-mpi/2021.10.0"
+                 - "load netcdf-fortran/4.6.1-mpi"
+               # TODO: find the correct libraries and dependencies
+               add_export_vars:
+                 NETCDF_DIR: "/sw/rev/24.05/cascadelake_opa_rocky8/linux-rocky8-cascadelake/gcc-11.4.0/netcdf-c-4.9.2-r45vhneis4kgtjbelerbeuywfo3iodp5"
+                 NETCDFF_DIR: "/sw/rev/24.05/cascadelake_opa_rocky8/linux-rocky8-cascadelake/oneapi-2023.2.1/netcdf-fortran-4.6.1-hk2dv2ct67ossrcdh6lhxy6eyq2kuzaa"
+                 HDF5ROOT: "/sw/rev/24.05/cascadelake_opa_rocky8/linux-rocky8-cascadelake/oneapi-2023.2.1/hdf5-1.14.3-6stsphcp6h4srcqryqp2vqt5e73fnb7v"
+                 LD_LIBRARY_PATH: $NETCDFF_DIR/lib:$NETCDF_DIR/lib:$HDF5ROOT/lib:$LD_LIBRARY_PATH
+                 NETCDF_CXX_INCLUDE_DIRECTORIES: $NETCDF_DIR/include
+                 NETCDF_CXX_LIBRARIES: $NETCDF_DIR/lib
+                 IO_LIB_ROOT: "/home/shkifmsw/sw/HPC_libraries/intel2022.2_impi2021.6_20230815"
+                 PATH: $IO_LIB_ROOT/bin:$PATH
+                 SZIPROOT: $IO_LIB_ROOT
+                 HDF5_ROOT: $HDF5ROOT
+                 NETCDFROOT: $NETCDF_DIR
+                 NETCDFFROOT: $NETCDFF_DIR
+                 ECCODESROOT: $IO_LIB_ROOT
+
+                 HDF5_C_INCLUDE_DIRECTORIES: $HDF5_ROOT/include
+                 NETCDF_Fortran_INCLUDE_DIRECTORIES: $NETCDFFROOT/include
+                 NETCDF_C_INCLUDE_DIRECTORIES: $NETCDFROOT/include
+                 OASIS3MCT_FC_LIB: '"-L$NETCDFFROOT/lib -lnetcdff"'
+                 OASIS_NETCDF: $NETCDF_DIR
+                 OASIS_NETCDFF: $NETCDFF_DIR
+                 MPEU_Fortran_INCLUDE_DIRECTORIES: "/home/shktkeme/esm/models/foci-agrif_mops_oasismct4/oasis/INSTALL_OASIS.ESMTOOLS/include"
+                 MPEU_Fortran_LIBRARIES: "/home/shktkeme/esm/models/foci-agrif_mops_oasismct4/oasis/INSTALL_OASIS.ESMTOOLS/lib"
+
             
             intel2023_ompi416:
                 # Modules to load 
@@ -596,38 +601,6 @@
                 OASIS_NETCDFF: $NETCDFFROOT 
              
     
-=======
-       # TODO: find the correct libraries and dependencies
-       add_module_actions:
-         - "load intel-oneapi-compilers/2023.2.1"
-         - "load intel-oneapi-mpi/2021.10.0"
-         - "load netcdf-fortran/4.6.1-mpi"
-       # TODO: find the correct libraries and dependencies
-       add_export_vars:
-         NETCDF_DIR: "/sw/rev/24.05/cascadelake_opa_rocky8/linux-rocky8-cascadelake/gcc-11.4.0/netcdf-c-4.9.2-r45vhneis4kgtjbelerbeuywfo3iodp5"
-         NETCDFF_DIR: "/sw/rev/24.05/cascadelake_opa_rocky8/linux-rocky8-cascadelake/oneapi-2023.2.1/netcdf-fortran-4.6.1-hk2dv2ct67ossrcdh6lhxy6eyq2kuzaa"
-         HDF5ROOT: "/sw/rev/24.05/cascadelake_opa_rocky8/linux-rocky8-cascadelake/oneapi-2023.2.1/hdf5-1.14.3-6stsphcp6h4srcqryqp2vqt5e73fnb7v"
-         LD_LIBRARY_PATH: $NETCDFF_DIR/lib:$NETCDF_DIR/lib:$HDF5ROOT/lib:$LD_LIBRARY_PATH
-         NETCDF_CXX_INCLUDE_DIRECTORIES: $NETCDF_DIR/include
-         NETCDF_CXX_LIBRARIES: $NETCDF_DIR/lib
-         IO_LIB_ROOT: "/home/shkifmsw/sw/HPC_libraries/intel2022.2_impi2021.6_20230815"
-         PATH: $IO_LIB_ROOT/bin:$PATH
-         SZIPROOT: $IO_LIB_ROOT
-         HDF5_ROOT: $HDF5ROOT
-         NETCDFROOT: $NETCDF_DIR
-         NETCDFFROOT: $NETCDFF_DIR
-         ECCODESROOT: $IO_LIB_ROOT
-
-         HDF5_C_INCLUDE_DIRECTORIES: $HDF5_ROOT/include
-         NETCDF_Fortran_INCLUDE_DIRECTORIES: $NETCDFFROOT/include
-         NETCDF_C_INCLUDE_DIRECTORIES: $NETCDFROOT/include
-         OASIS3MCT_FC_LIB: '"-L$NETCDFFROOT/lib -lnetcdff"'
-         OASIS_NETCDF: $NETCDF_DIR
-         OASIS_NETCDFF: $NETCDFF_DIR
-         MPEU_Fortran_INCLUDE_DIRECTORIES: "/home/shktkeme/esm/models/foci-agrif_mops_oasismct4/oasis/INSTALL_OASIS.ESMTOOLS/include"
-         MPEU_Fortran_LIBRARIES: "/home/shktkeme/esm/models/foci-agrif_mops_oasismct4/oasis/INSTALL_OASIS.ESMTOOLS/lib"
-
->>>>>>> c23c9686
     geomar_libs:
        # This option is never used!
        # It is kept here as a skeleton in case we want to use it in the future
