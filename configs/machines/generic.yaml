# GENERIC YAML CONFIGURATION FILES

name: generic
accounting: false

<<<<<<< HEAD
accounting: true

"batch_system": "slurm"
hetjob_flag: "?" # either hetjob or packjob
=======
batch_system: "slurm"
>>>>>>> d69f1e6d

jobtype: compute

partition: generic 

choose_partition:
        generic:
                partition_name: generic
                partition_cpn: 8 

partitions:
        compute:
                name: ${computer.partition_name}
                cores_per_node: ${computer.partition_cpn}

logical_cpus_per_core: 2

threads_per_core: 1

pool_directories:
        focipool: "/path/not/set/for/generic/yaml/"
        pool: "/path/not/set/for/generic/yaml"

pool_dir:  "/path/not/set/for/generic/yaml/"

# standard environment setup
module_actions:
   - "load something"

# some yamls use computer.fc, etc to identify the compiler, so we need to add them
fc: "unset"
cc: "unset"
mpifc: "unset"
mpicc: "unset"
cxx: "unset"

further_reading:
        - batch_system/slurm.yaml<|MERGE_RESOLUTION|>--- conflicted
+++ resolved
@@ -3,14 +3,9 @@
 name: generic
 accounting: false
 
-<<<<<<< HEAD
-accounting: true
 
-"batch_system": "slurm"
 hetjob_flag: "?" # either hetjob or packjob
-=======
 batch_system: "slurm"
->>>>>>> d69f1e6d
 
 jobtype: compute
 
