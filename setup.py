#!/usr/bin/env python

"""The setup script."""

from os import getenv

from setuptools import find_packages, setup

with open("README.rst") as readme_file:
    readme = readme_file.read()

with open("HISTORY.rst") as history_file:
    history = history_file.read()

requirements = [
<<<<<<< HEAD
    "Click==8.0.4",  # Maximum version for Python 3.6 support
    "PyGithub==1.55",
    "colorama==0.4.5",
    "coloredlogs==15.0.1",  # NOTE(PG): Should be removed during cleanup for loguru instead
    "emoji==1.7.0",
    "f90nml==1.4.2",
    "gfw-creator==0.2.2",
    "gitpython==3.1.20",  # Maximum version for Python 3.6 support
    "loguru==0.6.0",
    "numpy==1.19.5",  # Maximum version for Python 3.6 support
    "packaging==21.3",
    "pandas==1.1.5",  # Correct compatiability with xarray for Python 3.6
    "psutil==5.9.1",
    "pyyaml==5.1",
    "questionary==1.10.0",
    "semver==2.13.0",
    "six==1.16.0",  # NOTE(PG): Should be removed during cleanup
    "sqlalchemy==1.4.39",
    "tabulate==0.8.10",
    "tqdm==4.64.0",
    "typing_extensions==4.1.1",  # Maximum number for Python 3.6 support
    "xdgenvpy==2.3.5",
=======
    "Click>=7.0",
    "PyGithub",
    "colorama",
    "coloredlogs",
    "emoji",
    "f90nml",
    "gfw-creator",
    "gitpython",
    "loguru",
    "numpy",
    "packaging",
    "pandas>=1.0",
    "psutil",
    "pyyaml",
    "pyyaml>=5.1",
    "questionary",
    "semver",
    "sqlalchemy",
    "tabulate",
    "tqdm",
    "typing_extensions>=3.10.0.0",
    "xdgenvpy",
>>>>>>> e9846a7f
]

setup_requirements = []

test_requirements = ["pyfakefs==4.6.0",]

setup(
    author="Dirk Barbi",
    author_email="dirk.barbi@awi.de",
    python_requires=">=3.6, <3.10",
    classifiers=[
        "Development Status :: 3 - Alpha",
        "Intended Audience :: Science/Research",
        "License :: OSI Approved :: GNU General Public License v2 (GPLv2)",
        "Natural Language :: English",
        "Programming Language :: Python :: 3",
        "Programming Language :: Python :: 3.6",
        "Programming Language :: Python :: 3.7",
        "Programming Language :: Python :: 3.8",
    ],
    description="ESM Tools external infrastructure for Earth System Modelling",
    entry_points={
        "console_scripts": [
            "esm_archive=esm_archiving.cli:main",
            "esm_cleanup=esm_cleanup.cli:main",
            "esm_database=esm_database.cli:main",
            "esm_master=esm_master.cli:main",
            "esm_plugins=esm_plugin_manager.cli:main",
            "esm_runscripts=esm_runscripts.cli:main",
            "esm_tests=esm_tests.cli:main",
            "esm_tools=esm_tools.cli:main",
            "esm_utilities=esm_utilities.cli:main",
        ],
    },
    install_requires=requirements,
    license="GNU General Public License v2",
    long_description=readme + "\n\n" + history,
    include_package_data=True,
    keywords="esm_tools",
    name="esm-tools",
    packages=find_packages("src")
    + ["esm_tools", "esm_tools.configs", "esm_tools.namelists", "esm_tools.runscripts"],
    package_dir={
        "": "src",
        "esm_tools.configs": "configs",
        "esm_tools.namelists": "namelists",
        "esm_tools.runscripts": "runscripts",
    },
    package_data={
        "esm_tools.configs": ["../configs/*"],
        "esm_tools.namelists": ["../namelists/*"],
        "esm_tools.runscripts": ["../runscripts/*"],
    },
    setup_requires=setup_requirements,
    test_suite="tests",
    tests_require=test_requirements,
    url="https://github.com/esm-tools/esm_tools",
    version="6.13.7",
    zip_safe=False,
)<|MERGE_RESOLUTION|>--- conflicted
+++ resolved
@@ -13,7 +13,6 @@
     history = history_file.read()
 
 requirements = [
-<<<<<<< HEAD
     "Click==8.0.4",  # Maximum version for Python 3.6 support
     "PyGithub==1.55",
     "colorama==0.4.5",
@@ -30,36 +29,11 @@
     "pyyaml==5.1",
     "questionary==1.10.0",
     "semver==2.13.0",
-    "six==1.16.0",  # NOTE(PG): Should be removed during cleanup
     "sqlalchemy==1.4.39",
     "tabulate==0.8.10",
     "tqdm==4.64.0",
     "typing_extensions==4.1.1",  # Maximum number for Python 3.6 support
     "xdgenvpy==2.3.5",
-=======
-    "Click>=7.0",
-    "PyGithub",
-    "colorama",
-    "coloredlogs",
-    "emoji",
-    "f90nml",
-    "gfw-creator",
-    "gitpython",
-    "loguru",
-    "numpy",
-    "packaging",
-    "pandas>=1.0",
-    "psutil",
-    "pyyaml",
-    "pyyaml>=5.1",
-    "questionary",
-    "semver",
-    "sqlalchemy",
-    "tabulate",
-    "tqdm",
-    "typing_extensions>=3.10.0.0",
-    "xdgenvpy",
->>>>>>> e9846a7f
 ]
 
 setup_requirements = []
