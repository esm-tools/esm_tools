--- conflicted
+++ resolved
@@ -210,11 +210,7 @@
 #model:  hdmodel, nodes:  1
 
 # kh 24.06.22 workaround: filter hdmodel
-<<<<<<< HEAD
-                if nodes and (model != "hdmodel"):
-=======
                 if nodes:
->>>>>>> 75b30860
                     headers.append(f"{nodes_flag}={nodes}")
                     headers.append(this_batch_system["partition_flag"])
                     headers.append(this_batch_system["hetjob_flag"])
