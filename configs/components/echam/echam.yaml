# ECHAM YAML DEFAULT CONFIGURATION FILE:

model: echam
repository: https://gitlab.dkrz.de/modular_esm/echam6
type: atmosphere



compile_infos:
        available_versions:
        - 6.3.05p2
        - 6.3.05p2-foci
        - 6.3.05p2-foci_oasismct4
        - 6.3.02p4
        - 6.3.04p1-esm_interface
        - 6.3.05p2-concurrent_radiation
        - 6.3.04p1-paleodyn
        - 6.3.04p1-recom-awicm
        - 6.3.05p2-concurrent_radiation-paleodyn
        - 6.3.04p1
        - 6.3.05p2-wiso

        branch: ${echam.version}
        choose_version:
          6.3.02p4:
            install_bins: src/bin/echam6
          6.3.04p1-esm_interface:
            branch: using_esm_interfaces_yac
            destination: echam-6.3.04p1
            git-repository: https://gitlab.dkrz.de/modular_esm/echam6.git
          6.3.04p1-paleodyn:
            branch: paleodyn
            destination: echam-6.3.04p1
            git-repository: https://gitlab.dkrz.de/modular_esm/echam6.git
          6.3.04p1-recom-awicm:
            branch: co2_coupling
            destination: echam-6.3.04p1
            git-repository: https://gitlab.dkrz.de/modular_esm/echam6.git
          6.3.05p2:
            branch: 6.3.05p2
            destination: echam-6.3.05p2
          6.3.05p2-concurrent_radiation:
            branch: concurrent_radiation
            clean_command: rm -rf src/echam/bin; rm -rf bin; make clean

# kh 02.03.21 comp_command splitted, conf command added
#           comp_command: ./config/createMakefiles.pl; autoreconf -i --force; mkdir -p src/.deps yaxt/src/.deps yaxt/tests/.deps; ./configure --with-fortran=intel INSTALL='/usr/bin/install -p'; make -j `nproc --all`; make install -j `nproc --all`; mkdir -p src/echam/bin; cp  bin/echam6 src/echam/bin/echam6
            conf_command: ./config/createMakefiles.pl; autoreconf -i --force; mkdir -p src/.deps yaxt/src/.deps yaxt/tests/.deps; ./configure --with-fortran=intel INSTALL='/usr/bin/install -p'
            comp_command: make -j `nproc --all`; make install -j `nproc --all`; mkdir -p src/echam/bin; cp  bin/echam6 src/echam/bin/echam6
            git-repository: "https://gitlab.dkrz.de/PalMod/echam6-PalMod.git"
          6.3.05p2-concurrent_radiation-paleodyn:
            branch: "ice"
            clean_command: rm -rf src/echam/bin; rm -rf bin; make clean
            comp_command: ./config/createMakefiles.pl; autoreconf -i --force; mkdir -p src/.deps yaxt/src/.deps yaxt/tests/.deps; ./configure $configure_opts --with-fortran=intel INSTALL='/usr/bin/install -p'; make -j `nproc --all`; make install -j `nproc --all`; mkdir -p src/echam/bin; cp  bin/echam6 src/echam/bin/echam6
            git-repository: https://gitlab.awi.de/paleodyn/Models/echam6.git
          6.3.05p2-concurrent_radiation-paleodyn-hammoz:
            branch: "hammoz"
            clean_command: rm -rf src/echam/bin; make clean
            comp_command: make -j `nproc --all`; make install -j `nproc --all`; mkdir -p src/echam/bin;
              cp  bin/echam6 src/echam/bin/echam6
            conf_command: export OASIS3MCT_FC_LIB=$(pwd)/../lib/; export OASIS3MCTROOT=$(pwd)/../oasis/;
              ./config/createMakefiles.pl; autoreconf -i --force; mkdir -p src/.deps yaxt/src/.deps
              yaxt/tests/.deps; ./configure --with-coupler=oasis3-mct --with-fortran=intel
              FCFLAGS="-cpp -DHAMMOZ" INSTALL='/usr/bin/install -p'
            git-repository: https://gitlab.awi.de/paleodyn/Models/echam6.git
          6.3.05p2-foci:
            branch: esm-tools
            git-repository: https://git.geomar.de/foci/src/echam.git
          6.3.05p2-foci_oasismct4:
            branch: esm-tools-oasis3mct4
            git-repository: https://git.geomar.de/foci/src/echam.git
          6.3.05p2-wiso:
            branch: "wiso"
            clean_command: rm -rf src/echam/bin; rm -rf bin; make clean
            comp_command: ./config/createMakefiles.pl; autoreconf -i --force; mkdir -p src/.deps yaxt/src/.deps yaxt/tests/.deps; ./configure $configure_opts --with-fortran=intel INSTALL='/usr/bin/install -p'; make -j `nproc --all`; make install -j `nproc --all`; mkdir -p src/echam/bin; cp  bin/echam6 src/echam/bin/echam6
            git-repository: "https://gitlab.awi.de/paleodyn/Models/echam6.git"
            destination: echam-6.3.05p2-wiso
        clean_command: ${defaults.clean_command}
        comp_command: ${defaults.comp_command}
        git-repository: https://gitlab.dkrz.de/modular_esm/echam6.git
        install_bins: src/echam/bin/echam6



metadata:
        Institute: MPI-Met
        Description:
                The ECHAM atmosphere model, major version 6
        Authors: Bjorn Stevens (bjorn.stevens@mpimet.mpg.de) among others at MPI-Met
        Publications:
                'Atmosphericcomponent of the MPI-M earth system model: ECHAM6 <https://doi.org/10.1002/jame.20015>'
        License:
                Please make sure you have a license to use ECHAM. Otherwise downloading ECHAM will already fail.
                To use the repository on gitlab.dkrz.de/modular_esm/echam.git, register for the MPI-ESM user forum at 
                https://mpimet.mpg.de/en/science/modeling-with-icon/code-availability/mpi-esm-users-forum and send a screenshot
                to either dirk.barbi@awi.de, deniz.ural@awi.de or miguel.andres-martinez@awi.de

standalone_model: True

include_models:
        - jsbach
        - hdmodel



executable: echam6
version: 6.3.04p1
resolution: T63
scenario: "PI-CTRL"
scenario_type: ${scenario} 
postprocessing_stream: 'BOT ATM LOG'
yr_perp_off: false
transient_advance_forcing: false
ocean_resolution: 'GR15'
disturbance: "1.000001"
lresume: false
dataset: "r0007"

ini_parent_date: 22941231
ini_parent_exp_id: khw0030
ini_parent_dir: "${pool_dir}/MPIESM/restart/dev/${parent_expid}/restart/echam6"

pseudo_start_date: ${start_date}
pseudo_end_date: ${next_date}
pseudo_resume_date: ${start_date}
#year_before_date: $(( ${start_date} - "1 years" )) # irgendwie so
#year_before_length: $((${start_date} - ${year_before_date} ))
#steps_in_year_before: $(( ${year_before_length} / ${time_step} - 1 ))

restart_rate: 1
restart_unit: "months"
restart_firstlast: "first"


# default directories

#model_dir: "${general.esm_master.dir}/echam-${version}"
setup_dir: "${model_dir}"
bin_dir: "${setup_dir}/bin"
pool_dir: "${computer.pool_directories.pool}/ECHAM6/"
input_dir: "${pool_dir}/input/${dataset}"
adj_input_dir: "${input_dir}/${resolution}"
forcing_dir: "${input_dir}/${resolution}"
greenhouse_dir: "${pool_dir}"
namelist_dir: "${general.esm_namelist_dir}/echam/${version}/${scenario_type}"

switch: 1
value : "echam default"
choose_switch:
        1:
                value: "echam switch"
# choice
#

lwiso_rerun: False
lwiso: False
nwiso: 0

# kh 30.04.20 nprocrad is replaced by more flexible partitioning using nprocar and nprocbr
#nprocrad: 0
nprocar: 0
nprocbr: 0
npromar: 0
nproca: 24
nprocb: 24
lrad_async: false
lrestart_from_old: false

choose_resolution:
        T63:
                levels: "L47"
                time_step: 450
                _nx: 192
                _ny: 96
                choose_computer.partitions.compute.cores_per_node:
                        24:
                                nproca: 24
                                nprocb: 24

                        36:
                                nproca: 24
                                nprocb: 24

        T31:
                levels: "L19"
                time_step: 450
                _nx: 96
                _ny: 48
        T127:
                levels: "L47"
                time_step: 200
                _nx: 384
                _ny: 192

choose_version:
        6.3.04p1:
                repo_tag: 6.3.04p1
                dataset: r0007
        6.3.04p1-paleodyn:
                repo_tag: 6.3.04p1
                dataset: r0007
        6.3.04p1-esm_interface:
                dataset: r0007
        6.3.04p1-esm_interface-yac:
                dataset: r0007
        6.3.05p2:
                repo_tag: 6.3.05p2
                dataset: r0007
                nprocrad: "remove_from_namelist"
                lrad_async: "remove_from_namelist"
        6.3.05p2-foci:
                repo_tag: not_set
                dataset: r0008
                nprocrad: "remove_from_namelist"
                lrad_async: "remove_from_namelist"
        6.3.05p2-foci_oasismct4:
                repo_tag: not_set
                dataset: r0008
                nprocrad: "remove_from_namelist"
                lrad_async: "remove_from_namelist"

        6.3.05p2-concurrent_radiation-paleodyn:
                choose_computer.name:
                    mistral:
                        compiletime_environment_changes:
                            add_export_vars:
                                NETCDFROOT: "/sw/rhel6-x64/netcdf/netcdf_c-4.3.2-gcc48"
                                LD_LIBRARY_PATH: "/sw/rhel6-x64/netcdf/parallel_netcdf-1.6.1-impi-intel14/lib/:$LD_LIBRARY_PATH"
                        runtime_environment_changes:
                            add_export_vars:
                                NETCDFROOT: "/sw/rhel6-x64/netcdf/netcdf_c-4.3.2-gcc48"
                                LD_LIBRARY_PATH: "/sw/rhel6-x64/netcdf/parallel_netcdf-1.6.1-impi-intel14/lib/:$LD_LIBRARY_PATH"
                test1:
                    test2: true
                repo_tag: not_applicable
                dataset: r0007
                add_streams:
                    - rad
                add_namelist_changes:
                        namelist.echam:
                                runctl:
                                        npromar: "${npromar}"
                                parctl:

# kh 30.04.20 nprocrad is replaced by more flexible partitioning using nprocar and nprocbr
#                                       nprocrad: "${nprocrad}"
                                        nprocar: "${nprocar}"
                                        nprocbr: "${nprocbr}"
                                radctl:
                                        lrad_async: "${lrad_async}"
                                        lrestart_from_old: "${lrestart_from_old}"

        6.3.05p2-wiso:
                choose_computer.name:
                    mistral:
                        add_compiletime_environment_changes:
                            add_export_vars:
                                NETCDFROOT: "/sw/rhel6-x64/netcdf/netcdf_c-4.3.2-gcc48"
                                LD_LIBRARY_PATH: "/sw/rhel6-x64/netcdf/parallel_netcdf-1.6.1-impi-intel14/lib/:$LD_LIBRARY_PATH"
                        add_runtime_environment_changes:
                            add_export_vars:
                                NETCDFROOT: "/sw/rhel6-x64/netcdf/netcdf_c-4.3.2-gcc48"
                                LD_LIBRARY_PATH: "/sw/rhel6-x64/netcdf/parallel_netcdf-1.6.1-impi-intel14/lib/:$LD_LIBRARY_PATH"
                add_namelist_changes:
                        namelist.echam:
                                parctl:
                                        nproca: "${nproca}"
                                        nprocb: "${nprocb}"
                                        nprocar: "${nprocar}"
                                        nprocbr: "${nprocbr}"
                                runctl:
                                        default_output: True
                                radctl:
                                        lrad_async: "${lrad_async}"
                                wisoctl:
                                        lwiso_rerun: "${lwiso_rerun}"
                                        lwiso: "${lwiso}"
                                        nwiso: "${nwiso}"
                add_streams:
                        - wiso
                        - accw_wiso
                        - sf_wiso
                        - rad
                add_forcing_files:
                        ozonea: piozonea
                        ozoneb: piozoneb
                        ozonec: piozonec
                add_forcing_in_work:
                        ozonea: "ozon1988"
                        ozoneb: "ozon1989"
                        ozonec: "ozon1990"
                restart_in_sources:
                        "[[streams-->STREAM]]": restart_${parent_expid}_${parent_date!syear!smonth!sday}_STREAM.nc
                restart_out_sources:
                        "[[streams-->STREAM]]": restart_${general.expid}_${other_date!syear!smonth!sday}_STREAM.nc
                add_coupling_fields:
                        "[[wiso_fields-->FIELD]]":
                                grid: atmo


        6.3.05p2-concurrent_radiation:
                repo_tag: not_applicable
                dataset: r0007
                add_streams:
                    - rad
                add_namelist_changes:
                        namelist.echam:
                                runctl:
                                        npromar: "${npromar}"
                                parctl:

# kh 30.04.20 nprocrad is replaced by more flexible partitioning using nprocar and nprocbr
#                                       nprocrad: "${nprocrad}"
                                        nprocar: "${nprocar}"
                                        nprocbr: "${nprocbr}"
                                radctl:
                                        lrad_async: "${lrad_async}"
                                        lrestart_from_old: "${lrestart_from_old}"

# kh 30.04.20 parameter values below (nprocar..lrestart_from_old) would supersed corresponding parameter values
# in section choose_general.resolution: ... nproca ..., ... in esm_tools/configs/awicmcr/awicmcr.yaml

# kh 30.04.20 nprocrad is replaced by more flexible partitioning using nprocar and nprocbr
##              nprocrad: 432
#               nprocar: 24
#               nprocbr: 18
#               npromar: 8
#               lrad_async: true
#               lrestart_from_old: false

choose_scenario:
        "PI-CTRL":
                forcing_files:
                        sst: pisst
                        sic: pisic
                        aerocoarse: piaerocoarse
                        aerofin: piaerofin
                        aerofarir: piaerofarir
                        ozone: piozone
        PALEO:
                forcing_files:
                        aerocoarse: piaerocoarse
                        aerofin: piaerofin
                        aerofarir: piaerofarir
                        ozone: piozone
        4CO2:
                forcing_files:
                        aerocoarse: piaerocoarse
                        aerofin: piaerofin
                        aerofarir: piaerofarir
                        ozone: piozone
        1percCO2:
                forcing_files:
                        aerocoarse: piaerocoarse
                        aerofin: piaerofin
                        aerofarir: piaerofarir
                        ozone: piozone
                        greenhouse: 1percCO2greenh
        1850:
                forcing_files:
                        sst: pisst
                        sic: pisic
                        aerocoarse: piaerocoarse
                        aerofin: piaerofin
                        aerofarir: piaerofarir
                        ozone: 1850ozone
<<<<<<< HEAD
        "1950":
                forcing_files:

                        #with iaero = 8 (MAC-SP) use the following
                        #MAC-SP: MAC-SP_1950 # not yet implemented
                        #aerocoarse_1849: piaerocoarse
                        #aerocoarse_1850: piaerocoarse
                        #aerocoarse_1851: piaerocoarse
                        #aerofarir_1849: piaerofarir
                        #aerofarir_1850: piaerofarir
                        #aerofarir_1851: piaerofarir
                        #aerofin_1849: piaerofin
                        #aerofin_1850: piaerofin
                        #aerofin_1851: piaerofin
                        #
                        # with iaero = 3 use te following
=======
        1950:
                forcing_filslurm_cronjob.loges:
>>>>>>> 9e7b2b48
                        aerocoarse: piaerocoarse
                        aerofarir: piaerofarir
                        aerofin: piaerofin
                        #
                        ozone: 1950ozone
                        swflux: 1950swflux
                        volcir: 1950volcir
                        volcsw: 1950volcsw
        # old hist settings --> need to discuss with deniz whether this is
        # still needed
        HIST:
                greenhouse_dir: "${input_dir}"
                forcing_files:
                        # aerocoarse: piaerocoarse
                        # aerofarir: piaerofarir
                        # aerofin: histaerofin
                        sst: amipsst
                        sic: amipsic
                        # deniz TODO: explain
                        aerocoarse_kinne_1850: piaerocoarse   # deniz: added these
                        aerofarir_kinne_1850: piaerofarir
                        aerofin_kinne_1850: piaerofin
                        ozone: histozone
                        greenhouse: histgreenh
                        volcir: histvolcir
                        volcsw: histvolcsw
                        swflux: histswflux
                        MAC-SP: MAC-SP
<<<<<<< HEAD

        ssp585:
                scenario_type: cmip6 
        ssp370:
                scenario_type: cmip6 
        ssp126:
                scenario_type: cmip6 
        ssp245:
                scenario_type: cmip6 
        ssp534os:
                scenario_type: cmip6 
        cmip6hist:
                scenario_type: cmip6 

choose_scenario_type:
        cmip6:
=======
        SSP126:
                greenhouse_dir: "${input_dir}"
                forcing_files:
                        aerocoarse_kinne_1850: piaerocoarse
                        aerofarir_kinne_1850: piaerofarir
                        aerofin_kinne_1850: piaerofin
                        ozone: ssp126ozone
                        greenhouse: ssp126greenh
                        swflux: histswflux
                add_input_files:
                        MAC-SP: MAC-SP_ssp126
        SSP245:
                greenhouse_dir: "${input_dir}"
                forcing_files:
                        aerocoarse_kinne_1850: piaerocoarse
                        aerofarir_kinne_1850: piaerofarir
                        aerofin_kinne_1850: piaerofin
                        ozone: ssp245ozone
                        greenhouse: ssp245greenh
                        swflux: histswflux
                add_input_files:
                        MAC-SP: MAC-SP_ssp245
        SSP534OS:
                pool_dir: "/mnt/lustre02/work/bb0519/foci_input2/ECHAM6" # forcing files not in default pool yet
                greenhouse_dir: "${input_dir}"
                forcing_files:
                        aerocoarse_kinne_1850: piaerocoarse
                        aerofarir_kinne_1850: piaerofarir
                        aerofin_kinne_1850: piaerofin
                        ozone: ssp534osozone
                        greenhouse: ssp534osgreenh
                        swflux: histswflux
                add_input_files:
                        MAC-SP: MAC-SP_ssp534os
        SSP585:
                greenhouse_dir: "${input_dir}"
                forcing_files:
                        aerocoarse_kinne_1850: piaerocoarse
                        aerofarir_kinne_1850: piaerofarir
                        aerofin_kinne_1850: piaerofin
                        ozone: ssp585ozone
                        greenhouse: ssp585greenh
                        swflux: histswflux
                add_input_files:
                        MAC-SP: MAC-SP_ssp585
        RCP26:
                greenhouse_dir: "${forcing_dir}"
                forcing_files:
                        aerocoarse: piaerocoarse
                        aerofarir: piaerofarir
                        aerofin: rcp26aerofin
                        ozone: rcp26ozone
                        greenhouse: rcp26greenh
                        volcanir: histvolcanir
                        volcsw: histvolcsw
                        swflux: histswflux
                add_input_files:
                        MAC-SP: MAC-SP
        RCP45:
                greenhouse_dir: "${forcing_dir}"
                forcing_files:
                        aerocoarse: piaerocoarse
                        aerofarir: piaerofarir
                        aerofin: rcp45aerofin
                        ozone: rcp45ozone
                        greenhouse: rcp45greenh
                        volcanir: histvolcanir
                        volcsw: histvolcsw
                        swflux: histswflux
                add_input_files:
                        MAC-SP: MAC-SP
        RCP85:
>>>>>>> 9e7b2b48
                greenhouse_dir: "${forcing_dir}"
                forcing_files:
                        aerocoarse_1849: piaerocoarse
                        aerocoarse_1850: piaerocoarse
                        aerocoarse_1851: piaerocoarse
                        aerofarir_1849: piaerofarir
                        aerofarir_1850: piaerofarir
                        aerofarir_1851: piaerofarir
                        aerofin_1849: piaerofin
                        aerofin_1850: piaerofin
                        aerofin_1851: piaerofin
                        ozone: ozone_hist_scenario
                        greenhouse: greenhouse_hist_scenario 
                        volcir: histvolcir
                        volcsw: histvolcsw
                        swflux: histswflux
                        MAC-SP: MAC-SP_hist_scenario

choose_lresume:
        False:
                restart_in_modifications:
                        "[[streams-->STREAM]]":
                                - "vdate <--set_global_attr-- ${start_date!syear!smonth!sday}"
                                  # - fdate "<--set_dim--" ${year_before_date}
                                  # - ndate "<--set_dim--" ${steps_in_year_before}
        True:
                # pseudo_start_date: $(( ${start_date} - ${time_step} ))
                add_namelist_changes:
                        namelist.echam:
                                runctl:
                                        dt_start: "remove_from_namelist"



choose_CO2:
        '*':
                add_namelist_changes:
                        namelist.echam:
                                radctl:
                                        co2vmr: ${CO2}

choose_CH4:
        '*':
                add_namelist_changes:
                        namelist.echam:
                                radctl:
                                        ch4vmr: ${CH4}
choose_N2O:
        '*':
                add_namelist_changes:
                        namelist.echam:
                                radctl:
                                        n2ovmr: ${N2O}

choose_CECC:
        '*':
                yr_perp_off: true
                add_namelist_changes:
                        namelist.echam:
                                radctl:
                                        cecc: ${CECC}
choose_COBLD:
        '*':
                yr_perp_off: true
                add_namelist_changes:
                        namelist.echam:
                                radctl:
                                        cobld: ${COBLD}
choose_CLONP:
        '*':
                yr_perp_off: true
                add_namelist_changes:
                        namelist.echam:
                                radctl:
                                        clonp: ${CLONP}

choose_yr_perp_off:
        true:
                add_namelist_changes:
                        namelist.echam:
                                radctl:
                                        yr_perp: "remove_from_namelist"
                                runctl:
                                        l_orbsvop87: ".false."


bin_files:
        "echam_bin": "echam_bin"
bin_sources:
        "echam_bin": "${bin_dir}/echam6"
bin_in_work:
        "echam_bin": "echam6"

input_files:
        "cldoptprops": "cldoptprops"
        "janspec": "janspec"
        "jansurf": "jansurf"
        "rrtmglw": "rrtmglw"
        "rrtmgsw": "rrtmgsw"
        "tslclim": "tslclim"
        "vgratclim": "vgratclim"
        "vltclim": "vltclim"

input_in_work:
        "cldoptprops": "ECHAM6_CldOptProps.nc"
        "janspec": "unit.23"
        "jansurf": "unit.24"
        "rrtmglw": "rrtmg_lw.nc"
        "rrtmgsw": "rrtmg_sw.nc"
        "tslclim": "unit.92"
        "vgratclim": "unit.91"
        "vltclim": "unit.90"

forcing_in_work:
        sic: "unit.96"
        sst: "unit.20"
        # deniz: TODO: write comment
        aerocoarse_kinne_1850: "aero_coarse_@YEAR_1850@.nc"
        aerofarir_kinne_1850: "aero_farir_@YEAR_1850@.nc"
        aerofin_kinne_1850: "aero_fine_@YEAR_1850@.nc"
        # ok this is another crazy ECHAM6 speciality
        # every year the background aerosol files for 1849 to 1851 
        # need to be linked to the same file for historical/scenario runs
        # don't blame me (seb-wahl), blame the MAC-SP developers at MPI
        # MAC-SP describes aerosol w.r.t. piControl conditions.
        aerocoarse_1849: "aero_coarse_1849.nc"
        aerocoarse_1850: "aero_coarse_1850.nc"
        aerocoarse_1851: "aero_coarse_1851.nc"
        aerofin_1849: "aero_fine_1849.nc"
        aerofin_1850: "aero_fine_1850.nc"
        aerofin_1851: "aero_fine_1851.nc"
        aerofarir_1849: "aero_farir_1849.nc"
        aerofarir_1850: "aero_farir_1850.nc"
        aerofarir_1851: "aero_farir_1851.nc"
        aerocoarse: "aero_coarse_@YEAR@.nc"
        aerofin: "aero_fine_@YEAR@.nc"
        aerofarir: "aero_farir_@YEAR@.nc"
        ozone: "ozon@YEAR@"
        greenhouse: "greenhouse_gases.nc"
        volcir: "strat_aerosol_ir_@YEAR@.nc"
        volcsw: "strat_aerosol_sw_@YEAR@.nc"
        swflux: "swflux_@YEAR@.nc"
        "MAC-SP": "MAC-SP.nc"

forcing_additional_information:
        aerocoarse_kinne_1850:       # deniz: added these 3 file types
                - need_year_before
                - need_year_after
        aerofarir_kinne_1850:
                - need_year_before
                - need_year_after
        aerofin_kinne_1850:
                - need_year_before
                - need_year_after
        aerocoarse:
                - need_year_before
                - need_year_after
                - need_2years_before
                - need_2years_after
        aerofin:
                - need_year_before
                - need_year_after
                - need_2years_before
                - need_2years_after
        aerofarir:
                - need_year_before
                - need_year_after
                - need_2years_before
                - need_2years_after
        ozone:
                - need_year_before
                - need_year_after
<<<<<<< HEAD
        volcsw:
                - need_year_before
                - need_year_after
        volcir:
=======
                - need_2years_before
                - need_2years_after
        # deniz: added these 3 variables. They were present in the esm-tools r4
        volcanir:
                - need_year_before
                - need_year_after
                - need_2years_before
                - need_2years_after
        volcsw:
>>>>>>> 9e7b2b48
                - need_year_before
                - need_year_after
                - need_2years_before
                - need_2years_after
        swflux:
                - need_year_before
                - need_year_after
<<<<<<< HEAD
=======
                - need_2years_before
                - need_2years_after
>>>>>>> 9e7b2b48

streams:
        - echam
        - accw
        - co2
        - g3bid
        - g3bim
        - g3bday
        - g3b1hi
        - glday
        - aclcim
        - sp6h
        - glim
        - spim

streamsnc:
        - aclcim
        - g3b1hi
        - g3bday
        - g3bid
        - g3bim
        - glday
        - glim
        - jsbid
        - sp6h
        - spim
        - sp
        - gl
        - g3b
        - scm
        - ma
        - surf
        - cfddiag
        - aeropt
        - co2
        - tdiag
        

          #prev_date: 18500101
# BUG: PG Why do we need lists here?



other_date: $(( ${next_date} - ${time_step}seconds ))

ignore_files:
        "[[streams-->STREAM]]": STREAM
        "[[streams-->STREAM]]_restart": STREAM_restart
        "[[streams-->STREAM]]_codes": STREAM_codes

ignore_sources:
        "[[streams-->STREAM]]": ${general.expid}_${next_date!syear!smonth}.${next_date!sday}_STREAM
        "[[streams-->STREAM]]_restart": restart_${general.expid}_STREAM.nc
        "[[streams-->STREAM]]_codes": ${general.expid}_${next_date!syear!smonth}.${next_date!sday}_STREAM.codes

ignore_in_work:
        "[[streams-->STREAM]]": ${general.expid}_${next_date!syear!smonth}.${next_date!sday}_STREAM
        "[[streams-->STREAM]]_restart": restart_${general.expid}_STREAM.nc
        "[[streams-->STREAM]]_codes": ${general.expid}_${next_date!syear!smonth}.${next_date!sday}_STREAM.codes


outdata_files:
        "[[streams-->STREAM]]": STREAM
        "[[streams-->STREAM]]_codes": STREAM_codes
        "[[streamsnc-->STREAM]]_nc": STREAM_nc

# seb-wahl: add wildcard to allow runs with monthly output files (the default for trigfiles entry in namelist.echam)
# and e.g. yearly restart (the default in FOCI), outdata_in_work removed as it is not required (same as outdata_sources)
outdata_sources:
        "[[streams-->STREAM]]": ${general.expid}_${start_date!syear}*.${start_date!sday}_STREAM
        "[[streams-->STREAM]]_codes": ${general.expid}_${start_date!syear}*.${start_date!sday}_STREAM.codes
        "[[streamsnc-->STREAM]]_nc": ${general.expid}_${start_date!syear!smonth}.${start_date!sday}_STREAM.nc
        #"[[streams-->STREAM]]": ${general.expid}_${start_date!syear}*_STREAM
        #"[[streams-->STREAM]]_codes": ${general.expid}_${start_date!syear}*_STREAM.codes
        #"[[streamsnc-->STREAM]]_nc": ${general.expid}_${start_date!syear!smonth}_STREAM.nc

restart_in_files:
        "[[streams-->STREAM]]": STREAM

restart_in_sources:
        "[[streams-->STREAM]]": restart_${parent_expid}_STREAM_${parent_date!syear!smonth!sday}.nc

restart_in_in_work:
        "[[streams-->STREAM]]": restart_${general.expid}_STREAM.nc


restart_out_files:
        "[[streams-->STREAM]]": STREAM

restart_out_sources:
        "[[streams-->STREAM]]": restart_${general.expid}_STREAM_${other_date!syear!smonth!sday}.nc

restart_out_in_work:
        "[[streams-->STREAM]]": restart_${general.expid}_${other_date!syear!smonth!sday!shour!sminute!ssecond}_STREAM.nc


log_files:
        atmout: atmout
        stderr: stderr
        stdout: stdout

log_sources:
        atmout: atmout
        stderr: echam.stderr
        stdout: echam.stdout

log_in_work:
        atmout: atmout
        stderr: echam.stderr
        stdout: echam.stdout

namelists:
        - "namelist.echam"


namelist_changes:
        namelist.echam:
                runctl:
                        out_expname: ${general.expid}
                        dt_start:
                                - ${pseudo_start_date!year}
                                - ${pseudo_start_date!month}
                                - ${pseudo_start_date!day}
                        dt_stop:
                                - ${pseudo_end_date!syear}
                                - ${pseudo_end_date!smonth}
                                - ${pseudo_start_date!sday}
                        dt_resume:
                                - ${pseudo_resume_date!syear}
                                - ${pseudo_resume_date!smonth}
                                - ${pseudo_resume_date!sday}
                        lresume: "${lresume}"
                        lcouple: ".false."
                        delta_time: ${time_step}
                        putrerun:
                                - ${restart_rate}
                                - ${restart_unit}
                                - ${restart_firstlast}
                                - 0
                        out_datapath: '${work_dir}'
                parctl:
                        nproca: "${nproca}"
                        nprocb: "${nprocb}"

wiso_fields: [o18w_atm, hdow_atm, o16w_atm, o18i_atm, hdoi_atm, o16i_atm, w1_atm, w2_atm, w3_atm, i1_atm, i2_atm, i3_atm]

coupling_fields:
        sst_atmo:
                grid: atmo
        sit_atmo:
                grid: atmo
        sie_atmo:
                grid: atmo
        snt_atmo:
                grid: atmo
        taux_atm:
                grid: atmo
        tauy_atm:
                grid: atmo
        taux_ica:
                grid: atmo
        tauy_ica:
                grid: atmo
        prec_atm:
                grid: atmo
        snow_atm:
                grid: atmo
        evap_atm:
                grid: atmo
        subl_atm:
                grid: atmo
        heat_atm:
                grid: atmo
        heat_ica:
                grid: atmo
        heat_swa:
                grid: atmo
        hydr_atm:
                grid: atmo

<<<<<<< HEAD
=======
        "[[foci_fields-->FIELD]]":
                grid: atmo

        co2_atmo:
                grid: atmo
        co2c_atm:
                grid: atmo
        w10w_atm:
                grid: atmo

>>>>>>> 9e7b2b48
grids:
        atmo:
                name: atmo
                nx: "${_nx}"
                ny: "${_ny}"
                oasis_grid_type: "D"
                number_of_overlapping_points: 0 # oasis P-value



# Configuration Files:
config_sources:
        "namelist.echam": "${namelist_dir}/namelist.echam"

check_error:
        "mo_exception.f90":
                method: "kill"
                message: "Problem with echam >> mo_exception.f90 << has occured. Killing your job, sorry."
                file: "${general.work_dir}/atmout"
                frequency: 90
        #"wind speed":
                #method: "kill"
                #message: "high wind speed was found during your run, applying wind speed fix and resubmitting..."
                #file: "${general.work_dir}/atmout"
                #frequency: 90




further_reading:
        - echam/echam.datasets.yaml
        - echam/echam.postprocessing.yaml<|MERGE_RESOLUTION|>--- conflicted
+++ resolved
@@ -107,7 +107,6 @@
 version: 6.3.04p1
 resolution: T63
 scenario: "PI-CTRL"
-scenario_type: ${scenario} 
 postprocessing_stream: 'BOT ATM LOG'
 yr_perp_off: false
 transient_advance_forcing: false
@@ -142,7 +141,7 @@
 adj_input_dir: "${input_dir}/${resolution}"
 forcing_dir: "${input_dir}/${resolution}"
 greenhouse_dir: "${pool_dir}"
-namelist_dir: "${general.esm_namelist_dir}/echam/${version}/${scenario_type}"
+namelist_dir: "${general.esm_namelist_dir}/echam/${version}/${scenario}"
 
 switch: 1
 value : "echam default"
@@ -364,27 +363,8 @@
                         aerofin: piaerofin
                         aerofarir: piaerofarir
                         ozone: 1850ozone
-<<<<<<< HEAD
-        "1950":
-                forcing_files:
-
-                        #with iaero = 8 (MAC-SP) use the following
-                        #MAC-SP: MAC-SP_1950 # not yet implemented
-                        #aerocoarse_1849: piaerocoarse
-                        #aerocoarse_1850: piaerocoarse
-                        #aerocoarse_1851: piaerocoarse
-                        #aerofarir_1849: piaerofarir
-                        #aerofarir_1850: piaerofarir
-                        #aerofarir_1851: piaerofarir
-                        #aerofin_1849: piaerofin
-                        #aerofin_1850: piaerofin
-                        #aerofin_1851: piaerofin
-                        #
-                        # with iaero = 3 use te following
-=======
         1950:
                 forcing_filslurm_cronjob.loges:
->>>>>>> 9e7b2b48
                         aerocoarse: piaerocoarse
                         aerofarir: piaerofarir
                         aerofin: piaerofin
@@ -413,24 +393,6 @@
                         volcsw: histvolcsw
                         swflux: histswflux
                         MAC-SP: MAC-SP
-<<<<<<< HEAD
-
-        ssp585:
-                scenario_type: cmip6 
-        ssp370:
-                scenario_type: cmip6 
-        ssp126:
-                scenario_type: cmip6 
-        ssp245:
-                scenario_type: cmip6 
-        ssp534os:
-                scenario_type: cmip6 
-        cmip6hist:
-                scenario_type: cmip6 
-
-choose_scenario_type:
-        cmip6:
-=======
         SSP126:
                 greenhouse_dir: "${input_dir}"
                 forcing_files:
@@ -503,7 +465,6 @@
                 add_input_files:
                         MAC-SP: MAC-SP
         RCP85:
->>>>>>> 9e7b2b48
                 greenhouse_dir: "${forcing_dir}"
                 forcing_files:
                         aerocoarse_1849: piaerocoarse
@@ -643,7 +604,7 @@
         aerofarir: "aero_farir_@YEAR@.nc"
         ozone: "ozon@YEAR@"
         greenhouse: "greenhouse_gases.nc"
-        volcir: "strat_aerosol_ir_@YEAR@.nc"
+        volcanir: "strat_aerosol_ir_@YEAR@.nc"
         volcsw: "strat_aerosol_sw_@YEAR@.nc"
         swflux: "swflux_@YEAR@.nc"
         "MAC-SP": "MAC-SP.nc"
@@ -676,12 +637,6 @@
         ozone:
                 - need_year_before
                 - need_year_after
-<<<<<<< HEAD
-        volcsw:
-                - need_year_before
-                - need_year_after
-        volcir:
-=======
                 - need_2years_before
                 - need_2years_after
         # deniz: added these 3 variables. They were present in the esm-tools r4
@@ -691,7 +646,6 @@
                 - need_2years_before
                 - need_2years_after
         volcsw:
->>>>>>> 9e7b2b48
                 - need_year_before
                 - need_year_after
                 - need_2years_before
@@ -699,11 +653,8 @@
         swflux:
                 - need_year_before
                 - need_year_after
-<<<<<<< HEAD
-=======
                 - need_2years_before
                 - need_2years_after
->>>>>>> 9e7b2b48
 
 streams:
         - echam
@@ -776,15 +727,12 @@
         "[[streams-->STREAM]]": ${general.expid}_${start_date!syear}*.${start_date!sday}_STREAM
         "[[streams-->STREAM]]_codes": ${general.expid}_${start_date!syear}*.${start_date!sday}_STREAM.codes
         "[[streamsnc-->STREAM]]_nc": ${general.expid}_${start_date!syear!smonth}.${start_date!sday}_STREAM.nc
-        #"[[streams-->STREAM]]": ${general.expid}_${start_date!syear}*_STREAM
-        #"[[streams-->STREAM]]_codes": ${general.expid}_${start_date!syear}*_STREAM.codes
-        #"[[streamsnc-->STREAM]]_nc": ${general.expid}_${start_date!syear!smonth}_STREAM.nc
 
 restart_in_files:
         "[[streams-->STREAM]]": STREAM
 
 restart_in_sources:
-        "[[streams-->STREAM]]": restart_${parent_expid}_STREAM_${parent_date!syear!smonth!sday}.nc
+        "[[streams-->STREAM]]": restart_${parent_expid}_${parent_date!syear!smonth!sday}_STREAM.nc
 
 restart_in_in_work:
         "[[streams-->STREAM]]": restart_${general.expid}_STREAM.nc
@@ -794,7 +742,7 @@
         "[[streams-->STREAM]]": STREAM
 
 restart_out_sources:
-        "[[streams-->STREAM]]": restart_${general.expid}_STREAM_${other_date!syear!smonth!sday}.nc
+        "[[streams-->STREAM]]": restart_${general.expid}_${other_date!syear!smonth!sday}_STREAM.nc
 
 restart_out_in_work:
         "[[streams-->STREAM]]": restart_${general.expid}_${other_date!syear!smonth!sday!shour!sminute!ssecond}_STREAM.nc
@@ -884,8 +832,6 @@
         hydr_atm:
                 grid: atmo
 
-<<<<<<< HEAD
-=======
         "[[foci_fields-->FIELD]]":
                 grid: atmo
 
@@ -896,7 +842,6 @@
         w10w_atm:
                 grid: atmo
 
->>>>>>> 9e7b2b48
 grids:
         atmo:
                 name: atmo
