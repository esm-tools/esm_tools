# -*- coding: utf-8 -*-

"""Top-level package for ESM Archiving."""

__author__ = """Paul Gierz"""
__email__ = "pgierz@awi.de"
<<<<<<< HEAD
__version__ = "6.14.2"
=======
__version__ = "6.16.0"
>>>>>>> 92ff35e7

from .esm_archiving import (archive_mistral, check_tar_lists,
                            delete_original_data, determine_datestamp_location,
                            determine_potential_datestamp_locations,
                            find_indices_of, get_files_for_date_range,
                            get_list_from_filepattern, group_files,
                            group_indexes, log_tarfile_contents, pack_tarfile,
                            purify_expid_in, sort_files_to_tarlists,
                            split_list_due_to_size_limit, stamp_filepattern,
                            stamp_files, sum_tar_lists,
                            sum_tar_lists_human_readable)

__all__ = (
    "archive_mistral",
    "check_tar_lists",
    "delete_original_data",
    "determine_datestamp_location",
    "determine_potential_datestamp_locations",
    "find_indices_of",
    "get_files_for_date_range",
    "get_list_from_filepattern",
    "group_files",
    "group_indexes",
    "log_tarfile_contents",
    "pack_tarfile",
    "purify_expid_in",
    "sort_files_to_tarlists",
    "split_list_due_to_size_limit",
    "stamp_filepattern",
    "stamp_files",
    "sum_tar_lists",
    "sum_tar_lists_human_readable",
)<|MERGE_RESOLUTION|>--- conflicted
+++ resolved
@@ -4,11 +4,7 @@
 
 __author__ = """Paul Gierz"""
 __email__ = "pgierz@awi.de"
-<<<<<<< HEAD
-__version__ = "6.14.2"
-=======
 __version__ = "6.16.0"
->>>>>>> 92ff35e7
 
 from .esm_archiving import (archive_mistral, check_tar_lists,
                             delete_original_data, determine_datestamp_location,
