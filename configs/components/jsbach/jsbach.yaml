# JSBACH YAML DEFAULT CONFIGURATION FILE

model: jsbach
repository: https://gitlab.dkrz.de/modular_esm/echam6
domain: vegetation

description: |
        The JSBACH vegetation model, major version 3
        (someone from Hamburg)
        paper citation

license_text: |
        Please make sure you have a licence to use echam.In case you are
        unsure, please contact redmine....

pool_dir: "${computer.pool_directories.pool}/JSBACH"
input_dir: "${pool_dir}/input/${dataset}"
adj_input_dir: "${input_dir}/${echam.resolution}"
cover_fract_dir: "${input_dir}/${echam.resolution}/land_use_maps/"

pool_dir_couple: "${computer.pool_directories.pool}/AWICM/JSBACH"
input_dir_couple: "${pool_dir_couple}/input/${dataset}"

dynamic_vegetations: False

version: "3.20"
dataset: r0009
scenario: ${echam.scenario}
scenario_type: ${scenario}

config_sources:
        'namelist.jsbach': "${namelist_dir}/namelist.jsbach"

# normally, except awicm on ollie :-(((
no_dynveg_file_ending: "_no-dynveg"
dynveg_file_ending: "_dynveg"

choose_version:
        # 3.20p1 is used within FOCI, currently only configured to run WITH
        # dynamic vegetation, without dynamic vegetation other input files
        # e.g. cover_fract must be set which is not yet configured as we
        # don't have this use case in FOCI at the moment.
        "3.20p1":
                dataset: r0010
                forcing_in_work:
                        LU: "landuseHarvest.@YEAR@.nc"

                choose_dynamic_vegetations:
                        true:
                                namelist_dir: "${general.esm_namelist_dir}/jsbach/${version}/${echam.scenario_type}/dynveg"
                                dynveg: "_dynveg"
                                jsbachnc_file_ending: "${dynveg_file_ending}"
                        false:
                                namelist_dir: "${general.esm_namelist_dir}/jsbach/${version}/${echam.scenario_type}/no_dynveg"
                                jsbachnc_file_ending: "${no_dynveg_file_ending}"
                                dynveg: "_no_dynveg"
                choose_echam.scenario:
                        PI-CTRL:
                                add_input_files:
                                        jsbach: jsbach_1850
                                forcing_files:
                                        LU: LU_1850
                                        LU_trans: LU_trans_none
                                        Ndepo: Ndepo_1850
                                        a_nd_file: a_nd_file
                                        lightning: lightning
                                        popdens: popdens

                        "1950":
                                add_input_files:
                                        jsbach: jsbach_1976
                                forcing_files:
                                        LU: LU_1950
                                        LU_trans: LU_trans_none
                                        Ndepo: Ndepo_1950
                                        a_nd_file: a_nd_file
                                        #lightning: lightning
                                        #popdens: popdens

                        1percCO2:
                                add_input_files:
                                        jsbach: jsbach_1850
                                forcing_files:
                                        LU: LU_1850
                                        LU_trans: LU_trans_none
                                        Ndepo: Ndepo_1850
                                        a_nd_file: a_nd_file
                                        lightning: lightning
                                        popdens: popdens

<<<<<<< HEAD
                        # SSP scenarios share common paths. They are grouped under cmip6 and
                        # further options are given under `choose_scenario_type` section
                        cmip6hist:
                                scenario_type: cmip6

                        ssp370:
                                scenario_type: cmip6

                        ssp126:
                                scenario_type: cmip6

                        ssp245:
                                scenario_type: cmip6

                        ssp534os:
                                scenario_type: cmip6
                        ssp585:
=======
                        cmip6hist:
>>>>>>> 3d621270
                                scenario_type: cmip6


        "3.20":
                dataset: r0010
                choose_dynamic_vegetations:
                        true:
                                namelist_dir: "${general.esm_namelist_dir}/jsbach/${version}/${echam.scenario_type}/dynveg"
                                dynveg: "_dynveg"
                                jsbachnc_file_ending: "${dynveg_file_ending}"
                        false:
                                namelist_dir: "${general.esm_namelist_dir}/jsbach/${version}/${echam.scenario_type}/no_dynveg"
                                jsbachnc_file_ending: "${no_dynveg_file_ending}"
                                dynveg: "_no-dynveg"
                choose_echam.scenario:
                        PI-CTRL:
                                add_input_files:
                                        jsbach: jsbach_1850
                                forcing_files:
                                        LU: LU_1850
                                        LU_trans: LU_trans_none
                                        Ndepo: Ndepo_1850
                                        a_nd_file: a_nd_file
                                        lightning: lightning
                                        popdens: popdens

                        1850:
                                add_input_files:
                                        jsbach: jsbach_1850
                                forcing_files:
                                        LU: LU_1850
                                        LU_trans: LU_trans_none
                                        Ndepo: Ndepo_1850
                                        a_nd_file: a_nd_file
                                        lightning: lightning
                                        popdens: popdens

                        PALEO:
                                add_input_files:
                                        jsbach: jsbach_1850
                                forcing_files:
                                        LU: LU_1850
                                        LU_trans: LU_trans_none
                                        Ndepo: Ndepo_1850
                                        a_nd_file: a_nd_file
                                        lightning: lightning
                                        popdens: popdens
                                dynamic_vegetations: True

                        4CO2:
                                add_input_files:
                                        jsbach: jsbach_1850
                                forcing_files:
                                        LU: LU_1850
                                        LU_trans: LU_trans_none
                                        Ndepo: Ndepo_1850
                                        a_nd_file: a_nd_file
                                        lightning: lightning
                                        popdens: popdens

                        1percCO2:
                                add_input_files:
                                        jsbach: jsbach_1850
                                forcing_files:
                                        LU: LU_1850
                                        LU_trans: LU_trans_none
                                        Ndepo: Ndepo_1850
                                        a_nd_file: a_nd_file
                                        lightning: lightning
                                        popdens: popdens

                        HIST:
                                add_input_files:
                                        jsbach: jsbach_1850
                                forcing_files:
                                        LU: LU_HIST
                                        LU_trans: LU_trans_hist
                                        cover_fract: cover_fract_HIST
                                        Ndepo: Ndepo_1850
                                        a_nd_file: a_nd_file
                                        lightning: lightning
                                        popdens: popdens

                        1950:
                                add_input_files:
                                        jsbach: jsbach_1976
                                forcing_files:
                                        LU: LU_1950
                                        LU_trans: LU_trans_none
                                        Ndepo: Ndepo_1950
                                        a_nd_file: a_nd_file
                                        #lightning: lightning
                                        #popdens: popdens

<<<<<<< HEAD
                        # SSP scenarios share common paths. They are grouped under cmip6 and
                        # further options are given under `choose_scenario_type` section
                        cmip6hist:
                                scenario_type: cmip6

                        ssp126:
                                scenario_type: cmip6

                        ssp245:
                                scenario_type: cmip6

                        ssp370:
                                scenario_type: cmip6

                        ssp534os:
                                scenario_type: cmip6

                        ssp585:
                                scenario_type: cmip6

=======
                        cmip6hist:
                                scenario_type: cmip6
>>>>>>> 3d621270

        "3.10":
                dataset: r0007
                namelist_dir: "${general.esm_namelist_dir}/jsbach/${version}/${echam.scenario}/${resolution}"
                choose_dynamic_vegetations:
                        true:
                                dynveg: "_dynveg"
                        false:
                                dynveg: "_no_dynveg"

                choose_echam.scenario:
                        PI-CTRL:
                                add_input_files:
                                        jsbach: jsbach_1850
                                forcing_files:
                                        LU: LU_1850
                                        LU_trans: LU_trans_none
                                        Ndepo: Ndepo_1850
                                        a_nd_file: a_nd_file
                                        lightning: lightning
                                        popdens: popdens

                        1850:
                                add_input_files:
                                        jsbach: jsbach_1850
                                forcing_files:
                                        LU: LU_1850
                                        LU_trans: LU_trans_none
                                        Ndepo: Ndepo_1850
                                        a_nd_file: a_nd_file
                                        lightning: lightning
                                        popdens: popdens

                        PALEO:
                                add_input_files:
                                        jsbach: jsbach_1850
                                forcing_files:
                                        LU: LU_1850
                                        LU_trans: LU_trans_none
                                        Ndepo: Ndepo_1850
                                        a_nd_file: a_nd_file
                                        lightning: lightning
                                        popdens: popdens

                        4CO2:
                                add_input_files:
                                        jsbach: jsbach_1850
                                forcing_files:
                                        LU: LU_1850
                                        LU_trans: LU_trans_none
                                        Ndepo: Ndepo_1850
                                        a_nd_file: a_nd_file
                                        lightning: lightning
                                        popdens: popdens

                        1percCO2:
                                add_input_files:
                                        jsbach: jsbach_1850
                                forcing_files:
                                        LU: LU_1850
                                        LU_trans: LU_trans_none
                                        Ndepo: Ndepo_1850
                                        a_nd_file: a_nd_file
                                        lightning: lightning
                                        popdens: popdens

                        HIST:
                                add_input_files:
                                        jsbach: jsbach_1850
                                forcing_files:
                                        LU: LU_HIST
                                        LU_trans: LU_trans_none
                                        cover_fract: cover_fract_HIST
                        1950:
                                add_input_files:
                                        jsbach: jsbach_1976
                                forcing_files:
                                        LU: LU_1950
                                        LU_trans: LU_trans_none

# common options for scenarios, eg. CMIP6
Ndepo_cmip6: Ndepo_hist_scenario
Ndepo_path: ""
popdens_cmip6: popdens
cover_fract_cmip6: cover_fract.@YEAR@.nc

choose_scenario_type:
        cmip6:
                Ndepo_path: "${echam.resolution}/Ndepo/${echam.scenario}/${echam.resolution}_ndepo.input4MIPs_surfaceFluxes_ScenarioMIP-NCAR-CCMI-${echam.scenario}_"
                add_input_files:
                        jsbach: jsbach_1850
                forcing_files:
                        LU: LU_hist_scenario
                        LU_trans: LU_trans_hist_scenario
                        Ndepo: ${Ndepo_cmip6}
                        a_nd_file: a_nd_file
                        lightning: lightning
                        popdens: ${popdens_cmip6}
                        cover_fract: ${cover_fract_cmip6}


# For ssp scenarios find the pathway first 4 characters
scenario_is_ssp: "$(( 'ssp' in '${echam.scenario}' ))"
choose_scenario_is_ssp:
        True:
                ssp_num: "$(( '${scenario}'[:4] ))"
                # SSP scenarios share common paths. They are grouped under cmip6 and
                # further options are given under `choose_scenario_type` section
                scenario_type: cmip6
                Ndepo_cmip6: Ndepo_ssp
                popdens_cmip6: popdens_ssp
                cover_fract_cmip6: cover_fract_ssp
                Ndepo_sufix: "_${echam.scenario}"

        False:
                ssp_num: null
                Ndepo_sufix: ""

choose_echam.with_wiso:
        True:
                restart_in_sources:
                        "[[streams-->STREAM]]": restart_${parent_expid}_${parent_date!syear!smonth!sday!shour!sminute!ssecond}_STREAM.nc
                restart_out_sources:
                        "[[streams-->STREAM]]": restart_${general.expid}_${other_date!syear!smonth!sday!shour!sminute!ssecond}_STREAM.nc
                add_streams:
                        - js_wiso
                        - la_wiso
                        - sf_wiso

input_files:
        "lctlib": "lctlib"

input_in_work:
        "jsbach": "jsbach.nc"
        "lctlib": "lctlib.def"
        "lctlib_foci": "lctlib.def"
        "cpools_foci": "Cpools.nc"
        "npools_foci": "Ndepo.nc"
        "fpc_foci": "fpc.nc"

forcing_in_work:
        "cover_fract": "cover_fract.@YEAR@.nc"
        "a_nd_file": "a_nd_file.nc"
        "lightning": "lightning.nc"
        "popdens": "population_density.nc"
        # Naming based upon: https://gitlab.awi.de/paleodyn/Models/echam6/-/blob/6.3.05p2-awiesm-2.1/src/src_jsbach3/mo_cbal_landcover_change.f90#L3050 
        "LU" : "landuseHarvest.@YEAR@.nc"
        "Ndepo": "Ndepo.@YEAR@.nc"
        "LU_trans": "landuseTransitions.@YEAR@.nc"

forcing_modifications:
        Ndepo:  "<--setyear-- @YEAR@"

forcing_additional_information:
        "LU":
                - need_timestep_before
                - need_timestep_after
        "LU_trans":
                - need_timestep_before
                - need_timestep_after
        Ndepo:
                - need_timestep_before
                - need_timestep_after

streams:
        - jsbach
        - jsbid
        - yasso
        - surf
        - nitro
        - veg
        - land

other_date: $(( ${next_date} - ${time_step}seconds ))

parent_date: ${echam.parent_date}

ignore_files:
        "[[streams-->STREAM]]": STREAM
        "[[streams-->STREAM]]_restart": STREAM_restart
        "[[streams-->STREAM]]_codes": STREAM_codes

ignore_sources:
        "[[streams-->STREAM]]": ${general.expid}_${next_date!syear!smonth}.${next_date!sday}_STREAM
        "[[streams-->STREAM]]_restart": restart_${general.expid}_STREAM.nc
        "[[streams-->STREAM]]_codes": ${general.expid}_${next_date!syear!smonth}.${next_date!sday}_STREAM.codes

ignore_in_work:
        "[[streams-->STREAM]]": ${general.expid}_${next_date!syear!smonth}.${next_date!sday}_STREAM
        "[[streams-->STREAM]]_restart": restart_${general.expid}_STREAM.nc
        "[[streams-->STREAM]]_codes": ${general.expid}_${next_date!syear!smonth}.${next_date!sday}_STREAM.codes

outdata_files:
        "[[streams-->STREAM]]": STREAM
        "[[streams-->STREAM]]_codes": STREAM_codes

outdata_sources:
        "[[streams-->STREAM]]": ${general.expid}_${start_date!syear}*.${start_date!sday}_STREAM
        "[[streams-->STREAM]]_codes": ${general.expid}_${start_date!syear}*.${start_date!sday}_STREAM.codes

outdata_in_work:
        "[[streams-->STREAM]]": ${general.expid}_${start_date!syear}*.${start_date!sday}_STREAM
        "[[streams-->STREAM]]_codes": ${general.expid}_${start_date!syear}*.${start_date!sday}_STREAM.codes

restart_in_files:
        "[[streams-->STREAM]]": STREAM

restart_in_sources:
        # deniz: removed hour, minute, second information. Now it is compatible with ECHAM
        # INFO: for continuous restarts it is fine but branch-off restarts fail
        # since esm-tools is looking for YYYYMMDDHHMMSS.nc data instead
        # "[[streams-->STREAM]]": restart_${parent_expid}_${parent_date!syear!smonth!sday!shour!sminute!ssecond}_STREAM.nc
        "[[streams-->STREAM]]": restart_${parent_expid}_${parent_date!syear!smonth!sday}_STREAM.nc

restart_in_in_work:
        "[[streams-->STREAM]]": restart_${general.expid}_STREAM.nc

restart_out_files:
        "[[streams-->STREAM]]": STREAM

restart_out_sources:
        # deniz: removed hour, minute, second information. Now it is compatible with ECHAM
        # INFO: for continuous restarts it is fine but branch-off restarts fail
        # since esm-tools is looking for YYYYMMDDHHMMSS.nc data instead
        # Same as the problem we have in `restart_in_sources`
        # "[[streams-->STREAM]]": restart_${general.expid}_${other_date!syear!smonth!sday!shour!sminute!ssecond}_STREAM.nc
        "[[streams-->STREAM]]": restart_${general.expid}_${other_date!syear!smonth!sday}_STREAM.nc

restart_out_in_work:
        "[[streams-->STREAM]]": restart_${general.expid}_${other_date!syear!smonth!sday!shour!sminute!ssecond}_STREAM.nc

namelists:
        - "namelist.jsbach"

further_reading:
        - jsbach/jsbach.inherit.yaml
        - jsbach/jsbach.datasets.yaml<|MERGE_RESOLUTION|>--- conflicted
+++ resolved
@@ -88,7 +88,6 @@
                                         lightning: lightning
                                         popdens: popdens
 
-<<<<<<< HEAD
                         # SSP scenarios share common paths. They are grouped under cmip6 and
                         # further options are given under `choose_scenario_type` section
                         cmip6hist:
@@ -106,9 +105,6 @@
                         ssp534os:
                                 scenario_type: cmip6
                         ssp585:
-=======
-                        cmip6hist:
->>>>>>> 3d621270
                                 scenario_type: cmip6
 
 
@@ -203,7 +199,6 @@
                                         #lightning: lightning
                                         #popdens: popdens
 
-<<<<<<< HEAD
                         # SSP scenarios share common paths. They are grouped under cmip6 and
                         # further options are given under `choose_scenario_type` section
                         cmip6hist:
@@ -223,11 +218,6 @@
 
                         ssp585:
                                 scenario_type: cmip6
-
-=======
-                        cmip6hist:
-                                scenario_type: cmip6
->>>>>>> 3d621270
 
         "3.10":
                 dataset: r0007
