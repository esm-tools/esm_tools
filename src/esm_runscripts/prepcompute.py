import copy
import os
import stat
import subprocess
import time

import f90nml
import yaml
from loguru import logger

import esm_calendar
import esm_parser
import esm_runscripts

from .batch_system import batch_system
from .filelists import copy_files, log_used_files
from .helpers import evaluate
from .namelists import Namelist

#####################################################################
#                                   compute jobs                    #
#####################################################################


def run_job(config):
    config["general"]["relevant_filetypes"] = [
        "bin",
        "config",
        "forcing",
        "input",
        "restart_in",
    ]
    config = evaluate(config, "prepcompute", "prepcompute_recipe")
    return config


def compile_model(config):
    """Compiles the desired model before the run starts"""
    model = config["general"]["setup_name"]
    version = config["general"].get("version") or config[model].get("version")
    if not version:
        return config
    if config.get("general", {}).get("run_number") == 1:
        logger.info("First year, checking if we need to compile...")
        if not config.get("general", {}).get("use_compiled_model", True):
            logger.info(f"Huhu --> compiling {model}-{version}")
            subprocess.run(
                f"esm_master install-{model}-{version}",
                shell=True,
                cwd=config["general"]["experiment_src_dir"],
            )
            config["general"]["model_dir"] = (
                config["general"]["experiment_src_dir"] + f"/{model}-{version}"
            )
    return config


def all_files_to_copy_append(
    config, model, filetype, categ, file_source, file_interm, file_target
):
    if file_source:
        if not filetype + "_sources" in config[model]:
            config[model][filetype + "_sources"] = {}
        config[model][filetype + "_sources"][categ] = file_source
    if file_interm:
        if not filetype + "_intermediate" in config[model]:
            config[model][filetype + "_intermediate"] = {}
        config[model][filetype + "_intermediate"][categ] = file_interm
    if file_target:
        if (
            filetype in config["general"]["in_filetypes"]
            and filetype + "_in_work" in config[model]
        ):
            config[model][filetype + "_in_work"][categ] = file_target
        else:
            if not filetype + "_targets" in config[model]:
                config[model][filetype + "_targets"] = {}
            config[model][filetype + "_targets"][categ] = file_target

    if filetype + "_files" in config[model]:
        config[model][filetype + "_files"][categ] = categ

    return config


def prepare_coupler_files(config):
    if config["general"]["standalone"] is False:
        coupler_filename = config["general"]["coupler"].prepare(
            config, config["general"]["coupler_config_dir"]
        )
        coupler_name = config["general"]["coupler"].name
        if coupler_name == "yac":
            couplingfile = "coupling.xml"
        else:
            couplingfile = "namcouple"

        all_files_to_copy_append(
            config,
            coupler_name,
            "config",
            couplingfile,
            config["general"]["coupler_config_dir"] + "/" + coupler_filename,
            None,
            None,
        )
    return config


def create_empty_folders(config):
    for model in list(config):
        if "create_folders" in config[model]:
            folders = config[model]["create_folders"]
            if not type(folders) == list:
                folders = [folders]
            for folder in folders:
                if not os.path.isdir(folder):
                    os.mkdir(folder)
    return config


def create_new_files(config):
    for model in list(config):
        for filetype in config["general"]["all_filetypes"]:
            if "create_" + filetype in config[model]:
                filenames = config[model]["create_" + filetype].keys()

                for filename in filenames:
                    full_filename = (
                        config[model]["thisrun_" + filetype + "_dir"] + "/" + filename
                    )
                    if not os.path.isdir(os.path.dirname(full_filename)):
                        os.mkdir(os.path.dirname(full_filename))
                    with open(
                        full_filename,
                        "w",
                    ) as createfile:
                        actionlist = config[model]["create_" + filetype][filename]
                        for action in actionlist:
                            if "<--append--" in action:
                                appendtext = action.replace("<--append--", "")
                                createfile.write(appendtext.strip() + "\n")
                    # make executable, just in case
                    filestats = os.stat(full_filename)
                    os.chmod(full_filename, filestats.st_mode | stat.S_IEXEC)

                    all_files_to_copy_append(
                        config,
                        model,
                        filetype,
                        filename,
                        config[model]["thisrun_" + filetype + "_dir"] + "/" + filename,
                        filename,
                        filename,
                    )
    return config


def modify_files(config):
    # for model in config:
    #     for filetype in config["general"]["all_model_filetypes"]:
    #         if filetype == "restart":
    #             nothing = "nothing"
    return config


def modify_namelists(config):
    # Load and modify namelists:

    logger.debug("\n" "- Setting up namelists for this run...")
    for index, model in enumerate(config["general"]["valid_model_names"]):
        logger.debug(f'{index+1}) {config[model]["model"]}')

    for model in config["general"]["valid_model_names"]:
        config[model] = Namelist.nmls_load(config[model])
        config[model] = Namelist.nmls_remove(config[model])
        if model == "echam":
            config = Namelist.apply_echam_disturbance(config)
            config = Namelist.echam_transient_forcing(config)
        config[model] = Namelist.nmls_modify(config[model])
        config[model] = Namelist.nmls_finalize(
            config[model], config["general"]["verbose"]
        )

    logger.debug("::: end of namelist section\n")
    return config


def wait_for_iterative_coupling(config):
    count_max = 90
    if (
        config["general"].get("iterative_coupling", False)
        and config["general"]["chunk_number"] > 1
    ):
        logger.debug("Waiting for iterative coupling...")
        if "files_to_wait_for" in config["general"]:
            for file_base in config["general"].get("files_to_wait_for"):
                counter = 0
                file = os.path.join(
                    config["general"]["experiment_couple_dir"], file_base
                )
                while counter < count_max:
                    counter = counter + 1
                    if os.path.isfile(file):
                        logger.info(f"File found: {file}")
                        break
                    else:
                        logger.info(f"Waiting for file: {file}")
                        logger.info("Sleep for 10 seconds...")
                        time.sleep(10)

    return config


def copy_files_to_thisrun(config):
<<<<<<< HEAD
    """
    This function was used to copy to intermediate folders in the past. Now the
    ``copy_files`` function used within, in all file movements, might escape moving
    files to the intermediate folders, and move them directly to ``work`` if the file
    type of the file is not included in the variable ``general.intermediate_movements``.

    This is a fast fix, pretty ugly, but works. The reason for not making it better is
    that we are reworking the whole file movement logic, so it is not worth the time to
    do a partial rework here.
    """

    if config["general"]["verbose"]:
        print("PREPARING EXPERIMENT")
        # Copy files:
        print("\n" "- File lists populated, proceeding with copy...")
        print("- Note that you can see your file lists in the config folder")
        print("- You will be informed about missing files")
=======
    logger.debug("PREPARING EXPERIMENT")
    # Copy files:
    logger.debug("\n" "- File lists populated, proceeding with copy...")
    logger.debug("- Note that you can see your file lists in the config folder")
    logger.debug("- You will be informed about missing files")
>>>>>>> e95d3f49

    log_used_files(config)

    config = copy_files(
        config, config["general"]["in_filetypes"], source="init", target="thisrun"
    )
    return config


def copy_files_to_work(config):
    logger.debug("PREPARING WORK FOLDER")
    config = copy_files(
        config, config["general"]["in_filetypes"], source="thisrun", target="work"
    )
    return config


def _write_finalized_config(config, config_file_path=None):
    """
    Writes <expid>_finished_config.yaml file

    Input
    -----
    config : dict
        esm-tools config object
    config_file_path : string
        Optional file path and name where the content of config is to be stored.
        Default is None. If not given (default) the path will be set depending on
        settings in config and the file name is <expid>_finished_config.yaml.

    Returns
    -------
    config : dict

    """

    # first define the representers for the non-built-in types, as recommended
    # here: https://pyyaml.org/wiki/PyYAMLDocumentation
    def date_representer(dumper, date):
        return dumper.represent_str(f"{date.output()}")

    def calendar_representer(dumper, calendar):
        # Calendar has a __str__ method
        return dumper.represent_str(str(calendar))

    def batch_system_representer(dumper, batch_system):
        return dumper.represent_str(f"{batch_system.name}")

    def coupler_representer(dumper, coupler):
        # prevent dumping of whole namcouple
        return dumper.represent_str(f"{coupler.name}")

    def oasis_representer(dumper, oasis):
        return dumper.represent_str(f"{oasis.name}")

    def namelist_representer(dumper, f90nml):
        return dumper.represent_str(f"f90nml.name")

    # dumper object for the ESM-Tools configuration
    class EsmConfigDumper(yaml.dumper.Dumper):
        pass

    # pyyaml does not support tuple and prints !!python/tuple
    EsmConfigDumper.add_representer(
        tuple, yaml.representer.SafeRepresenter.represent_list
    )

    # Determine how non-built-in types will be printed be the YAML dumper
    EsmConfigDumper.add_representer(esm_calendar.Date, date_representer)

    EsmConfigDumper.add_representer(
        esm_calendar.esm_calendar.Calendar, calendar_representer
    )
    # yaml.representer.SafeRepresenter.represent_str)

    EsmConfigDumper.add_representer(
        esm_parser.esm_parser.ConfigSetup,
        yaml.representer.SafeRepresenter.represent_dict,
    )

    EsmConfigDumper.add_representer(batch_system, batch_system_representer)

    # format for the other ESM data structures
    EsmConfigDumper.add_representer(
        esm_runscripts.coupler.coupler_class, coupler_representer
    )

    EsmConfigDumper.add_representer(f90nml.namelist.Namelist, namelist_representer)

    if "oasis3mct" in config:
        EsmConfigDumper.add_representer(esm_runscripts.oasis.oasis, oasis_representer)

    thisrun_config_dir = config["general"]["thisrun_config_dir"]
    expid = config["general"]["expid"]
    it_coupled_model_name = config["general"]["iterative_coupled_model"]
    if not config_file_path:
        config_file_path = (
            f"{thisrun_config_dir}/"
            f"{expid}_{it_coupled_model_name}finished_config.yaml"
        )
    with open(config_file_path, "w") as config_file:
        # Avoid saving ``prev_run`` information in the config file
        config_final = copy.deepcopy(config)  # PrevRunInfo
        del config_final["prev_run"]  # PrevRunInfo

        out = yaml.dump(
            config_final, Dumper=EsmConfigDumper, width=10000, indent=4
        )  # PrevRunInfo
        config_file.write(out)
    return config


def _show_simulation_info(config):
    logger.info("")
    logger.info(80 * "=")
    logger.info("STARTING SIMULATION JOB!")
    logger.info(f"Experiment ID = {config['general']['expid']}")
    logger.info(f"Setup = {config['general']['setup_name']}")
    if "coupled_setup" in config["general"]:
        logger.info("This setup consists of:")
        for model in config["general"]["valid_model_names"]:
            logger.info(f"- {model}")
    logger.info("Experiment is installed in:")
    logger.info(f"       {config['general']['base_dir']}/{config['general']['expid']}")
    logger.info(80 * "=")
    return config<|MERGE_RESOLUTION|>--- conflicted
+++ resolved
@@ -212,7 +212,6 @@
 
 
 def copy_files_to_thisrun(config):
-<<<<<<< HEAD
     """
     This function was used to copy to intermediate folders in the past. Now the
     ``copy_files`` function used within, in all file movements, might escape moving
@@ -224,19 +223,11 @@
     do a partial rework here.
     """
 
-    if config["general"]["verbose"]:
-        print("PREPARING EXPERIMENT")
-        # Copy files:
-        print("\n" "- File lists populated, proceeding with copy...")
-        print("- Note that you can see your file lists in the config folder")
-        print("- You will be informed about missing files")
-=======
     logger.debug("PREPARING EXPERIMENT")
     # Copy files:
     logger.debug("\n" "- File lists populated, proceeding with copy...")
     logger.debug("- Note that you can see your file lists in the config folder")
     logger.debug("- You will be informed about missing files")
->>>>>>> e95d3f49
 
     log_used_files(config)
 
