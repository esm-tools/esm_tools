general:
        use_venv: False
        verbose: False
        clean_runs: 3
        
        setup_name: oifs
        compute_time: "03:00:00"
        account: shk00018
        initial_date: "1979-01-01T00:00:00"
        final_date: "2018-01-01T00:00:00"
        model_dir: /home/shkjocke/model_codes/oifs-43r3-v1/
        base_dir: /scratch/usr/shkjocke/esm-slask/
        nyear: 1
        nmonth: 0
        nday: 0
        restart_rate: 1
        restart_unit: days 

oifs:
        version: 43r3
        with_xios: True 
        time_step: 3600.0
        #pool_dir: /scratch/usr/shkifmsw/foci_input2
        input_dir: ${pool_dir}/OPENIFS43R3-TCO95/
        rtables_dir: ${pool_dir}/OPENIFS43R3_GENERAL/rtables/
        vtables_dir: ${pool_dir}/OPENIFS43R3_GENERAL/vtables/
        clim_dir: ${pool_dir}/OPENIFS43R3-TCO95/95_4/
        ifsdata_dir: ${pool_dir}/OPENIFS43R3_GENERAL/ifsdata/
        cmip6_data_dir: ${pool_dir}/OPENIFS43R3_GENERAL/cmip6-data/
        mip: cmip6
        scenario: historical 
        icmcl_dir: /scratch/usr/shkjocke/foci_input2/OPENIFS43R3-TCO95-AMIP/
        icmcl_file: ICMCLhagwINIT_AMIP-1-1-6_19790101_20171231        
        prepifs_expid: hagw
        prepifs_startdate: 20080101
        resolution: TCO95
        levels: L91
        lresume: 0
<<<<<<< HEAD
        post_processing: 1
        nproc: 288
        perturb: 1
=======
        post_processing: 0
        nproc: 288
        perturb: 0
>>>>>>> 46b924cc
        ensemble_id: 1
        
xios:
        # Precip and 2t every time step + 3hr + 6hrPLev + 1 day PV + monthly
        xml_dir: /scratch/usr/shkjocke/foci_input2/OPENIFS43R3-TCO95/output_1ts+3hr+6hrPLev+1dayPV+Amon
        # 3hr surface var output, 6hr model levels, 1m surface + pressure levels 
        #xml_dir: /scratch/usr/shkjocke/foci_input2/OPENIFS43R3-TCO95/output_3h+6hrLev
        # 6hrPlev + 1day PV lev + 1day sfc + monthly means 
        #xml_dir: /scratch/usr/shkjocke/foci_input2/OPENIFS43R3-TCO95/output_6hrPLev+Aday+Amon
        # 1m surface + pressure levels
        #xml_dir: /scratch/usr/shkjocke/foci_input2/OPENIFS43R3-TCO95/output_1m_sfc_pl
        with_model: oifs
        nproc: 96<|MERGE_RESOLUTION|>--- conflicted
+++ resolved
@@ -36,15 +36,9 @@
         resolution: TCO95
         levels: L91
         lresume: 0
-<<<<<<< HEAD
-        post_processing: 1
-        nproc: 288
-        perturb: 1
-=======
         post_processing: 0
         nproc: 288
         perturb: 0
->>>>>>> 46b924cc
         ensemble_id: 1
         
 xios:
