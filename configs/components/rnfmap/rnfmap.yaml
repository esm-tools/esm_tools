#
# Runoff mapper YAML file
#

model: rnfmap
executable: rnfma
execution_command: rnfma
version: focioifs1
type: river

description: |
        River routing scheme taken from EC-Earth
        Modified for use in FOCI

##
## Compile information 
##
available_versions:
- ec-earth
- awicm-3.0
- awicm-frontiers
- focioifs
- focioifs1
choose_version:
  ec-earth:
    branch: esm-tools
  awicm-frontiers:
    branch: awicm-3-frontiers
    destination: rnfmap
  awicm-3.0:
    branch: awicm3-frontiers-freeze-candidate-1
    destination: rnfmap
  focioifs:
    branch: esm-tools-focioifs
  focioifs1:
    branch: esm-tools-focioifs
clean_command: rm -rf bin; cd src; make clean; cd ..
comp_command: rm -rf bin; mkdir bin; cd src; make ; cd .. ; cp bin/rnfmap.exe ./bin/rnfma
git-repository: https://gitlab.dkrz.de/ec-earth/runoff-mapper.git
install_bins: bin/rnfma
##
## Directories
##
model_dir: ${general.model_dir}
bin_dir: ${model_dir}/bin
pool_dir: "${computer.pool_directories.pool}"
input_dir: "${pool_dir}/runoff-mapper"
namelist_dir: ${general.esm_namelist_dir}/rnfmap/
runoff_maps_name: ""

parent_expid: "test" 
parent_dir: "${pool_dir}/RUNOFF_MAPPER/restart/${parent_expid}"

resolution: 512x256

generate_namelist: 1

restart: 1
restart_rate: 1
restart_unit: 'months'

namelists:
        - "namelist.runoffmapper"

choose_resolution:
        512x256:
                nx: 512
                ny: 256
                time_step: ${oasis3mct.time_step}

nproca: 1
nprocb: 1

runoff_method: "old"
                         
runtime_seconds: "$(( $((${end_date} + 1days)) - ${start_date} ))"

lresume: false

bin_sources: 
        bin: ${bin_dir}/${executable}

config_sources:
        namelist.runoffmapper: "${namelist_dir}/namelist.runoffmapper"

input_files: {}

input_in_work:
        runoff_maps: runoff_maps.nc

input_sources:
        runoff_maps: ${input_dir}/runoff_maps${runoff_maps_name}.nc
<<<<<<< HEAD
=======

runoff_fields_recv: [R_Runoff_atm] 
#runoff_fields_send: [R_Runoff_oce, R_Calving_oce]
>>>>>>> 46b924cc

coupling_fields:
        "[[runoff_fields_recv-->FIELD]]":
                grid: rnfa
        #"[[runoff_fields_send-->FIELD]]":
        #        grid: rnfm

choose_general.runoff_method:
        'new':
                runoff_fields_send: [R_Runoff_oce]
                calving_fields_send: [R_Calving_oce]
                add_coupling_fields:
                        "[[runoff_fields_send-->FIELD]]":
                                grid: rnfm
                        "[[calving_fields_send-->FIELD]]":
                                grid: rnfs
        '*':
                runoff_fields_send: [R_Runoff_oce]
                add_coupling_fields:
                        "[[runoff_fields_send-->FIELD]]":
                                grid: rnfo

namelist_changes:
        namelist.runoffmapper:
                NAMRNFMAP:
                        RunLengthSec: ${runtime_seconds}
                        TimeStepSec: ${time_step}

grids:
        rnfa:
                name: rnfa
                nx: 512
                ny: 256
                oasis_grid_type: "LR"

choose_general.setup_name:
        focioifs:
                runoff_fields_recv: [R_Runoff_atm] 
                runoff_fields_send: [R_Runoff_oce]
                add_grids:
                        opaf:
                                name: opaf
                                nx: "${nemo._nx}"
                                ny: "${nemo._ny}"
                                oasis_grid_type: "LR"
                                number_of_overlapping_points: 2
<<<<<<< HEAD
        awicm3:
                choose_general.version:
                        'deck':
                                runoff_fields_recv: [R_Runoff_atm] 
                                runoff_fields_send: [R_Runoff_oce]
                        '*':
                                runoff_fields_recv: [R_Runoff_atm,R_Calving_atm]
                                runoff_fields_send: [R_Runoff_oce,R_Calving_oce]
=======
                        rnfo:
                                name: rnfo
                                nx: "${nemo._nx}"
                                ny: "${nemo._ny}"
                                oasis_grid_type: "LR"
                                number_of_overlapping_points: 0
                        rnfm:   
                                name: rnfm
                                nx: 512
                                ny: 256
                                oasis_grid_type: "LR"
                        rnfs:
                                name: rnfs
                                nx: 512
                                ny: 256
                                oasis_grid_type: "LR"
>>>>>>> 46b924cc
#
# Setup up compile and runtime environment i.e. what needs
# to be changed w.r.t the default config/machines/<computer>.yaml
#
compiletime_environment_changes:
   add_export_vars:
      # OASIS
      - 'OIFS_OASIS_BASE=$(pwd)/oasis'
      - 'OIFS_OASIS_INCLUDE="-I$OIFS_OASIS_BASE/build/lib/psmile -I$OIFS_OASIS_BASE/build/lib/psmile/scrip -I$OIFS_OASIS_BASE/build/lib/psmile/mct -I$OIFS_OASIS_BASE/build/lib/psmile/mct/mpeu"'
      - 'OIFS_OASIS_LIB="-L$OIFS_OASIS_BASE/build/lib/psmile -L$OIFS_OASIS_BASE/build/lib/psmile/scrip -L$OIFS_OASIS_BASE/build/lib/psmile/mct -L$OIFS_OASIS_BASE/build/lib/psmile/mct/mpeu -lpsmile -lmct -lmpeu -lscrip"'
      # NetCDF
      - 'OIFS_NETCDF_INCLUDE="-I$NETCDFROOT/include"'
      - 'OIFS_NETCDF_LIB="-L$NETCDFROOT/lib -lnetcdf"'
      - 'OIFS_NETCDFF_INCLUDE="-I$NETCDFFROOT/include"'
      - 'OIFS_NETCDFF_LIB="-L$NETCDFFROOT/lib -lnetcdff"'
      # compiler and compiler flags
      - 'OIFS_FC=$FC'
      - 'OIFS_FFLAGS="-r8 -fp-model precise -align array32byte -O3 -xCORE_AVX2 -g -traceback -convert big_endian -fpe0"'
      - 'OIFS_FFIXED=""'
      - 'OIFS_FCDEFS="BLAS LITTLE LINUX INTEGER_IS_INT"'
      - 'OIFS_LFLAGS=$OIFS_MPI_LIB'
      - 'OIFS_CC=$CC'
      - 'OIFS_CFLAGS="-fp-model precise -O3 -xCORE_AVX2 -g -traceback -qopt-report=0 -fpe0"'
      - 'OIFS_CCDEFS="LINUX LITTLE INTEGER_IS_INT _ABI64 BLAS"'<|MERGE_RESOLUTION|>--- conflicted
+++ resolved
@@ -90,21 +90,16 @@
 
 input_sources:
         runoff_maps: ${input_dir}/runoff_maps${runoff_maps_name}.nc
-<<<<<<< HEAD
-=======
-
-runoff_fields_recv: [R_Runoff_atm] 
-#runoff_fields_send: [R_Runoff_oce, R_Calving_oce]
->>>>>>> 46b924cc
 
 coupling_fields:
         "[[runoff_fields_recv-->FIELD]]":
                 grid: rnfa
-        #"[[runoff_fields_send-->FIELD]]":
-        #        grid: rnfm
+        "[[runoff_fields_send-->FIELD]]":
+                grid: opaf
 
-choose_general.runoff_method:
+choose_runoff_method:
         'new':
+                runoff_fields_recv: [R_Runoff_atm]
                 runoff_fields_send: [R_Runoff_oce]
                 calving_fields_send: [R_Calving_oce]
                 add_coupling_fields:
@@ -113,10 +108,17 @@
                         "[[calving_fields_send-->FIELD]]":
                                 grid: rnfs
         '*':
+                runoff_fields_recv: [R_Runoff_atm]
                 runoff_fields_send: [R_Runoff_oce]
                 add_coupling_fields:
                         "[[runoff_fields_send-->FIELD]]":
                                 grid: rnfo
+        'awicm3-deck':
+                runoff_fields_recv: [R_Runoff_atm]
+                runoff_fields_send: [R_Runoff_oce]
+        'awicm3-default':
+                runoff_fields_recv: [R_Runoff_atm,R_Calving_atm]
+                runoff_fields_send: [R_Runoff_oce,R_Calving_oce]
 
 namelist_changes:
         namelist.runoffmapper:
@@ -133,8 +135,6 @@
 
 choose_general.setup_name:
         focioifs:
-                runoff_fields_recv: [R_Runoff_atm] 
-                runoff_fields_send: [R_Runoff_oce]
                 add_grids:
                         opaf:
                                 name: opaf
@@ -142,16 +142,6 @@
                                 ny: "${nemo._ny}"
                                 oasis_grid_type: "LR"
                                 number_of_overlapping_points: 2
-<<<<<<< HEAD
-        awicm3:
-                choose_general.version:
-                        'deck':
-                                runoff_fields_recv: [R_Runoff_atm] 
-                                runoff_fields_send: [R_Runoff_oce]
-                        '*':
-                                runoff_fields_recv: [R_Runoff_atm,R_Calving_atm]
-                                runoff_fields_send: [R_Runoff_oce,R_Calving_oce]
-=======
                         rnfo:
                                 name: rnfo
                                 nx: "${nemo._nx}"
@@ -168,7 +158,6 @@
                                 nx: 512
                                 ny: 256
                                 oasis_grid_type: "LR"
->>>>>>> 46b924cc
 #
 # Setup up compile and runtime environment i.e. what needs
 # to be changed w.r.t the default config/machines/<computer>.yaml
