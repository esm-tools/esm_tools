<<<<<<< HEAD
=======
hist_fold: hist_harvest
hist_scenario: ssp370  # dataset to use for year > 2014

>>>>>>> 9e7b2b48
input_sources:
        lctlib: "${echam.model_dir}/lctlib_nlct21.def"
        "jsbach_1850": "${adj_input_dir}/jsbach_${echam.resolution}${echam.ocean_resolution}_11tiles_5layers_1850${jsbachnc_file_ending}.nc"
        "jsbach_1976": "${adj_input_dir}/jsbach_${echam.resolution}${echam.ocean_resolution}_11tiles_5layers_1976${jsbachnc_file_ending}.nc"

        # FOCI specific input sources
        "cpools_foci": "${adj_input_dir}/cpools_${echam.resolution}${echam.ocean_resolution}_pdv0002_51251231.nc"
        "npools_foci": "${adj_input_dir}/cpools_${echam.resolution}${echam.ocean_resolution}_pdv0002_51251231.nc"
        "fpc_foci": "${adj_input_dir}/cpools_${echam.resolution}${echam.ocean_resolution}_pdv0002_51251231.nc"
        "lctlib_foci": "${computer.pool_directories.focipool}/ECHAM6_GENERAL/JSBACH/input/lctlib_nlct21.def"

forcing_sources:
<<<<<<< HEAD
        "LU_1850": "${input_dir}/${echam.resolution}/New_Hampshire_LCC/hist_harvest/LUH_harvest_${echam.resolution}_1850.nc"
        "LU_1950": "${input_dir}/${echam.resolution}/New_Hampshire_LCC/hist_harvest/LUH_harvest_${echam.resolution}_1950.nc"
=======
        # harvest
        "LU_1850": "${input_dir}/${echam.resolution}/New_Hampshire_LCC/${hist_fold}/LUH_harvest_${echam.resolution}_1850.nc"
        "LU_1950": "${input_dir}/${echam.resolution}/New_Hampshire_LCC/${hist_fold}/LUH_harvest_${echam.resolution}_1950.nc"
>>>>>>> 9e7b2b48
        "LU_HIST":
                "${input_dir}/${echam.resolution}/New_Hampshire_LCC/hist_harvest/LUH_harvest_${echam.resolution}_1850.nc":
                        to: 1850
                "${input_dir}/${echam.resolution}/New_Hampshire_LCC/hist_harvest/LUH_harvest_${echam.resolution}_@YEAR@.nc":
                        from: 1851
                        to: 2014
                # HIST scenario will use this data beyond year 2014
                "${input_dir}/${echam.resolution}/New_Hampshire_LCC/${hist_scenario}_harvest/LUH_harvest_${echam.resolution}_@YEAR@.nc":
                        from: 2015
        "LU_ssp126":
            "${input_dir}/${echam.resolution}/New_Hampshire_LCC/hist_harvest/LUH_harvest_${echam.resolution}_@YEAR@.nc":
                to: 2014
            "${input_dir}/${echam.resolution}/New_Hampshire_LCC/ssp126_harvest/LUH_harvest_${echam.resolution}_@YEAR@.nc":
                from: 2015
                to: 2299
        "LU_ssp245":
            "${input_dir}/${echam.resolution}/New_Hampshire_LCC/hist_harvest/LUH_harvest_${echam.resolution}_@YEAR@.nc":
                to: 2014
            "${input_dir}/${echam.resolution}/New_Hampshire_LCC/ssp245_harvest/LUH_harvest_${echam.resolution}_@YEAR@.nc":
                from: 2015
                to: 2299
        "LU_ssp534os":
            "${input_dir}/${echam.resolution}/New_Hampshire_LCC/hist_harvest/LUH_harvest_${echam.resolution}_@YEAR@.nc":
                to: 2014
            "${input_dir}/${echam.resolution}/New_Hampshire_LCC/ssp534os_harvest/LUH_harvest_${echam.resolution}_@YEAR@.nc":
                from: 2015
                to: 2299
        "LU_ssp585":
            "${input_dir}/${echam.resolution}/New_Hampshire_LCC/hist_harvest/LUH_harvest_${echam.resolution}_@YEAR@.nc":
                to: 2014
            "${input_dir}/${echam.resolution}/New_Hampshire_LCC/ssp585_harvest/LUH_harvest_${echam.resolution}_@YEAR@.nc":
                from: 2015
                to: 2299
        # landuse transitions
        "LU_trans_none": "${input_dir}/${echam.resolution}/New_Hampshire_LCC/no_LUH_transitions_${echam.resolution}.nc"
        "LU_trans_hist":
            "${input_dir}/${echam.resolution}/New_Hampshire_LCC/hist${jsbachnc_file_ending}/LUH_scaled_transitions_${echam.resolution}_@YEAR@.nc":
                to: 2014
            # For the transient land data use a similar fix like in HIST land use
            "${input_dir}/${echam.resolution}/New_Hampshire_LCC/${hist_scenario}${jsbachnc_file_ending}/LUH_scaled_transitions_${echam.resolution}_@YEAR@.nc":
                from: 2015
        "LU_trans_ssp126":
            "${input_dir}/${echam.resolution}/New_Hampshire_LCC/hist${jsbachnc_file_ending}/LUH_scaled_transitions_${echam.resolution}_@YEAR@.nc":
                to: 2014
            "${input_dir}/${echam.resolution}/New_Hampshire_LCC/ssp126${jsbachnc_file_ending}/LUH_scaled_transitions_${echam.resolution}_@YEAR@.nc":
                from: 2015
                to: 2299
        "LU_trans_ssp245":
            "${input_dir}/${echam.resolution}/New_Hampshire_LCC/hist${jsbachnc_file_ending}/LUH_scaled_transitions_${echam.resolution}_@YEAR@.nc":
                to: 2014
            "${input_dir}/${echam.resolution}/New_Hampshire_LCC/ssp245${jsbachnc_file_ending}/LUH_scaled_transitions_${echam.resolution}_@YEAR@.nc":
                from: 2015
                to: 2299
        "LU_trans_ssp534os":
            "${input_dir}/${echam.resolution}/New_Hampshire_LCC/hist${jsbachnc_file_ending}/LUH_scaled_transitions_${echam.resolution}_@YEAR@.nc":
                to: 2014
            "${input_dir}/${echam.resolution}/New_Hampshire_LCC/ssp534os${jsbachnc_file_ending}/LUH_scaled_transitions_${echam.resolution}_@YEAR@.nc":
                from: 2015
                to: 2299
        "LU_trans_ssp585":
            "${input_dir}/${echam.resolution}/New_Hampshire_LCC/hist${jsbachnc_file_ending}/LUH_scaled_transitions_${echam.resolution}_@YEAR@.nc":
                to: 2014
            "${input_dir}/${echam.resolution}/New_Hampshire_LCC/ssp585${jsbachnc_file_ending}/LUH_scaled_transitions_${echam.resolution}_@YEAR@.nc":
                from: 2015
                to: 2299

choose_dataset:
        r0007:
                add_forcing_sources:
                        "cover_fract_HIST":
                                "${cover_fract_dir}/cover_fract_${echam.resolution}${echam.ocean_resolution}_11tiles_1850.nc":
                                        to: 1850
                                "${cover_fract_dir}/cover_fract_${echam.resolution}${echam.ocean_resolution}_11tiles_@YEAR@.nc":
                                        from: 1851
        r0009:
                add_forcing_sources:
                        "Ndepo_1850": "${input_dir}/${echam.resolution}/${echam.resolution}_ndepo_CMIP_NCAR_CCMI-1-0_gr_185001-185012-clim.nc"
                        "a_nd_file": "${input_dir}/${echam.resolution}/spitfire/a_nd_${echam.resolution}.nc"
                        "lightning": "${input_dir}/${echam.resolution}/spitfire/LISOTD_HRMC_V2.2_${echam.resolution}.nc"
                        "popdens":   "${input_dir}/${echam.resolution}/spitfire/population_density_HYDE_${echam.resolution}.nc"
                        "cover_fract_HIST":
                                "${cover_fract_dir}/cover_fract_${echam.resolution}${echam.ocean_resolution}_11tiles_1850.nc":
                                        to: 1850
                                "${cover_fract_dir}/cover_fract_${echam.resolution}${echam.ocean_resolution}_11tiles_@YEAR@.nc":
                                        from: 1851
        r0010:
                add_forcing_sources:
<<<<<<< HEAD
                        "Ndepo_1850": "${input_dir}/${echam.resolution}/${echam.resolution}_ndepo_CMIP_NCAR_CCMI-1-0_gr_185001-185012-clim.nc"
                        "Ndepo_1950": "${input_dir}/${echam.resolution}/ndepo/Ndepo.1950.nc"
=======
                        "Ndepo_1850": "${input_dir}/${echam.resolution}/${echam.resolution}_ndepo_CMIP_NCAR_CCMI-1-0_gr_185001-185012-clim.nc" # 12 months
                        "Ndepo_ssp126":
                                #"${input_dir}/${echam.resolution}/${echam.resolution}_ndepo.input4MIPs_surfaceFluxes_ScenarioMIP-NCAR-CCMI-ssp126.nc": # nyear x nmonth
                                "/work/ba1103/a270073/forcing/JSBACH/input/r0010/${echam.resolution}/Ndepo/ssp126/${echam.resolution}_ndepo.input4MIPs_surfaceFluxes_ScenarioMIP-NCAR-CCMI-ssp126_@YEAR@.nc": # 12 months; see README.md in Ndepo/ dir
                                        from: 1850
                                        to: 2099
                                "/work/ba1103/a270073/forcing/JSBACH/input/r0010/${echam.resolution}/Ndepo/ssp126/${echam.resolution}_ndepo.input4MIPs_surfaceFluxes_ScenarioMIP-NCAR-CCMI-ssp126_2099.nc": # 12 months
                                        from: 2100
                                        to: 2101
                        "Ndepo_ssp245":
                                #"${input_dir}/${echam.resolution}/${echam.resolution}_ndepo.input4MIPs_surfaceFluxes_ScenarioMIP-NCAR-CCMI-ssp245.nc": # nyear x nmonth
                                "/work/ba1103/a270073/forcing/JSBACH/input/r0010/${echam.resolution}/Ndepo/ssp245/${echam.resolution}_ndepo.input4MIPs_surfaceFluxes_ScenarioMIP-NCAR-CCMI-ssp245_@YEAR@.nc": # 12 months; see README.md in Ndepo/ dir
                                        from: 1850
                                        to: 2099
                                "/work/ba1103/a270073/forcing/JSBACH/input/r0010/${echam.resolution}/Ndepo/ssp245/${echam.resolution}_ndepo.input4MIPs_surfaceFluxes_ScenarioMIP-NCAR-CCMI-ssp245_2099.nc": # 12 months
                                        from: 2100
                                        to: 2101
                        "Ndepo_ssp534os":
                                #"${input_dir}/${echam.resolution}/${echam.resolution}_ndepo.input4MIPs_surfaceFluxes_ScenarioMIP-NCAR-CCMI-ssp534os.nc": # nyear x nmonth
                                "/work/ba1103/a270073/forcing/JSBACH/input/r0010/${echam.resolution}/Ndepo/ssp534os/${echam.resolution}_ndepo.input4MIPs_surfaceFluxes_ScenarioMIP-NCAR-CCMI-ssp534os_@YEAR@.nc": # 12 months; see README.md in Ndepo/ dir
                                        from: 1850
                                        to: 2099
                                "/work/ba1103/a270073/forcing/JSBACH/input/r0010/${echam.resolution}/Ndepo/ssp534os/${echam.resolution}_ndepo.input4MIPs_surfaceFluxes_ScenarioMIP-NCAR-CCMI-ssp534os_2099.nc": # 12 months
                                        from: 2100
                                        to: 2101
                        "Ndepo_ssp585":
                                #"${input_dir}/${echam.resolution}/${echam.resolution}_ndepo.input4MIPs_surfaceFluxes_ScenarioMIP-NCAR-CCMI-ssp585.nc": # nyear x nmonth
                                "/work/ba1103/a270073/forcing/JSBACH/input/r0010/${echam.resolution}/Ndepo/ssp585/${echam.resolution}_ndepo.input4MIPs_surfaceFluxes_ScenarioMIP-NCAR-CCMI-ssp585_@YEAR@.nc": # 12 months; see README.md in Ndepo/ dir
                                        from: 1850
                                        to: 2099
                                "/work/ba1103/a270073/forcing/JSBACH/input/r0010/${echam.resolution}/Ndepo/ssp585/${echam.resolution}_ndepo.input4MIPs_surfaceFluxes_ScenarioMIP-NCAR-CCMI-ssp585_2099.nc": # 12 months
                                        from: 2100
                                        to: 2101
>>>>>>> 9e7b2b48
                        "a_nd_file": "${input_dir}/${echam.resolution}/spitfire/a_nd_${echam.resolution}.nc"
                        "lightning": "${input_dir}/${echam.resolution}/spitfire/LISOTD_HRMC_V2.2_${echam.resolution}.nc"
                        "popdens": "${input_dir}/${echam.resolution}/spitfire/population_density_HYDE_${echam.resolution}.nc" # ndecades
                        "popdens_ssp1":
                                #"${input_dir}/${echam.resolution}/spitfire/population_density_ssp1_${echam.resolution}.nc": # nyear
                                "/work/ba1103/a270073/forcing/JSBACH/input/r0010/T63/spitfire/population_density_ssp1_T63.nc": # see README.md in this dir
                                        from: 1850
                                        to: 2100
                        "popdens_ssp2":
                                #"${input_dir}/${echam.resolution}/spitfire/population_density_ssp2_${echam.resolution}.nc": # nyear
                                "/work/ba1103/a270073/forcing/JSBACH/input/r0010/T63/spitfire/population_density_ssp2_T63.nc": # see README.md in this dir
                                        from: 1850
                                        to: 2100
                        "popdens_ssp5":
                                #"${input_dir}/${echam.resolution}/spitfire/population_density_ssp5_${echam.resolution}.nc": # nyear
                                "/work/ba1103/a270073/forcing/JSBACH/input/r0010/T63/spitfire/population_density_ssp5_T63.nc": # see README.md in this dir
                                        from: 1850
                                        to: 2100
                        "cover_fract_HIST":
                                "${cover_fract_dir}/cover_fract_${echam.resolution}_11tiles_1850.nc":
                                        to: 1850
                                "${cover_fract_dir}/cover_fract_${echam.resolution}_11tiles_@YEAR@.nc":
                                        from: 1851
<<<<<<< HEAD

                        "cover_fract_hist_scenario":
                                "${cover_fract_dir}/cover_fract_11tiles_1850.nc":
                                        to: 1850
                                "${cover_fract_dir}/cover_fract_11tiles_@YEAR@.nc":
                                        from: 1851
                                        to: 2014
                                "${cover_fract_dir}/${echam.scenario}/cover_fract_11tiles_@YEAR@.nc":
                                        from: 2015


                        "LU_trans_hist_scenario": 
                                "${input_dir}/${echam.resolution}/New_Hampshire_LCC/hist${dynveg}/LUH_scaled_transitions_${echam.resolution}_@YEAR@.nc": 
                                        to: 2014
                                "${input_dir}/${echam.resolution}/New_Hampshire_LCC/${echam.scenario}${dynveg}/LUH_scaled_transitions_${echam.resolution}_@YEAR@.nc": 
                                        from: 2015

                        "LU_hist_scenario":
                                "${input_dir}/${echam.resolution}/New_Hampshire_LCC/hist_harvest/LUH_harvest_${echam.resolution}_1850.nc":
                                        to: 1850
                                "${input_dir}/${echam.resolution}/New_Hampshire_LCC/hist_harvest/LUH_harvest_${echam.resolution}_@YEAR@.nc":
                                        from: 1851
                                        to: 2014
                                "${input_dir}/${echam.resolution}/New_Hampshire_LCC/${echam.scenario}_harvest/LUH_harvest_${echam.resolution}_@YEAR@.nc":
                                        from: 2015

                        "Ndepo_hist_scenario":
                                "${input_dir}/${echam.resolution}/ndepo/Ndepo.1850.nc":
                                        to: 1850
                                "${input_dir}/${echam.resolution}/ndepo/Ndepo.@YEAR@.nc":
                                        from: 1851
                                        to: 2014
                                "${input_dir}/${echam.resolution}/ndepo/Ndepo_${echam.scenario}.@YEAR@.nc":
                                        from: 2015
=======
                        "cover_fract_ssp126":
                                "${cover_fract_dir}/cover_fract_${echam.resolution}_11tiles_1850.nc":
                                        to: 2014
                                "${input_dir}/${echam.resolution}/land_use_maps/ssp126/cover_fract_${echam.resolution}_11tiles_@YEAR@.nc":
                                        from: 2015
                                        to: 2300
                        "cover_fract_ssp245":
                                "${cover_fract_dir}/cover_fract_${echam.resolution}_11tiles_1850.nc":
                                        to: 2014
                                "${input_dir}/${echam.resolution}/land_use_maps/ssp245/cover_fract_${echam.resolution}_11tiles_@YEAR@.nc":
                                        from: 2015
                                        to: 2300
                        "cover_fract_ssp534os":
                                "${cover_fract_dir}/cover_fract_${echam.resolution}_11tiles_1850.nc":
                                        to: 2014
                                "${input_dir}/${echam.resolution}/land_use_maps/ssp534os/cover_fract_${echam.resolution}_11tiles_@YEAR@.nc":
                                        from: 2015
                                        to: 2300
                        "cover_fract_ssp585":
                                "${cover_fract_dir}/cover_fract_${echam.resolution}_11tiles_1850.nc":
                                        to: 2014
                                "${input_dir}/${echam.resolution}/land_use_maps/ssp585/cover_fract_${echam.resolution}_11tiles_@YEAR@.nc":
                                        from: 2015
                                        to: 2300
>>>>>>> 9e7b2b48
<|MERGE_RESOLUTION|>--- conflicted
+++ resolved
@@ -1,13 +1,10 @@
-<<<<<<< HEAD
-=======
 hist_fold: hist_harvest
 hist_scenario: ssp370  # dataset to use for year > 2014
 
->>>>>>> 9e7b2b48
 input_sources:
         lctlib: "${echam.model_dir}/lctlib_nlct21.def"
         "jsbach_1850": "${adj_input_dir}/jsbach_${echam.resolution}${echam.ocean_resolution}_11tiles_5layers_1850${jsbachnc_file_ending}.nc"
-        "jsbach_1976": "${adj_input_dir}/jsbach_${echam.resolution}${echam.ocean_resolution}_11tiles_5layers_1976${jsbachnc_file_ending}.nc"
+        "jsbach_1976": "${adj_input_dir}/jsbach_${echam.resolution}${echam.ocean_resolution}_11tiles_5layers_1850${jsbachnc_file_ending}.nc"
 
         # FOCI specific input sources
         "cpools_foci": "${adj_input_dir}/cpools_${echam.resolution}${echam.ocean_resolution}_pdv0002_51251231.nc"
@@ -16,18 +13,13 @@
         "lctlib_foci": "${computer.pool_directories.focipool}/ECHAM6_GENERAL/JSBACH/input/lctlib_nlct21.def"
 
 forcing_sources:
-<<<<<<< HEAD
-        "LU_1850": "${input_dir}/${echam.resolution}/New_Hampshire_LCC/hist_harvest/LUH_harvest_${echam.resolution}_1850.nc"
-        "LU_1950": "${input_dir}/${echam.resolution}/New_Hampshire_LCC/hist_harvest/LUH_harvest_${echam.resolution}_1950.nc"
-=======
         # harvest
         "LU_1850": "${input_dir}/${echam.resolution}/New_Hampshire_LCC/${hist_fold}/LUH_harvest_${echam.resolution}_1850.nc"
         "LU_1950": "${input_dir}/${echam.resolution}/New_Hampshire_LCC/${hist_fold}/LUH_harvest_${echam.resolution}_1950.nc"
->>>>>>> 9e7b2b48
         "LU_HIST":
-                "${input_dir}/${echam.resolution}/New_Hampshire_LCC/hist_harvest/LUH_harvest_${echam.resolution}_1850.nc":
+                "${input_dir}/${echam.resolution}/New_Hampshire_LCC/${hist_fold}/LUH_harvest_${echam.resolution}_1850.nc":
                         to: 1850
-                "${input_dir}/${echam.resolution}/New_Hampshire_LCC/hist_harvest/LUH_harvest_${echam.resolution}_@YEAR@.nc":
+                "${input_dir}/${echam.resolution}/New_Hampshire_LCC/${hist_fold}/LUH_harvest_${echam.resolution}_@YEAR@.nc":
                         from: 1851
                         to: 2014
                 # HIST scenario will use this data beyond year 2014
@@ -92,7 +84,32 @@
 
 choose_dataset:
         r0007:
+                "hist_fold": "hist"
                 add_forcing_sources:
+                        "LU_RCP26":
+                                "${input_dir}/${echam.resolution}/New_Hampshire_LCC/${hist_fold}/LUH_harvest_${echam.resolution}_1850.nc":
+                                        to: 1850
+                                "${input_dir}/${echam.resolution}/New_Hampshire_LCC/${hist_fold}/LUH_harvest_${echam.resolution}_@YEAR@.nc":
+                                        from: 1851
+                                        to: 2014
+                                "${input_dir}/${echam.resolution}/New_Hampshire_LCC/rcp26/LUH_harvest_${echam.resolution}_rcp26_@YEAR@.nc":
+                                        from: 2015
+                        "LU_RCP45":
+                                "${input_dir}/${echam.resolution}/New_Hampshire_LCC/${hist_fold}/LUH_harvest_${echam.resolution}_1850.nc":
+                                        to: 1850
+                                "${input_dir}/${echam.resolution}/New_Hampshire_LCC/${hist_fold}/LUH_harvest_${echam.resolution}_@YEAR@.nc":
+                                        from: 1851
+                                        to: 2014
+                                "${input_dir}/${echam.resolution}/New_Hampshire_LCC/rcp45/LUH_harvest_${echam.resolution}_rcp45_@YEAR@.nc":
+                                        from: 2015
+                        "LU_RCP85":
+                                "${input_dir}/${echam.resolution}/New_Hampshire_LCC/${hist_fold}/LUH_harvest_${echam.resolution}_1850.nc":
+                                        to: 1850
+                                "${input_dir}/${echam.resolution}/New_Hampshire_LCC/${hist_fold}/LUH_harvest_${echam.resolution}_@YEAR@.nc":
+                                        from: 1851
+                                        to: 2014
+                                "${input_dir}/${echam.resolution}/New_Hampshire_LCC/rcp85/LUH_harvest_${echam.resolution}_rcp85_@YEAR@.nc":
+                                        from: 2015
                         "cover_fract_HIST":
                                 "${cover_fract_dir}/cover_fract_${echam.resolution}${echam.ocean_resolution}_11tiles_1850.nc":
                                         to: 1850
@@ -111,10 +128,6 @@
                                         from: 1851
         r0010:
                 add_forcing_sources:
-<<<<<<< HEAD
-                        "Ndepo_1850": "${input_dir}/${echam.resolution}/${echam.resolution}_ndepo_CMIP_NCAR_CCMI-1-0_gr_185001-185012-clim.nc"
-                        "Ndepo_1950": "${input_dir}/${echam.resolution}/ndepo/Ndepo.1950.nc"
-=======
                         "Ndepo_1850": "${input_dir}/${echam.resolution}/${echam.resolution}_ndepo_CMIP_NCAR_CCMI-1-0_gr_185001-185012-clim.nc" # 12 months
                         "Ndepo_ssp126":
                                 #"${input_dir}/${echam.resolution}/${echam.resolution}_ndepo.input4MIPs_surfaceFluxes_ScenarioMIP-NCAR-CCMI-ssp126.nc": # nyear x nmonth
@@ -148,7 +161,6 @@
                                 "/work/ba1103/a270073/forcing/JSBACH/input/r0010/${echam.resolution}/Ndepo/ssp585/${echam.resolution}_ndepo.input4MIPs_surfaceFluxes_ScenarioMIP-NCAR-CCMI-ssp585_2099.nc": # 12 months
                                         from: 2100
                                         to: 2101
->>>>>>> 9e7b2b48
                         "a_nd_file": "${input_dir}/${echam.resolution}/spitfire/a_nd_${echam.resolution}.nc"
                         "lightning": "${input_dir}/${echam.resolution}/spitfire/LISOTD_HRMC_V2.2_${echam.resolution}.nc"
                         "popdens": "${input_dir}/${echam.resolution}/spitfire/population_density_HYDE_${echam.resolution}.nc" # ndecades
@@ -172,42 +184,6 @@
                                         to: 1850
                                 "${cover_fract_dir}/cover_fract_${echam.resolution}_11tiles_@YEAR@.nc":
                                         from: 1851
-<<<<<<< HEAD
-
-                        "cover_fract_hist_scenario":
-                                "${cover_fract_dir}/cover_fract_11tiles_1850.nc":
-                                        to: 1850
-                                "${cover_fract_dir}/cover_fract_11tiles_@YEAR@.nc":
-                                        from: 1851
-                                        to: 2014
-                                "${cover_fract_dir}/${echam.scenario}/cover_fract_11tiles_@YEAR@.nc":
-                                        from: 2015
-
-
-                        "LU_trans_hist_scenario": 
-                                "${input_dir}/${echam.resolution}/New_Hampshire_LCC/hist${dynveg}/LUH_scaled_transitions_${echam.resolution}_@YEAR@.nc": 
-                                        to: 2014
-                                "${input_dir}/${echam.resolution}/New_Hampshire_LCC/${echam.scenario}${dynveg}/LUH_scaled_transitions_${echam.resolution}_@YEAR@.nc": 
-                                        from: 2015
-
-                        "LU_hist_scenario":
-                                "${input_dir}/${echam.resolution}/New_Hampshire_LCC/hist_harvest/LUH_harvest_${echam.resolution}_1850.nc":
-                                        to: 1850
-                                "${input_dir}/${echam.resolution}/New_Hampshire_LCC/hist_harvest/LUH_harvest_${echam.resolution}_@YEAR@.nc":
-                                        from: 1851
-                                        to: 2014
-                                "${input_dir}/${echam.resolution}/New_Hampshire_LCC/${echam.scenario}_harvest/LUH_harvest_${echam.resolution}_@YEAR@.nc":
-                                        from: 2015
-
-                        "Ndepo_hist_scenario":
-                                "${input_dir}/${echam.resolution}/ndepo/Ndepo.1850.nc":
-                                        to: 1850
-                                "${input_dir}/${echam.resolution}/ndepo/Ndepo.@YEAR@.nc":
-                                        from: 1851
-                                        to: 2014
-                                "${input_dir}/${echam.resolution}/ndepo/Ndepo_${echam.scenario}.@YEAR@.nc":
-                                        from: 2015
-=======
                         "cover_fract_ssp126":
                                 "${cover_fract_dir}/cover_fract_${echam.resolution}_11tiles_1850.nc":
                                         to: 2014
@@ -232,4 +208,3 @@
                                 "${input_dir}/${echam.resolution}/land_use_maps/ssp585/cover_fract_${echam.resolution}_11tiles_@YEAR@.nc":
                                         from: 2015
                                         to: 2300
->>>>>>> 9e7b2b48
