--- conflicted
+++ resolved
@@ -737,29 +737,6 @@
         for version, scripts in versions.items():
             for script, computers in scripts.items():
                 for computer, data in computers.items():
-<<<<<<< HEAD
-                    text = data["compilation"]
-                    if "compiles" == text:
-                        text_color = colorama.Fore.GREEN
-                    elif "differ" in text:
-                        text_color = colorama.Fore.YELLOW
-                    else:
-                        text_color = colorama.Fore.RED
-                    compilation = f"{text_color}{text}"
-                    text = data["run"]
-                    if "runs" == text:
-                        text_color = colorama.Fore.GREEN
-                    elif "differ" in text:
-                        text_color = colorama.Fore.YELLOW
-                    else:
-                        text_color = colorama.Fore.RED
-                    run = f"{text_color}{text}"
-                    logger.info(
-                        f"            {bp}{colorama.Fore.WHITE}{computer}:\t{compilation}\t{run}"
-                    )
-    logger.info(f"{colorama.Fore.WHITE}")
-    logger.info("")
-=======
                     if data["compilation"] != comp_perfect:
                         all_tests_passed = False
                     if data["run"] != run_perfect:
@@ -768,7 +745,6 @@
         sys.exit(
             "Some of the tests were not successful. Exited to trigger a failed test in GitHub Actions"
         )
->>>>>>> bf7c9100
 
 
 def exist_files(files, path, version):
@@ -803,49 +779,6 @@
         # Command's logic
         if " except " in f and version in exception_list:
             continue
-<<<<<<< HEAD
-        results[model] = {}
-        for script, v in scripts.items():
-            version = v["version"]
-            results[model][version] = results[model].get(version, {})
-            results[model][version][script] = results[model][version].get(script, {})
-            state = v["state"]
-            compilation = "compiles"
-
-            if not state.get("comp_files_identical", True):
-                compilation = "comp files differ"
-            if not state.get("comp_files", True):
-                compilation = "comp files not found"
-            if not state["comp"]:
-                compilation = "compilation failed"
-
-            run = "runs"
-
-            if not state.get("submission_files_identical", True):
-                run = "run files differ"
-            if not state["submission"]:
-                run = "submission failed"
-            if not state.get("run_files", True):
-                run = "run files not found"
-            if not state.get("run_finished", True):
-                run = "run failed"
-
-            results[model][version][script][info["this_computer"]] = {
-                "compilation": compilation,
-                "run": run,
-            }
-
-    return results
-
-
-def sort_dict(dict_to_sort):
-    if isinstance(dict_to_sort, dict):
-        dict_to_sort = {key: dict_to_sort[key] for key in sorted(dict_to_sort.keys())}
-        for key, value in dict_to_sort.items():
-            dict_to_sort[key] = sort_dict(value)
-
-    return dict_to_sort
-=======
         elif " in " in f and not version in exception_list:
             continue
         else:
@@ -891,5 +824,4 @@
             raise Exception("You should only have one list per file")
         exception_list = [x.replace(" ", "") for x in exception_list[0].split(",")]
 
-    return exception_list
->>>>>>> bf7c9100
+    return exception_list