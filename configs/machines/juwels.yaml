# JUWELS YAML CONFIGURATION FILE

# basic setup
name: juwels 
account: esmtst
jobtype: compute
accounting: true

# default settings for compiler, mpi and I/O libs
#compiler_mpi: intel2019_impi2019
#iolibraries: system_libs
# for FOCI/FOCIOIFS use 
compiler_mpi: intel2019_parastation
iolibraries: geomar_libs

# slurm setup
batch_system: slurm
logical_cpus_per_core: 2
threads_per_core: 1
launcher_flags: "-l "
<<<<<<< HEAD

choose_general.use_hyperthreading:
        "1":
                hyperthreading_flag: ""
        1:
                hyperthreading_flag: ""
        True:
                hyperthreading_flag: ""
        "*":
                hyperthreading_flag: "--ntasks-per-core=1"

=======
# set default for hyperthreading_flag
hyperthreading_flag: "--ntasks-per-core=1"
>>>>>>> 72e779c0
sh_interpreter: "/usr/bin/bash"

use_hyperthreading: "0"
choose_general.use_hyperthreading:
        "0":
                hyperthreading_flag: "--ntasks-per-core=1"
        "*":
                hyperthreading_flag: ""


# pool directories
# TODO: cleanup the pool / focipool logic
pool_dir:  "/pool/data/not/available/on/juwels"
pool_directories:
        pool: "/pool/data/not/available/on/juwels"
        focipool: "/p/project/hirace/foci_input2"

# choose block
choose_jobtype:
        tidy_and_resubmit:
                partition: devel 
        post:
                partition: devel
        compute:
                partition: devel

choose_partition:
        batch:
                cores_per_node: 24
        devel:
                cores_per_node: 24

# basic modules and export vars needed
# for all compiler and I/O settings
module_actions:
        - "--force purge"
        - "use /gpfs/software/juwels/otherstages"

export_vars:
        - "LC_ALL=en_US.UTF-8"

# choose compiler and MPI implementation
choose_compiler_mpi:

   intel2019_impi2019:
      add_module_actions:
         - "load Stages/Devel-2019a"
         - "load Intel/2019.5.281-GCC-8.3.0"
         - "load IntelMPI/2019.6.154"
         - "load CMake"
         - "load Python/3.6.8"
         - "load imkl/2019.3.199"
         #TODO check if we need perl
         #- "load Perl/5.28.1"
      # FOCI needs the release_mt version of intel mpi
      choose_general.setup_name:
         foci:
            add_module_actions:
               - "source /gpfs/software/juwels/stages/Devel-2019a/software/impi/2019.6.154-iccifort-2019.3.199-GCC-8.3.0/bin/mpivars.sh release_mt" 
      add_export_vars:  
         - "FC=mpiifort"
         - "F77=mpiifort"
         - "MPIFC=mpiifort"
         - "FCFLAGS=-free"
         - "CC=mpiicc"
         - "CXX=mpiicpc"
         - "MPIROOT=\"$(mpiifort -show | perl -lne 'm{ -I(.*?)/include } and print $1')\""
         - "MPI_LIB=\"$(mpiifort -show |sed -e 's/^[^ ]*//' -e 's/-[I][^ ]*//g')\""

   intel2019_parastation:
      add_module_actions:
         - "load Stages/Devel-2019a"
         - "load Intel/2019.5.281-GCC-8.3.0"
         - "load ParaStationMPI/5.4.4-1-mt"
         - "load CMake"
         - "load Python/3.6.8"
         - "load imkl/2019.3.199"
         #TODO check if we need perl
         #- "load Perl/5.28.1"
      add_export_vars:  
         - "FC=mpifort"
         - "F77=mpifort"
         - "MPIFC=mpifort"
         - "FCFLAGS=-free"
         - "CC=mpicc"
         - "CXX=mpic++"
         - "MPIROOT=\"$(mpifort -show | perl -lne 'm{ -I(.*?)/include } and print $1')\""
         - "MPI_LIB=\"$(mpifort -show |sed -e 's/^[^ ]*//' -e 's/-[I][^ ]*//g')\""

choose_iolibraries:

    system_libs:
       # TODO: find the correct libraries and dependencies
       add_module_actions:
         - "load netCDF"
    geomar_libs:
       choose_compiler_mpi:
          intel2019_impi2019:
             add_export_vars:
                - "IO_LIB_ROOT=$PROJECT/HPC_libraries/intel2019.3.199_impi2019.6.154_20200703"
                - "PATH=$IO_LIB_ROOT/bin:$PATH"
                - "LD_LIBRARY_PATH=$IO_LIB_ROOT/lib:$LD_LIBRARY_PATH"

                - "SZIPROOT=$IO_LIB_ROOT"
                - "HDF5ROOT=$IO_LIB_ROOT"
                - "HDF5_ROOT=$HDF5ROOT"
                - "NETCDFROOT=$IO_LIB_ROOT"
                - "NETCDFFROOT=$IO_LIB_ROOT"
                - "ECCODESROOT=$IO_LIB_ROOT"

                - "HDF5_C_INCLUDE_DIRECTORIES=$HDF5_ROOT/include"
                - "NETCDF_Fortran_INCLUDE_DIRECTORIES=$NETCDFFROOT/include"
                - "NETCDF_C_INCLUDE_DIRECTORIES=$NETCDFROOT/include"
                - "NETCDF_CXX_INCLUDE_DIRECTORIES=$NETCDFROOT/include"
                - 'OASIS3MCT_FC_LIB="-L$NETCDFFROOT/lib -lnetcdff"'
          intel2019_parastation:
             add_export_vars:
                - "IO_LIB_ROOT=$PROJECT/HPC_libraries/intel2019.5.281_parastation_5.4.4-1-mt_20201113"
                - "PATH=$IO_LIB_ROOT/bin:$PATH"
                - "LD_LIBRARY_PATH=$IO_LIB_ROOT/lib:$LD_LIBRARY_PATH"

                - "SZIPROOT=$IO_LIB_ROOT"
                - "HDF5ROOT=$IO_LIB_ROOT"
                - "HDF5_ROOT=$HDF5ROOT"
                - "NETCDFROOT=$IO_LIB_ROOT"
                - "NETCDFFROOT=$IO_LIB_ROOT"
                - "ECCODESROOT=$IO_LIB_ROOT"

                - "HDF5_C_INCLUDE_DIRECTORIES=$HDF5_ROOT/include"
                - "NETCDF_Fortran_INCLUDE_DIRECTORIES=$NETCDFFROOT/include"
                - "NETCDF_C_INCLUDE_DIRECTORIES=$NETCDFROOT/include"
                - "NETCDF_CXX_INCLUDE_DIRECTORIES=$NETCDFROOT/include"
                - 'OASIS3MCT_FC_LIB="-L$NETCDFFROOT/lib -lnetcdff"'
       #add_export_vars: 
# some yamls use computer.fc, etc to identify the compiler, so we need to add them
fc: "$FC"
cc: "$CC"
mpifc: "$MPIFC" 
mpicc: "$MPICC"
cxx: "$CXX" 

further_reading:
        - batch_system/slurm.yaml
<|MERGE_RESOLUTION|>--- conflicted
+++ resolved
@@ -18,8 +18,11 @@
 logical_cpus_per_core: 2
 threads_per_core: 1
 launcher_flags: "-l "
-<<<<<<< HEAD
 
+# set default for hyperthreading_flag
+hyperthreading_flag: "--ntasks-per-core=1"
+
+use_hyperthreading: "0"
 choose_general.use_hyperthreading:
         "1":
                 hyperthreading_flag: ""
@@ -30,19 +33,7 @@
         "*":
                 hyperthreading_flag: "--ntasks-per-core=1"
 
-=======
-# set default for hyperthreading_flag
-hyperthreading_flag: "--ntasks-per-core=1"
->>>>>>> 72e779c0
 sh_interpreter: "/usr/bin/bash"
-
-use_hyperthreading: "0"
-choose_general.use_hyperthreading:
-        "0":
-                hyperthreading_flag: "--ntasks-per-core=1"
-        "*":
-                hyperthreading_flag: ""
-
 
 # pool directories
 # TODO: cleanup the pool / focipool logic
