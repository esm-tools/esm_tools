"""Top-level package for ESM Database."""

__author__ = """Dirk Barbi"""
__email__ = "dirk.barbi@awi.de"
<<<<<<< HEAD
__version__ = "6.14.2"
=======
__version__ = "6.16.0"
>>>>>>> 92ff35e7
<|MERGE_RESOLUTION|>--- conflicted
+++ resolved
@@ -2,8 +2,4 @@
 
 __author__ = """Dirk Barbi"""
 __email__ = "dirk.barbi@awi.de"
-<<<<<<< HEAD
-__version__ = "6.14.2"
-=======
-__version__ = "6.16.0"
->>>>>>> 92ff35e7
+__version__ = "6.16.0"