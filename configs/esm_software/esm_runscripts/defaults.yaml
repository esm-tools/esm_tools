--- conflicted
+++ resolved
@@ -18,13 +18,8 @@
       bin:
          init_to_exp: copy
          exp_to_run: copy
-<<<<<<< HEAD
-         run_to_work: link
-         work_to_run: link
-=======
          run_to_work: copy
          work_to_run: copy
->>>>>>> 4b85e3f6
       forcing:
          all_directions: link
       input:
