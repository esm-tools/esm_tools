--- conflicted
+++ resolved
@@ -1,15 +1,7 @@
 # GENERIC YAML CONFIGURATION FILES
 
 name: generic
-<<<<<<< HEAD
-accounting: true
-
-batch_system: "slurm"
-=======
 accounting: false
-
-
->>>>>>> bf7c9100
 hetjob_flag: "?" # either hetjob or packjob
 batch_system: "slurm"
 
