import copy

import esm_parser

from esm_calendar import Date


class Provenance(list):
    """
    A subclass of lists in which each element holds provenance information about the
    provenance history of a value. To assign the provenance to a value instanciated as
    an attribute of that value. To be used from the ``WithProvenance`` classes created
    by ``wrapper_with_provenance_factory``.
    """
    def __init__(self, provenance_data):
        if isinstance(provenance_data, list):
            super().__init__(provenance_data)
        else:
            super().__init__([provenance_data])

    def append_last_step_modified_by(self, func):
        new_provenance_step = copy.deepcopy(self[-1])
        new_provenance_step = self.add_modified_by(new_provenance_step, func)

        self.append(new_provenance_step)


    def extend_and_modified_by(self, additional_provenance, func):
        new_additional_provenance = copy.deepcopy(additional_provenance)
        if new_additional_provenance is not self:
            for elem in new_additional_provenance:
                new_additional_provenance.add_modified_by(elem, func, modified_by="extended_by")
            self.extend(new_additional_provenance)
        else:
            self.append_last_step_modified_by(func)


    def add_modified_by(self, provenance_step, func, modified_by="modified_by"):
        if provenance_step is not None:
            provenance_step[modified_by] = str(func)

        return provenance_step


class ProvenanceClassForTheUnsubclassable:
    """
    A class to reproduce the methods of the unclassable ``bool`` and ``NoneType``
    classes, needed to add the ``provenance`` attribute to those versions of the types.

    This class stores 2 attributes, one is the ``value`` of the target object (a
    ``bool`` or a ``NoneType``) and the other is the ``provenance``.
    """

    def __init__(self, value, provenance):
        """
        Parameters
        ----------
        value : bool, None
            Value of the object
        provenance : any
            The provenance information
        """
        self.value = value
        self.provenance = Provenance(provenance)

    def __repr__(self):
        return f"{self.value}"

    def __bool__(self):
        return bool(self.value)

    def __eq__(self, other):
        if isinstance(other, BoolWithProvenance):
            return self.value == other.value

        return self.value == other

    def __hash__(self):
        return hash(self.value)


class BoolWithProvenance(ProvenanceClassForTheUnsubclassable):
    @property
    def __class__(self):
        """
        This is here for having ``isinstance(<my_bool_with_provenance>, bool)`` return ``True``
        """
        return bool


class NoneWithProvenance(ProvenanceClassForTheUnsubclassable):
    @property
    def __class__(self):
        """
        This is here for having ``isinstance(<my_bool_with_provenance>, None)`` return ``True``
        """
        return type(None)


def wrapper_with_provenance_factory(value, provenance=None):
    """
    A function to subclass and instanciate all types of subclassable objects in the
    ESM-Tools ``config`` and add the ``provenance`` attribute to them. It uses the
    ``WrapperWithProvenance`` class defined within the function for that purpose. For classes
    that are not subclassable (``bool`` and ``NoneType``) intanciates an object that
    mimics their behaviour but also contains the ``provenance`` attribute.

    Objects of type ``esm_calendari.esm_calendar.Date`` are not subclass (and the
    ``provenance`` attribute is simply added to them, because they fail to be subclassed
    with in the ``WrapperWithProvenance`` with the following error::

        __new__ method giving error object.__new__() takes exactly one argument
        (the type to instantiate)

    Parameters
    ----------
    value : any
        Value of the object to be subclassed and reinstanciated
    provenance : any
        The provenance information

    Returns
    -------
    WrapperWithProvenance, esm_calendar.esm_calendar.Date, BoolWithProvenance,
    NoneWithProvenance
        The new instance with the ``provenance`` attribute
    """

    if type(value) == bool:
        return BoolWithProvenance(value, provenance)

    elif value == None:
        return NoneWithProvenance(value, provenance)

    elif type(value) == Date:
        value.provenance = Provenance(provenance)

        return value

    else:

        class WrapperWithProvenance(type(value)):
            """
            Dynamically create a subclass of the type of the given value
            """

            def __new__(cls, value, *args, **kwargs):
                return super(WrapperWithProvenance, cls).__new__(cls, value)

            def __init__(self, value, provenance=None):
                self.provenance = Provenance(provenance)

        # Instantiate the subclass with the given value and provenance
        return WrapperWithProvenance(value, provenance)


class DictWithProvenance(dict):
    """
    A dictionary subclass that contains a ``provenance`` attribute. This attribute is
    a ``dict`` that contains those `keys` of the original dictionary whose `values`
    **are not a** ``dict`` (leaves of the dictionary tree), and a provenance value
    defined during the instancing of the object. The ``provenance`` attribute is
    applied recursively within the nested dictionaries during instancing or when the
    ``self.set_provenance(<my_provenance>)`` is used.

    Example
    -------
    After instancing the object:

        .. code-block:: python

            dict_with_provenance = DictWithProvenance(config_dict, {"file": "echam.yaml"})

    where ``config_dict`` is defined as:

        .. code-block:: python

            config_dict = {
                "echam": {
                    "type": "atmosphere",
                    "files": {
                        "greenhouse": {"kind": "input", "path_in_computer": "/my/path/in/computer"}
                    },
                }
            }

    then ``config_dict["echam"].provenance`` will take the following values:

        .. code-block:: python

#            >>> config_dict["echam"].provenance
            {'type': {'file': 'echam.yaml'}}

    Note that the `key` ``"files"`` does not exist as the value for that key in the
    ``config_dict`` is a dictionary (**it is not a leaf of the dictionary tree**).

    The `provenance value` can be defined to be any python object. The ``provenance``
    attribute is inherited when merging dictionaries with the ``update`` method
    when merging two ``DictWithProvenance`` objects, with the same rewriting strategy
    as for the keys in the dictionary, and ``provenance`` is also inherited when
    redefining a `value` to contain a ``DictWithProvenance``.

    Use
    ---
    Instance a new ``DictWithProvenance`` object::

        dict_with_provenance = DictWithProvenance(<a_dictionary>, <my_provenance>)

    Redefine the provenance of an existing ``key``::

        dict_with_provenance["<a_key>"].set_provenance(<new_provenance>)

    Set the provenace of a specific leaf within a nested dictionary::

        dict_with_provenance["key1"]["key1"].provenance["leaf_key"] = <new_provenance>

    Get the ``provenance`` representation of the dictionary::

        provenance_dict = dict_with_provenance.get_provenance()
    """

    def __init__(self, dictionary, provenance):
        """
        Instanciates the ``dictionary`` as an object of ``DictWithProvenance`` and
        defines its ``provenance`` attribute recursively with ``set_provenance``.

        Parameters
        ----------
        dictionary : dict
            The ``dict`` that needs to be converted to a ``DictWithProvenance`` object
        provenance : any
            The provenance that will be recursively assigned to all leaves of the
            dictionary tree
        """

        super().__init__(dictionary)

        self.put_provenance(provenance)

    def put_provenance(self, provenance):
        """
        Defines recursively the ``provenance`` of the ``DictWithProvenance`` object
        ``self`` or it's nested ``dictionary``.

        Parameters
        ----------
        provenance : any
        dictionary : dict
            Dictionary for which the ``provenance`` is to be set. When a value is not
            given, the ``dictionary`` takes the value of ``self``. Only for recursion
            within nested ``DictWithProvenance``, do not use it outside of this method.
        """

        for key, val in self.items():
            if isinstance(val, dict):
                self[key] = DictWithProvenance(val, provenance.get(key, {}))
            elif isinstance(val, list):
<<<<<<< HEAD
                self[key] = ListWithProvenance(val, provenance.get(key, {}))
            elif hasattr(val, "provenance"):
                self[key].provenance.extend(provenance.get(key, None))
=======
                self[key] = ListWithProvenance(val, provenance.get(key, []))
>>>>>>> bc5fc965
            else:
                self[key] = wrapper_with_provenance_factory(
                    val, provenance.get(key, None)
                )

    def set_provenance(self, provenance):
        """
        Defines recursively the ``provenance`` of the ``DictWithProvenance`` object
        ``self`` or it's nested ``dictionary``.

        Parameters
        ----------
        provenance : any
            New `provenance value` to be set
        dictionary : dict
            Dictionary for which the ``provenance`` is to be set. When a value is not
            given, the ``dictionary`` takes the value of ``self``. Only for recursion
            within nested ``DictWithProvenance``, do not use it outside of this method.
        """
        for key, val in self.items():
            if isinstance(val, dict):
<<<<<<< HEAD
                self[key] = DictWithProvenance(val, provenance)
            elif isinstance(val, list):
                self[key] = ListWithProvenance(val, provenance)
            elif hasattr(val, "provenance"):
                self[key].provenance.extend(provenance)
=======
                self[key] = DictWithProvenance(val, {})
                self[key].set_provenance(provenance)
            elif isinstance(val, list):
                self[key] = ListWithProvenance(val, [])
                self[key].set_provenance(provenance)
>>>>>>> bc5fc965
            else:
                self[key] = wrapper_with_provenance_factory(val, provenance)

    def get_provenance(self, index=-1):
        """
        Returns a ``dictionary`` containing the all the nested provenance information
        of the current ``DictWithProvenance`` with a structure and `keys` equivalent to
        the ``self`` dictionary, but with `values` of the `key` leaves those of the
        provenance.

        Parameters
        ----------
        dictionary : dict
            Dictionary for which the provenance needs to be extracted. When a value is
            not given, the ``dictionary`` takes the value of ``self``. Only for
            recursion within nested ``DictWithProvenance``, do not use it outside of
            this method.

        Returns
        -------
        provenance_dict : dict
            A dictionary with a structure and `keys` equivalent to the ``self``
            dictionary, but with `values` of the `key` leaves those of the provenance
        """

        provenance_dict = {}

        for key, val in self.items():
            if isinstance(val, PROVENANCE_MAPPINGS):
                provenance_dict[key] = val.get_provenance(index=index)
            elif hasattr(val, "provenance"):
                provenance_dict[key] = val.provenance[index]
            else:
                # The DictWithProvenance object might have dictionaries inside that
                # are not instances of that class (i.e. a dictionary added in the
                # backend). The provenance in this method is then defined as None
                provenance_dict[key] = None

        return provenance_dict

    def set_leaf_id_provenance(self, key):
        """
        Stores the last-leaf provenance information in the class level
        variable ``leaf_id_provenance``.

        This method gets the ``id`` value (unique Python object counter), which
        is used as a key in the `leaf_id_provenance`. The value becomes the
        provenance of that key, or defaults to ``None``

        Parameters
        ----------
        key : Any
           The key of the "inner-most" leaf to store provenance information for
        """
        # If it's a leaf
        if not isinstance(super().__getitem__(key), DictWithProvenance):
            val_id = id(super().__getitem__(key))
            # Stores the provenance in a class variable, under an id key
            DictWithProvenance.leaf_id_provenance[val_id] = self.provenance.get(
                key, None
            )


class ListWithProvenance(list):
    def __init__(self, mylist, provenance):
        super().__init__(mylist)

        self.put_provenance(provenance)

    def put_provenance(self, provenance):
        if not provenance:
            provenance = [None] * len(self)

        for c, elem in enumerate(self):
            if isinstance(elem, dict):
                self[c] = DictWithProvenance(elem, provenance[c])
            elif isinstance(elem, list):
                self[c] = ListWithProvenance(elem, provenance[c])
            elif hasattr(elem, "provenance"):
                self[c].provenance.extend(provenance[c])
            else:
                self[c] = wrapper_with_provenance_factory(elem, provenance[c])

    def set_provenance(self, provenance):
        """
        Defines recursively the ``provenance`` of the ``DictWithProvenance`` object
        ``self`` or it's nested ``dictionary``.

        Parameters
        ----------
        provenance : any
            New `provenance value` to be set
        dictionary : dict
            Dictionary for which the ``provenance`` is to be set. When a value is not
            given, the ``dictionary`` takes the value of ``self``. Only for recursion
            within nested ``DictWithProvenance``, do not use it outside of this method.
        """
        for c, elem in enumerate(self):
            if isinstance(elem, dict):
<<<<<<< HEAD
                self[c] = DictWithProvenance(elem, provenance)
            elif isinstance(elem, list):
                self[c] = ListWithProvenance(elem, provenance)
            elif hasattr(elem, "provenance"):
                self[c].provenance.append(provenance)
=======
                self[c] = DictWithProvenance(elem, {})
                self[c].set_provenance(provenance)
            elif isinstance(elem, list):
                self[c] = ListWithProvenance(elem, [])
                self[c].set_provenance(provenance)
>>>>>>> bc5fc965
            else:
                self[c] = wrapper_with_provenance_factory(elem, provenance)

    def get_provenance(self, index=-1):
        """
        Returns a ``dictionary`` containing the all the nested provenance information
        of the current ``DictWithProvenance`` with a structure and `keys` equivalent to
        the ``self`` dictionary, but with `values` of the `key` leaves those of the
        provenance.

        Parameters
        ----------
        dictionary : dict
            Dictionary for which the provenance needs to be extracted. When a value is
            not given, the ``dictionary`` takes the value of ``self``. Only for
            recursion within nested ``DictWithProvenance``, do not use it outside of
            this method.

        Returns
        -------
        provenance_list : dict
            A dictionary with a structure and `keys` equivalent to the ``self``
            dictionary, but with `values` of the `key` leaves those of the provenance
        """

        provenance_list = []

        for elem in self:
            if isinstance(elem, PROVENANCE_MAPPINGS):
                provenance_list.append(elem.get_provenance(index=index))
            elif hasattr(elem, "provenance"):
                provenance_list.append(elem.provenance[index])
            else:
                # The DictWithProvenance object might have dictionaries inside that
                # are not instances of that class (i.e. a dictionary added in the
                # backend). The provenance in this method is then defined as None
                provenance_list.append(None)

        return provenance_list


PROVENANCE_MAPPINGS = (DictWithProvenance, ListWithProvenance)


def keep_provenance(func):
    """
    Decorator for recursive functions in ``esm_parser`` to preserve
    provenance.

    Recursive run functions in ``esm_parser`` are generally called on the innermost
    leaf. Here, we still run the function, but additionally store the output of the
    function into the `leaf_id_provenance` container so that provenance can be added
    to the result of the function call.

    Parameters
    ----------
    func : Callable
        The function to decorate
    """

    def inner(tree, rhs, *args, **kwargs):
        output = func(tree, rhs, *args, **kwargs)

        if hasattr(rhs, "provenance"):
            provenance = rhs.provenance
            # Value was modified
            if type(rhs) != type(output) or rhs != output:
                # If the new value has an inherited provenance, keep it (i.e. variable
                # was called: rhs = ${fesom.namelist_dir}, output =
                # /actual/path/with/provenance/to/be/kept})
                if hasattr(output, "provenance"):
                    provenance.extend_and_modified_by(output.provenance, func)
                # If the rhs.provenance is not None and output has no provenance, keep
                # the old provenance
                elif provenance is not None:
                    provenance.append_last_step_modified_by(func)
                    output = wrapper_with_provenance_factory(output, provenance)

        return output

    return inner


if __name__ == "__main__":
    mydict = {
        "person": {"name": "Paul Gierz"},
        "a_string": "hello world",
        "my_var": "MY_VAR",
        "my_other_var": ["a", "b", "c"],
        "my_bolean": True,
        "my_float": 12.1,
        "my_int": 42,
        "list_with_dict_inside": [1, 2, {"my_dict": {"foo": [1, 2, {"foo": "bar"}]}}],
    }

    myprov = {
        "person": {"name": 1},
        "a_string": 2,
        "my_var": 3,
        "my_other_var": [4, 5, 6],
        "my_bolean": 7,
        "my_float": 8,
        "my_int": 9,
        "list_with_dict_inside": [10, 11, {"my_dict": {"foo": [12, 13, {"foo": 14}]}}],
    }

    asd = DictWithProvenance(mydict, myprov)

    print(asd)
    print(asd.get_provenance())

    print(asd["a_string"], asd["a_string"].provenance)
    print(asd["list_with_dict_inside"], asd["list_with_dict_inside"])<|MERGE_RESOLUTION|>--- conflicted
+++ resolved
@@ -255,13 +255,9 @@
             if isinstance(val, dict):
                 self[key] = DictWithProvenance(val, provenance.get(key, {}))
             elif isinstance(val, list):
-<<<<<<< HEAD
-                self[key] = ListWithProvenance(val, provenance.get(key, {}))
+                self[key] = ListWithProvenance(val, provenance.get(key, []))
             elif hasattr(val, "provenance"):
                 self[key].provenance.extend(provenance.get(key, None))
-=======
-                self[key] = ListWithProvenance(val, provenance.get(key, []))
->>>>>>> bc5fc965
             else:
                 self[key] = wrapper_with_provenance_factory(
                     val, provenance.get(key, None)
@@ -283,19 +279,13 @@
         """
         for key, val in self.items():
             if isinstance(val, dict):
-<<<<<<< HEAD
-                self[key] = DictWithProvenance(val, provenance)
-            elif isinstance(val, list):
-                self[key] = ListWithProvenance(val, provenance)
-            elif hasattr(val, "provenance"):
-                self[key].provenance.extend(provenance)
-=======
                 self[key] = DictWithProvenance(val, {})
                 self[key].set_provenance(provenance)
             elif isinstance(val, list):
                 self[key] = ListWithProvenance(val, [])
                 self[key].set_provenance(provenance)
->>>>>>> bc5fc965
+            elif hasattr(val, "provenance"):
+                self[key].provenance.extend(provenance)
             else:
                 self[key] = wrapper_with_provenance_factory(val, provenance)
 
@@ -395,19 +385,13 @@
         """
         for c, elem in enumerate(self):
             if isinstance(elem, dict):
-<<<<<<< HEAD
-                self[c] = DictWithProvenance(elem, provenance)
-            elif isinstance(elem, list):
-                self[c] = ListWithProvenance(elem, provenance)
-            elif hasattr(elem, "provenance"):
-                self[c].provenance.append(provenance)
-=======
                 self[c] = DictWithProvenance(elem, {})
                 self[c].set_provenance(provenance)
             elif isinstance(elem, list):
                 self[c] = ListWithProvenance(elem, [])
                 self[c].set_provenance(provenance)
->>>>>>> bc5fc965
+            elif hasattr(elem, "provenance"):
+                self[c].provenance.append(provenance)
             else:
                 self[c] = wrapper_with_provenance_factory(elem, provenance)
 
