--- conflicted
+++ resolved
@@ -126,12 +126,7 @@
                                 #       - ${pseudo_start_date!day}
                                 #       - ${pseudo_start_date!hour}
                                 #       - ${pseudo_start_date!minute}
-<<<<<<< HEAD
                                 #       - ${pseudo_start_date!second}        
-
-=======
-                                #       - ${pseudo_start_date!second}
->>>>>>> 554bbcd2
 
         remove_forcing_files:
                 - sst
@@ -305,31 +300,6 @@
                         lag: ${a2o_lag}
                         seq: ${a2o_seq}
 
-<<<<<<< HEAD
-
-        #coupling_methods:
-        #        conserv:
-        #                time_transformation: average
-        #                remapping:
-        #        'atmo->opac':
-        #                lag: ${a2o_lag}
-        #                seq: ${a2o_seq}
-
-
-        #coupling_methods:
-        #        conserv:
-        #                time_transformation: average
-        #                remapping:
-        #        'atmo->opat':
-        #                lag: ${a2o_lag}
-        #                seq: ${a2o_seq}
-        #        'atmo->opac':
-        #                lag: ${a2o_lag}
-        #                seq: ${a2o_seq}
-
-
-=======
->>>>>>> 554bbcd2
         coupling_methods:
                 conserv:
                         time_transformation: average
