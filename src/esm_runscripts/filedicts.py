--- conflicted
+++ resolved
@@ -6,11 +6,7 @@
 import shutil
 
 import dpath.util
-<<<<<<< HEAD
-from esm_parser import user_error
-=======
 from loguru import logger
->>>>>>> 9e311b94
 
 from esm_parser import ConfigSetup
 
@@ -114,9 +110,64 @@
     def ln(self) -> None:
         pass
 
-<<<<<<< HEAD
-    def mv(self) -> None:
-        pass
+    def mv(self, source: str, target: str) -> None:
+        """
+        Moves (renames) the SimulationFile from it's location in ``source`` to
+        it's location in ``target``.
+
+        Parameters
+        ----------
+        source : str
+            One of ``"pool"``, ``"work"``, ``"exp_tree"``, "``run_tree``"
+        target : str
+            One of ``"pool"``, ``"work"``, ``"exp_tree"``, "``run_tree``"
+        """
+        if source not in self.locations:
+            raise ValueError(
+                f"source is incorrectly defined, and needs to be in {self.locations}"
+            )
+        source_path, target_path = self._determine_names(source, target)
+        # Perform the movement:
+        try:
+            source_path.rename(target_path)
+            logger.success(f"Moved {source_path} --> {target_path}")
+        except IOError:
+            # NOTE(PG): Re-raise IOError with our own message:
+            raise IOError(f"Unable to move {source_path} to {target_path}")
+
+    def _determine_names(
+        self, source: str, target: str
+    ) -> Tuple[pathlib.Path, pathlib.Path]:
+        """
+        Determines names for source and target, depending on name and path
+
+        Source and target should be on of work, pool, exp_tree, or run_tree.
+        You need to specify name_in_`source` and name_in_`target` in the
+        object's attrs_dict.
+
+        Parameters
+        ----------
+        source : str
+            One of ``"pool"``, ``"work"``, ``"exp_tree"``, "``run_tree``"
+        target : str
+            One of ``"pool"``, ``"work"``, ``"exp_tree"``, "``run_tree``"
+
+        Returns
+        -------
+        tuple of pathlib.Path, pathlib.Path :
+           The calculated source path and target path.
+
+        """
+        # Figure out names in source and target:
+        source_name = self[f"name_in_{source}"]
+        target_name = self[f"name_in_{target}"]
+        # Relative path in source and target
+        source_relative_path = self.get(f"path_in_{source}", ".")
+        target_relative_path = self.get(f"path_in_{target}", ".")
+        # Build target and source paths:
+        source_path = self.locations[source].joinpath(source_relative_path, source_name)
+        target_path = self.locations[target].joinpath(target_relative_path, target_name)
+        return source_path, target_path
 
     def path_type(self, path: pathlib.Path) -> str or bool:
         """
@@ -181,66 +232,6 @@
         if not target_path_parent_type:
             # TODO: we might consider creating it
             raise Exception("Target directory does not exist!")
-=======
-    def mv(self, source: str, target: str) -> None:
-        """
-        Moves (renames) the SimulationFile from it's location in ``source`` to
-        it's location in ``target``.
-
-        Parameters
-        ----------
-        source : str
-            One of ``"pool"``, ``"work"``, ``"exp_tree"``, "``run_tree``"
-        target : str
-            One of ``"pool"``, ``"work"``, ``"exp_tree"``, "``run_tree``"
-        """
-        if source not in self.locations:
-            raise ValueError(
-                f"source is incorrectly defined, and needs to be in {self.locations}"
-            )
-        source_path, target_path = self._determine_names(source, target)
-        # Perform the movement:
-        try:
-            source_path.rename(target_path)
-            logger.success(f"Moved {source_path} --> {target_path}")
-        except IOError:
-            # NOTE(PG): Re-raise IOError with our own message:
-            raise IOError(f"Unable to move {source_path} to {target_path}")
-
-    def _determine_names(
-        self, source: str, target: str
-    ) -> Tuple[pathlib.Path, pathlib.Path]:
-        """
-        Determines names for source and target, depending on name and path
-
-        Source and target should be on of work, pool, exp_tree, or run_tree.
-        You need to specify name_in_`source` and name_in_`target` in the
-        object's attrs_dict.
-
-        Parameters
-        ----------
-        source : str
-            One of ``"pool"``, ``"work"``, ``"exp_tree"``, "``run_tree``"
-        target : str
-            One of ``"pool"``, ``"work"``, ``"exp_tree"``, "``run_tree``"
-
-        Returns
-        -------
-        tuple of pathlib.Path, pathlib.Path :
-           The calculated source path and target path.
-
-        """
-        # Figure out names in source and target:
-        source_name = self[f"name_in_{source}"]
-        target_name = self[f"name_in_{target}"]
-        # Relative path in source and target
-        source_relative_path = self.get(f"path_in_{source}", ".")
-        target_relative_path = self.get(f"path_in_{target}", ".")
-        # Build target and source paths:
-        source_path = self.locations[source].joinpath(source_relative_path, source_name)
-        target_path = self.locations[target].joinpath(target_relative_path, target_name)
-        return source_path, target_path
-
 
 def copy_files(config):
     """Copies files"""
@@ -254,5 +245,4 @@
     # TODO: to be filled with functions
     # DONE: type annotation
     # DONE: basic unit test: test_resolve_file_movements
-    return config
->>>>>>> 9e311b94
+    return config