--- conflicted
+++ resolved
@@ -82,7 +82,6 @@
     assert sim_file.locations["pool"] == Path("/work/ollie/pool")
 
 
-<<<<<<< HEAD
 def test_allowed_to_be_missing_attr():
     """Ensures the property allowed_to_be_missing works correctly"""
     dummy_config = """
@@ -144,12 +143,8 @@
     )
 
 
-def test_cp(fs):
-    """Tests for ``filedicts.cp``"""
-=======
 def test_cp_file(fs):
     """Tests for ``filedicts.cp`` copying file"""
->>>>>>> 51f0a26d
 
     dummy_config = """
     echam:
@@ -181,6 +176,7 @@
     sim_file.cp("pool", "work")
 
     assert os.path.exists(target)
+
 
 def test_cp_folder(fs):
     """Tests for ``filedicts.cp`` copying folder"""
