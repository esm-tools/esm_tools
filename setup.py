#!/usr/bin/env python

"""The setup script."""

from setuptools import setup, find_packages
from os import getenv

with open("README.rst") as readme_file:
    readme = readme_file.read()

with open("stuff/HISTORY.rst") as history_file:
    history = history_file.read()

requirements = [
    "esm_master @ git+https://github.com/esm-tools/esm_master.git",
    "esm_runscripts @ git+https://github.com/esm-tools/esm_runscripts.git",
    "esm_rcfile @ git+https://github.com/esm-tools/esm_rcfile.git",
    "esm_version_checker @ git+https://github.com/esm-tools/esm_version_checker.git",
]

setup_requirements = []

test_requirements = []

thisfolder = getenv("PWD")  # that somehow works, even though pip copies everything to
# a temp folder... seemingly without changing the PWD var
setup(
    author="Dirk Barbi",
    author_email="dirk.barbi@awi.de",
    python_requires=">=3.5",
    classifiers=[
        "Development Status :: 3 - Beta",
        "Intended Audience :: Science/Research",
        "License :: OSI Approved :: GNU General Public License v2 (GPLv2)",
        "Natural Language :: English",
        "Programming Language :: Python :: 3",
        "Programming Language :: Python :: 3.5",
        "Programming Language :: Python :: 3.6",
        "Programming Language :: Python :: 3.7",
        "Programming Language :: Python :: 3.8",
    ],
    description="ESM Tools external infrastructure for Earth System Modelling",
    install_requires=requirements,
    license="GNU General Public License v2",
    long_description=readme + "\n\n" + history,
    include_package_data=True,
    keywords="esm_tools",
    name="esm_tools",
    packages=find_packages(include=["esm_tools", "esm_tools.*"]),
    setup_requires=setup_requirements,
    test_suite="tests",
    tests_require=test_requirements,
    url="https://gitlab.awi.de/esm_tools/esm_tools",
<<<<<<< HEAD
    version='3.1.9',
=======
    version='3.1.8',
>>>>>>> 8196adea
    zip_safe=False,
)

try:
    from esm_rcfile import set_rc_entry

    set_rc_entry("FUNCTION_PATH", thisfolder + "/configs")
    set_rc_entry("NAMELIST_PATH", thisfolder + "/namelists")
    set_rc_entry("RUNSCRIPT_PATH", thisfolder + "/runscripts")
except:
    print("RCFile could not be written!")<|MERGE_RESOLUTION|>--- conflicted
+++ resolved
@@ -51,11 +51,7 @@
     test_suite="tests",
     tests_require=test_requirements,
     url="https://gitlab.awi.de/esm_tools/esm_tools",
-<<<<<<< HEAD
-    version='3.1.9',
-=======
-    version='3.1.8',
->>>>>>> 8196adea
+    version="3.1.9",
     zip_safe=False,
 )
 
