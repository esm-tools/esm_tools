# JUWELS YAML CONFIGURATION FILE

# basic setup
name: juwels
account: esmtst
jobtype: compute
accounting: true

# default settings for compiler, mpi and I/O libs

#compiler_mpi: intel_2019a_impi2019
useMPI: parastationmpi
compiler_mpi: intel_2019a_psmpi2019
#iolibraries: system_libs
# for FOCI/FOCIOIFS use
<<<<<<< HEAD
#compiler_mpi: intel2020_psmpi2020
iolibraries: awi_libs
=======
compiler_mpi: intel2019_impi2019
iolibraries: geomar_libs
>>>>>>> 46b924cc

# slurm setup
batch_system: slurm
logical_cpus_per_core: 2
threads_per_core: 1
launcher_flags: "-l "

# set default for hyperthreading_flag
hyperthreading_flag: ""

use_hyperthreading: False
choose_use_hyperthreading:
        "1":
                hyperthreading_flag: ""
        True:
                hyperthreading_flag: ""
        "0":
                choose_heterogeneous_parallelization:
                        False:
                                hyperthreading_flag: "--ntasks-per-core=1"
                        True:
                                hyperthreading_flag: ""
                                add_unset_vars:
                                        - "SLURM_DISTRIBUTION"
                                        - "SLURM_NTASKS"
                                        - "SLURM_NPROCS"
                                        - "SLURM_ARBITRARY_NODELIST"
        False:
                choose_heterogeneous_parallelization:
                        False:
                                hyperthreading_flag: "--ntasks-per-core=1"
                        True:
                                hyperthreading_flag: ""
                                add_unset_vars:
                                        - "SLURM_DISTRIBUTION"
                                        - "SLURM_NTASKS"
                                        - "SLURM_NPROCS"
                                        - "SLURM_ARBITRARY_NODELIST"

sh_interpreter: "/usr/bin/bash"

# pool directories
# TODO: cleanup the pool / focipool logic
pool_dir:  "/pool/data/not/available/on/juwels"
pool_directories:
        pool: "/pool/data/not/available/on/juwels"
        focipool: "/p/project/hirace/foci_input2"

partition: batch

choose_partition:
        batch:
                partition_name: batch
                partition_cpn: 48
        devel:
                partition_name: devel
                partition_cpn: 48

partitions:
        compute:
                name: ${computer.partition_name}
                cores_per_node: ${computer.partition_cpn}
        pp:
                name: ${computer.partition_name}
                cores_per_node: ${computer.partition_cpn}

# basic modules and export vars needed
# for all compiler and I/O settings
module_actions:
        - "--force purge"
        - "use $OTHERSTAGES" 

export_vars:
        LC_ALL: en_US.UTF-8
<<<<<<< HEAD
        TMPDIR: /tmp
=======
        PROJECT: /p/project/hirace
>>>>>>> 46b924cc

# choose compiler and MPI implementation
choose_compiler_mpi:

   intel2020_impi2020:
      add_module_actions:
        - "load Stages/2020"
        - "load Intel/2020.2.254-GCC-9.3.0"
        - "load IntelMPI/2019.8.254"
        - "load CMake/3.18.0"
        - "load Python/3.8.5"
        - "load imkl/2020.2.254"
        - "load Perl/5.32.0"
      add_export_vars:
        FC: mpiifort
        F77: mpiifort
        MPIFC: mpiifort
        FCFLAGS: -free
        CC: mpiicc
        CXX: mpiicpc
        MPIROOT: "\"$($FC -show | perl -lne 'm{ -I(.*?)/include } and print $1')\""
        MPI_LIB: "\"$($FC -show |sed -e 's/^[^ ]*//' -e 's/-[I][^ ]*//g')\""
        PATH: /p/scratch/chhb19/hhb193/miniconda3/bin/:$PATH

   intel2020_psmpi2020:
      add_module_actions:
        - "load Stages/2020"
        - "load Intel/2020.2.254-GCC-9.3.0"
        - "load ParaStationMPI/5.4.7-1"
        - "load CMake/3.18.0"
        - "load Python/3.8.5"
        - "load imkl/2020.2.254"
        - "load Perl/5.32.0"
      add_export_vars:
        FC: mpifort
        F77: mpifort
        MPIFC: mpifort
        FCFLAGS: -free
        CC: mpicc
        CXX: mpic++
        MAIN_LDFLAGS: -openmp
        MPIROOT: "\"$(mpifort -show | perl -lne 'm{ -I(.*?)/include } and print $1')\""
        MPI_LIB: "\"$(mpifort -show |sed -e 's/^[^ ]*//' -e 's/-[I][^ ]*//g')\""
        PATH: /p/scratch/chhb19/hhb193/miniconda3/bin/:$PATH

   intel_2019a_impi2019:
      add_module_actions:
         - "load Stages/2019a"
         - "load Intel/2019.3.199-GCC-8.3.0"
         - "load IntelMPI/2018.5.288"
         - "load CMake"
         - "load Python/3.6.8"
         - "load imkl/2019.3.199"
         - "load Perl/5.28.1"
         - "unload grib_api"
      # FOCI needs the release_mt version of intel mpi
      choose_general.setup_name:
         foci:
            add_module_actions:
               - "source /gpfs/software/juwels/stages/Devel-2019a/software/impi/2019.6.154-iccifort-2019.3.199-GCC-8.3.0/bin/mpivars.sh release_mt"
      add_export_vars:
         FC: mpiifort
         F77: mpiifort
         MPIFC: mpiifort
         FCFLAGS: -free
         CC: mpiicc
         CXX: mpiicpc
         MPIROOT: "\"$(mpiifort -show | perl -lne 'm{ -I(.*?)/include } and print $1')\""
         MPI_LIB: "\"$(mpiifort -show |sed -e 's/^[^ ]*//' -e 's/-[I][^ ]*//g')\""
         PATH: /p/scratch/chhb19/hhb193/miniconda3/bin/:$PATH

   intel_Develop_2019a_impi2019:
      add_module_actions:
         - "load Stages/2019a"
         - "load Intel/2019.5.281-GCC-8.3.0"
         - "load IntelMPI/2019.6.154"
         - "load CMake"
         - "load Python/3.6.8"
         - "load imkl/2019.3.199"
<<<<<<< HEAD
         - "load Perl/5.28.1"
      # FOCI needs the release_mt version of intel mpi
      choose_general.setup_name:
         foci:
            add_module_actions:
               - "source /gpfs/software/juwels/stages/Devel-2019a/software/impi/2019.6.154-iccifort-2019.3.199-GCC-8.3.0/bin/mpivars.sh release_mt"
=======
      add_export_vars:
         FC: mpiifort
         F77: mpiifort
         MPIFC: mpiifort
         FCFLAGS: -free
         CC: mpiicc
         CXX: mpiicpc
         MPIROOT: "\"$(mpiifort -show | perl -lne 'm{ -I(.*?)/include } and print $1')\""
         MPI_LIB: "\"$(mpiifort -show |sed -e 's/^[^ ]*//' -e 's/-[I][^ ]*//g')\""

   intel2020_impi:
      add_module_actions:
         - "load Stages/2020"
         - "load Intel/2020.2.254-GCC-9.3.0"
         - "load IntelMPI/2019.8.254"
         - "load CMake"
         - "load Python/3.8.5"
         - "load imkl/2020.2.254"
      add_export_vars:
         FC: mpiifort
         F77: mpiifort
         MPIFC: mpiifort
         FCFLAGS: -free
         CC: mpiicc
         CXX: mpiicpc
         MPIROOT: "\"$(mpiifort -show | perl -lne 'm{ -I(.*?)/include } and print $1')\""
         MPI_LIB: "\"$(mpiifort -show |sed -e 's/^[^ ]*//' -e 's/-[I][^ ]*//g')\""


   intel2020_impi_dev:
      add_module_actions:
         - "load Stages/Devel-2020"
         - "load Intel/2020.4.304-GCC-9.3.0"
         - "load IntelMPI/2019.8.254"
         - "load CMake"
         - "load Python/3.8.5"
         - "load imkl/2020.2.254"
         - "load UCX/1.9.0"
>>>>>>> 46b924cc
      add_export_vars:
         FC: mpiifort
         F77: mpiifort
         MPIFC: mpiifort
         FCFLAGS: -free
         CC: mpiicc
         CXX: mpiicpc
         MPIROOT: "\"$(mpiifort -show | perl -lne 'm{ -I(.*?)/include } and print $1')\""
         MPI_LIB: "\"$(mpiifort -show |sed -e 's/^[^ ]*//' -e 's/-[I][^ ]*//g')\""

   intel_2019a_psmpi2019:
      add_module_actions:
         - "load Stages/2019a"
         - "load Intel/2019.5.281-GCC-8.3.0"
         - "load ParaStationMPI/5.4.4-1-mt"
         - "load CMake"
         - "load Python/3.6.8"
         - "load imkl/2019.3.199"
<<<<<<< HEAD
         - "load Perl/5.28.1"
         - "unload netCDF-Fortran"
         - "unload netCDF"
         - "unload grib_api"
=======
      add_export_vars:
         FC: mpifort
         F77: mpifort
         MPIFC: mpifort
         FCFLAGS: -free
         CC: mpicc
         CXX: mpic++
         MPIROOT: "\"$(mpifort -show | perl -lne 'm{ -I(.*?)/include } and print $1')\""
         MPI_LIB: "\"$(mpifort -show |sed -e 's/^[^ ]*//' -e 's/-[I][^ ]*//g')\""

   intel2020_parastation:
      add_module_actions:
         - "load Stages/2020"
         - "load Intel/2020.2.254-GCC-9.3.0"
         - "load ParaStationMPI/5.4.7-1"
         - "load CMake"
         - "load Python/3.8.5"
         - "load imkl/2020.2.254"
         #TODO check if we need perl
         #- "load Perl/5.28.1"
>>>>>>> 46b924cc
      add_export_vars:
         FC: mpifort
         F77: mpifort
         MPIFC: mpifort
         FCFLAGS: -free
         CC: mpicc
         CXX: mpic++
         MPIROOT: "\"$(mpifort -show | perl -lne 'm{ -I(.*?)/include } and print $1')\""
         MPI_LIB: "\"$(mpifort -show |sed -e 's/^[^ ]*//' -e 's/-[I][^ ]*//g')\""

   intel2020_parastation_dev:
      add_module_actions:
         - "load Stages/Devel-2020"
         - "load Intel/2020.4.304-GCC-9.3.0"
         - "load ParaStationMPI/5.4.7-1-mt"
         - "load CMake"
         - "load Python/3.8.5"
         - "load imkl/2020.2.254"
      add_export_vars:
         FC: mpifort
         F77: mpifort
         MPIFC: mpifort
         FCFLAGS: -free
         CC: mpicc
         CXX: mpic++
         MPIROOT: "\"$(mpifort -show | perl -lne 'm{ -I(.*?)/include } and print $1')\""
         MPI_LIB: "\"$(mpifort -show |sed -e 's/^[^ ]*//' -e 's/-[I][^ ]*//g')\""

choose_iolibraries:

    system_libs:
       # TODO: find the correct libraries and dependencies
       add_module_actions:
         - "load netCDF netCDF-Fortran"
    awi_libs:
       choose_compiler_mpi:
          intel_2019a_psmpi2019:
             add_export_vars:
                IO_LIB_ROOT: /p/project/chhb19/streffing1/software/HPC_libraries/intel2019.3.199_parastation_5.4.4-1-mt_20210802
                LD_LIBRARY_PATH: $IO_LIB_ROOT/lib:$LD_LIBRARY_PATH

                SZIPROOT: $IO_LIB_ROOT
                HDF5ROOT: $IO_LIB_ROOT
                HDF5_ROOT: $HDF5ROOT
                NETCDFROOT: $IO_LIB_ROOT
                NETCDFFROOT: $IO_LIB_ROOT
                ECCODESROOT: $IO_LIB_ROOT

                HDF5_C_INCLUDE_DIRECTORIES: $HDF5_ROOT/include
                NETCDF_Fortran_INCLUDE_DIRECTORIES: $NETCDFFROOT/include
                NETCDF_C_INCLUDE_DIRECTORIES: $NETCDFROOT/include
                NETCDF_CXX_INCLUDE_DIRECTORIES: $NETCDFROOT/include
                OASIS3MCT_FC_LIB: '"-L$NETCDFFROOT/lib -lnetcdff"'
                PATH:  $IO_LIB_ROOT/bin:/p/scratch/chhb19/hhb193/miniconda3/bin/:$PATH
    geomar_libs:
       choose_compiler_mpi:
          intel2019a_impi2019:
             add_export_vars:
                IO_LIB_ROOT: $PROJECT/HPC_libraries/intel2019.3.199_impi2019.6.154_20200703
                PATH: $IO_LIB_ROOT/bin:$PATH
                LD_LIBRARY_PATH: $IO_LIB_ROOT/lib:$LD_LIBRARY_PATH

                SZIPROOT: $IO_LIB_ROOT
                HDF5ROOT: $IO_LIB_ROOT
                HDF5_ROOT: $HDF5ROOT
                NETCDFROOT: $IO_LIB_ROOT
                NETCDFFROOT: $IO_LIB_ROOT
                ECCODESROOT: $IO_LIB_ROOT

                HDF5_C_INCLUDE_DIRECTORIES: $HDF5_ROOT/include
                NETCDF_Fortran_INCLUDE_DIRECTORIES: $NETCDFFROOT/include
                NETCDF_C_INCLUDE_DIRECTORIES: $NETCDFROOT/include
                NETCDF_CXX_INCLUDE_DIRECTORIES: $NETCDFROOT/include
                OASIS3MCT_FC_LIB: '"-L$NETCDFFROOT/lib -lnetcdff"'

          intel2020_impi:
             add_export_vars:
                IO_LIB_ROOT: $PROJECT/HPC_libraries/intel2020.2.254_impi2019.8.254_20210427
                PATH: $IO_LIB_ROOT/bin:$PATH
                LD_LIBRARY_PATH: $IO_LIB_ROOT/lib:$LD_LIBRARY_PATH

                SZIPROOT: $IO_LIB_ROOT
                HDF5ROOT: $IO_LIB_ROOT
                HDF5_ROOT: $HDF5ROOT
                NETCDFROOT: $IO_LIB_ROOT
                NETCDFFROOT: $IO_LIB_ROOT
                ECCODESROOT: $IO_LIB_ROOT

                HDF5_C_INCLUDE_DIRECTORIES: $HDF5_ROOT/include
                NETCDF_Fortran_INCLUDE_DIRECTORIES: $NETCDFFROOT/include
                NETCDF_C_INCLUDE_DIRECTORIES: $NETCDFROOT/include
                NETCDF_CXX_INCLUDE_DIRECTORIES: $NETCDFROOT/include
                OASIS3MCT_FC_LIB: '"-L$NETCDFFROOT/lib -lnetcdff"'

          intel2020_impi_dev:
             add_export_vars:
                IO_LIB_ROOT: $PROJECT/HPC_libraries/intel2020.4.304_impi2019.8.254_20210427
                PATH: $IO_LIB_ROOT/bin:$PATH
                LD_LIBRARY_PATH: $IO_LIB_ROOT/lib:$LD_LIBRARY_PATH

                SZIPROOT: $IO_LIB_ROOT
                HDF5ROOT: $IO_LIB_ROOT
                HDF5_ROOT: $HDF5ROOT
                NETCDFROOT: $IO_LIB_ROOT
                NETCDFFROOT: $IO_LIB_ROOT
                ECCODESROOT: $IO_LIB_ROOT

                HDF5_C_INCLUDE_DIRECTORIES: $HDF5_ROOT/include
                NETCDF_Fortran_INCLUDE_DIRECTORIES: $NETCDFFROOT/include
                NETCDF_C_INCLUDE_DIRECTORIES: $NETCDFROOT/include
                NETCDF_CXX_INCLUDE_DIRECTORIES: $NETCDFROOT/include
                OASIS3MCT_FC_LIB: '"-L$NETCDFFROOT/lib -lnetcdff"'

          intel2019_parastation:
             add_export_vars:
                IO_LIB_ROOT: $PROJECT/HPC_libraries/intel2019.5.281_parastation_5.4.4-1-mt_20201113
                PATH: $IO_LIB_ROOT/bin:$PATH
                LD_LIBRARY_PATH: $IO_LIB_ROOT/lib:$LD_LIBRARY_PATH

                SZIPROOT: $IO_LIB_ROOT
                HDF5ROOT: $IO_LIB_ROOT
                HDF5_ROOT: $HDF5ROOT
                NETCDFROOT: $IO_LIB_ROOT
                NETCDFFROOT: $IO_LIB_ROOT
                ECCODESROOT: $IO_LIB_ROOT

                HDF5_C_INCLUDE_DIRECTORIES: $HDF5_ROOT/include
                NETCDF_Fortran_INCLUDE_DIRECTORIES: $NETCDFFROOT/include
                NETCDF_C_INCLUDE_DIRECTORIES: $NETCDFROOT/include
                NETCDF_CXX_INCLUDE_DIRECTORIES: $NETCDFROOT/include
                OASIS3MCT_FC_LIB: '"-L$NETCDFFROOT/lib -lnetcdff"'

          intel2020_parastation:
             add_export_vars:
                IO_LIB_ROOT: $PROJECT/HPC_libraries/intel2020.2.254_parastation_5.4.7-1_20210427
                PATH: $IO_LIB_ROOT/bin:$PATH
                LD_LIBRARY_PATH: $IO_LIB_ROOT/lib:$LD_LIBRARY_PATH

                SZIPROOT: $IO_LIB_ROOT
                HDF5ROOT: $IO_LIB_ROOT
                HDF5_ROOT: $HDF5ROOT
                NETCDFROOT: $IO_LIB_ROOT
                NETCDFFROOT: $IO_LIB_ROOT
                ECCODESROOT: $IO_LIB_ROOT

                HDF5_C_INCLUDE_DIRECTORIES: $HDF5_ROOT/include
                NETCDF_Fortran_INCLUDE_DIRECTORIES: $NETCDFFROOT/include
                NETCDF_C_INCLUDE_DIRECTORIES: $NETCDFROOT/include
                NETCDF_CXX_INCLUDE_DIRECTORIES: $NETCDFROOT/include
                OASIS3MCT_FC_LIB: '"-L$NETCDFFROOT/lib -lnetcdff"'

          intel2020_parastation_dev:
             add_export_vars:
                IO_LIB_ROOT: $PROJECT/HPC_libraries/intel2020.4.304_parastation_5.4.7-1-mt_20210427
                PATH: $IO_LIB_ROOT/bin:$PATH
                LD_LIBRARY_PATH: $IO_LIB_ROOT/lib:$LD_LIBRARY_PATH

                SZIPROOT: $IO_LIB_ROOT
                HDF5ROOT: $IO_LIB_ROOT
                HDF5_ROOT: $HDF5ROOT
                NETCDFROOT: $IO_LIB_ROOT
                NETCDFFROOT: $IO_LIB_ROOT
                ECCODESROOT: $IO_LIB_ROOT

                HDF5_C_INCLUDE_DIRECTORIES: $HDF5_ROOT/include
                NETCDF_Fortran_INCLUDE_DIRECTORIES: $NETCDFFROOT/include
                NETCDF_C_INCLUDE_DIRECTORIES: $NETCDFROOT/include
                NETCDF_CXX_INCLUDE_DIRECTORIES: $NETCDFROOT/include
                OASIS3MCT_FC_LIB: '"-L$NETCDFFROOT/lib -lnetcdff"'
       #add_export_vars:
# some yamls use computer.fc, etc to identify the compiler, so we need to add them
fc: "$FC"
cc: "$CC"
mpifc: "$MPIFC"
mpicc: "$MPICC"
cxx: "$CXX"

further_reading:
        - batch_system/slurm.yaml
<|MERGE_RESOLUTION|>--- conflicted
+++ resolved
@@ -9,17 +9,11 @@
 # default settings for compiler, mpi and I/O libs
 
 #compiler_mpi: intel_2019a_impi2019
-useMPI: parastationmpi
 compiler_mpi: intel_2019a_psmpi2019
 #iolibraries: system_libs
 # for FOCI/FOCIOIFS use
-<<<<<<< HEAD
-#compiler_mpi: intel2020_psmpi2020
-iolibraries: awi_libs
-=======
 compiler_mpi: intel2019_impi2019
-iolibraries: geomar_libs
->>>>>>> 46b924cc
+iolibraries: none
 
 # slurm setup
 batch_system: slurm
@@ -94,16 +88,12 @@
 
 export_vars:
         LC_ALL: en_US.UTF-8
-<<<<<<< HEAD
         TMPDIR: /tmp
-=======
-        PROJECT: /p/project/hirace
->>>>>>> 46b924cc
 
 # choose compiler and MPI implementation
 choose_compiler_mpi:
 
-   intel2020_impi2020:
+   intel2020_impi2020: #AWICM3, potentially used by Dima, if not delete this block
       add_module_actions:
         - "load Stages/2020"
         - "load Intel/2020.2.254-GCC-9.3.0"
@@ -123,7 +113,7 @@
         MPI_LIB: "\"$($FC -show |sed -e 's/^[^ ]*//' -e 's/-[I][^ ]*//g')\""
         PATH: /p/scratch/chhb19/hhb193/miniconda3/bin/:$PATH
 
-   intel2020_psmpi2020:
+   intel2020_psmpi2020: # AWICM3, not working yet, libs need to be compile with ParaStationMPI/5.4.7-1-mt
       add_module_actions:
         - "load Stages/2020"
         - "load Intel/2020.2.254-GCC-9.3.0"
@@ -131,7 +121,7 @@
         - "load CMake/3.18.0"
         - "load Python/3.8.5"
         - "load imkl/2020.2.254"
-        - "load Perl/5.32.0"
+        #- "load Perl/5.32.0"
       add_export_vars:
         FC: mpifort
         F77: mpifort
@@ -139,26 +129,17 @@
         FCFLAGS: -free
         CC: mpicc
         CXX: mpic++
-        MAIN_LDFLAGS: -openmp
         MPIROOT: "\"$(mpifort -show | perl -lne 'm{ -I(.*?)/include } and print $1')\""
         MPI_LIB: "\"$(mpifort -show |sed -e 's/^[^ ]*//' -e 's/-[I][^ ]*//g')\""
-        PATH: /p/scratch/chhb19/hhb193/miniconda3/bin/:$PATH
-
-   intel_2019a_impi2019:
+
+   intel2019_impi2019:
       add_module_actions:
          - "load Stages/2019a"
-         - "load Intel/2019.3.199-GCC-8.3.0"
-         - "load IntelMPI/2018.5.288"
+         - "load Intel/2019.5.281-GCC-8.3.0"
+         - "load IntelMPI/2019.6.154"
          - "load CMake"
          - "load Python/3.6.8"
          - "load imkl/2019.3.199"
-         - "load Perl/5.28.1"
-         - "unload grib_api"
-      # FOCI needs the release_mt version of intel mpi
-      choose_general.setup_name:
-         foci:
-            add_module_actions:
-               - "source /gpfs/software/juwels/stages/Devel-2019a/software/impi/2019.6.154-iccifort-2019.3.199-GCC-8.3.0/bin/mpivars.sh release_mt"
       add_export_vars:
          FC: mpiifort
          F77: mpiifort
@@ -168,74 +149,8 @@
          CXX: mpiicpc
          MPIROOT: "\"$(mpiifort -show | perl -lne 'm{ -I(.*?)/include } and print $1')\""
          MPI_LIB: "\"$(mpiifort -show |sed -e 's/^[^ ]*//' -e 's/-[I][^ ]*//g')\""
-         PATH: /p/scratch/chhb19/hhb193/miniconda3/bin/:$PATH
-
-   intel_Develop_2019a_impi2019:
-      add_module_actions:
-         - "load Stages/2019a"
-         - "load Intel/2019.5.281-GCC-8.3.0"
-         - "load IntelMPI/2019.6.154"
-         - "load CMake"
-         - "load Python/3.6.8"
-         - "load imkl/2019.3.199"
-<<<<<<< HEAD
-         - "load Perl/5.28.1"
-      # FOCI needs the release_mt version of intel mpi
-      choose_general.setup_name:
-         foci:
-            add_module_actions:
-               - "source /gpfs/software/juwels/stages/Devel-2019a/software/impi/2019.6.154-iccifort-2019.3.199-GCC-8.3.0/bin/mpivars.sh release_mt"
-=======
-      add_export_vars:
-         FC: mpiifort
-         F77: mpiifort
-         MPIFC: mpiifort
-         FCFLAGS: -free
-         CC: mpiicc
-         CXX: mpiicpc
-         MPIROOT: "\"$(mpiifort -show | perl -lne 'm{ -I(.*?)/include } and print $1')\""
-         MPI_LIB: "\"$(mpiifort -show |sed -e 's/^[^ ]*//' -e 's/-[I][^ ]*//g')\""
-
-   intel2020_impi:
-      add_module_actions:
-         - "load Stages/2020"
-         - "load Intel/2020.2.254-GCC-9.3.0"
-         - "load IntelMPI/2019.8.254"
-         - "load CMake"
-         - "load Python/3.8.5"
-         - "load imkl/2020.2.254"
-      add_export_vars:
-         FC: mpiifort
-         F77: mpiifort
-         MPIFC: mpiifort
-         FCFLAGS: -free
-         CC: mpiicc
-         CXX: mpiicpc
-         MPIROOT: "\"$(mpiifort -show | perl -lne 'm{ -I(.*?)/include } and print $1')\""
-         MPI_LIB: "\"$(mpiifort -show |sed -e 's/^[^ ]*//' -e 's/-[I][^ ]*//g')\""
-
-
-   intel2020_impi_dev:
-      add_module_actions:
-         - "load Stages/Devel-2020"
-         - "load Intel/2020.4.304-GCC-9.3.0"
-         - "load IntelMPI/2019.8.254"
-         - "load CMake"
-         - "load Python/3.8.5"
-         - "load imkl/2020.2.254"
-         - "load UCX/1.9.0"
->>>>>>> 46b924cc
-      add_export_vars:
-         FC: mpiifort
-         F77: mpiifort
-         MPIFC: mpiifort
-         FCFLAGS: -free
-         CC: mpiicc
-         CXX: mpiicpc
-         MPIROOT: "\"$(mpiifort -show | perl -lne 'm{ -I(.*?)/include } and print $1')\""
-         MPI_LIB: "\"$(mpiifort -show |sed -e 's/^[^ ]*//' -e 's/-[I][^ ]*//g')\""
-
-   intel_2019a_psmpi2019:
+
+   intel_2019a_psmpi2019: #AWIMC3
       add_module_actions:
          - "load Stages/2019a"
          - "load Intel/2019.5.281-GCC-8.3.0"
@@ -243,12 +158,10 @@
          - "load CMake"
          - "load Python/3.6.8"
          - "load imkl/2019.3.199"
-<<<<<<< HEAD
          - "load Perl/5.28.1"
          - "unload netCDF-Fortran"
          - "unload netCDF"
          - "unload grib_api"
-=======
       add_export_vars:
          FC: mpifort
          F77: mpifort
@@ -259,45 +172,6 @@
          MPIROOT: "\"$(mpifort -show | perl -lne 'm{ -I(.*?)/include } and print $1')\""
          MPI_LIB: "\"$(mpifort -show |sed -e 's/^[^ ]*//' -e 's/-[I][^ ]*//g')\""
 
-   intel2020_parastation:
-      add_module_actions:
-         - "load Stages/2020"
-         - "load Intel/2020.2.254-GCC-9.3.0"
-         - "load ParaStationMPI/5.4.7-1"
-         - "load CMake"
-         - "load Python/3.8.5"
-         - "load imkl/2020.2.254"
-         #TODO check if we need perl
-         #- "load Perl/5.28.1"
->>>>>>> 46b924cc
-      add_export_vars:
-         FC: mpifort
-         F77: mpifort
-         MPIFC: mpifort
-         FCFLAGS: -free
-         CC: mpicc
-         CXX: mpic++
-         MPIROOT: "\"$(mpifort -show | perl -lne 'm{ -I(.*?)/include } and print $1')\""
-         MPI_LIB: "\"$(mpifort -show |sed -e 's/^[^ ]*//' -e 's/-[I][^ ]*//g')\""
-
-   intel2020_parastation_dev:
-      add_module_actions:
-         - "load Stages/Devel-2020"
-         - "load Intel/2020.4.304-GCC-9.3.0"
-         - "load ParaStationMPI/5.4.7-1-mt"
-         - "load CMake"
-         - "load Python/3.8.5"
-         - "load imkl/2020.2.254"
-      add_export_vars:
-         FC: mpifort
-         F77: mpifort
-         MPIFC: mpifort
-         FCFLAGS: -free
-         CC: mpicc
-         CXX: mpic++
-         MPIROOT: "\"$(mpifort -show | perl -lne 'm{ -I(.*?)/include } and print $1')\""
-         MPI_LIB: "\"$(mpifort -show |sed -e 's/^[^ ]*//' -e 's/-[I][^ ]*//g')\""
-
 choose_iolibraries:
 
     system_libs:
@@ -328,7 +202,7 @@
        choose_compiler_mpi:
           intel2019a_impi2019:
              add_export_vars:
-                IO_LIB_ROOT: $PROJECT/HPC_libraries/intel2019.3.199_impi2019.6.154_20200703
+                IO_LIB_ROOT: /p/project/hirace/HPC_libraries/intel2019.3.199_impi2019.6.154_20200703
                 PATH: $IO_LIB_ROOT/bin:$PATH
                 LD_LIBRARY_PATH: $IO_LIB_ROOT/lib:$LD_LIBRARY_PATH
 
@@ -347,7 +221,7 @@
 
           intel2020_impi:
              add_export_vars:
-                IO_LIB_ROOT: $PROJECT/HPC_libraries/intel2020.2.254_impi2019.8.254_20210427
+                IO_LIB_ROOT: /p/project/hirace/HPC_libraries/intel2020.2.254_impi2019.8.254_20210427
                 PATH: $IO_LIB_ROOT/bin:$PATH
                 LD_LIBRARY_PATH: $IO_LIB_ROOT/lib:$LD_LIBRARY_PATH
 
@@ -366,7 +240,7 @@
 
           intel2020_impi_dev:
              add_export_vars:
-                IO_LIB_ROOT: $PROJECT/HPC_libraries/intel2020.4.304_impi2019.8.254_20210427
+                IO_LIB_ROOT: /p/project/hirace/HPC_libraries/intel2020.4.304_impi2019.8.254_20210427
                 PATH: $IO_LIB_ROOT/bin:$PATH
                 LD_LIBRARY_PATH: $IO_LIB_ROOT/lib:$LD_LIBRARY_PATH
 
@@ -385,7 +259,7 @@
 
           intel2019_parastation:
              add_export_vars:
-                IO_LIB_ROOT: $PROJECT/HPC_libraries/intel2019.5.281_parastation_5.4.4-1-mt_20201113
+                IO_LIB_ROOT: /p/project/hirace/HPC_libraries/intel2019.5.281_parastation_5.4.4-1-mt_20201113
                 PATH: $IO_LIB_ROOT/bin:$PATH
                 LD_LIBRARY_PATH: $IO_LIB_ROOT/lib:$LD_LIBRARY_PATH
 
@@ -404,7 +278,7 @@
 
           intel2020_parastation:
              add_export_vars:
-                IO_LIB_ROOT: $PROJECT/HPC_libraries/intel2020.2.254_parastation_5.4.7-1_20210427
+                IO_LIB_ROOT: /p/project/hirace/HPC_libraries/intel2020.2.254_parastation_5.4.7-1_20210427
                 PATH: $IO_LIB_ROOT/bin:$PATH
                 LD_LIBRARY_PATH: $IO_LIB_ROOT/lib:$LD_LIBRARY_PATH
 
@@ -423,7 +297,7 @@
 
           intel2020_parastation_dev:
              add_export_vars:
-                IO_LIB_ROOT: $PROJECT/HPC_libraries/intel2020.4.304_parastation_5.4.7-1-mt_20210427
+                IO_LIB_ROOT: /p/project/hirace/HPC_libraries/intel2020.4.304_parastation_5.4.7-1-mt_20210427
                 PATH: $IO_LIB_ROOT/bin:$PATH
                 LD_LIBRARY_PATH: $IO_LIB_ROOT/lib:$LD_LIBRARY_PATH
 
