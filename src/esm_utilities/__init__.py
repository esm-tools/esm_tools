"""Top-level package for ESM Utilities."""

__author__ = """Paul Gierz"""
__email__ = "pgierz@awi.de"
<<<<<<< HEAD
__version__ = "6.6.8"
=======
__version__ = "6.13.5"

from .utils import *
>>>>>>> bf7c9100
<|MERGE_RESOLUTION|>--- conflicted
+++ resolved
@@ -2,10 +2,6 @@
 
 __author__ = """Paul Gierz"""
 __email__ = "pgierz@awi.de"
-<<<<<<< HEAD
-__version__ = "6.6.8"
-=======
 __version__ = "6.13.5"
 
-from .utils import *
->>>>>>> bf7c9100
+from .utils import *