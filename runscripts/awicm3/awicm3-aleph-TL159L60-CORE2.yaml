--- conflicted
+++ resolved
@@ -9,14 +9,10 @@
     nday: 1
     nmonth: 0
     nyear: 0
-<<<<<<< HEAD
-=======
-    heterogeneous_parallelization: true
->>>>>>> adea3980
     use_venv: false # This needs to be deleted as default so that the user gets the dialogue and takes action
 
 computer:
-    heterogeneous_parallelization: false
+    heterogeneous_parallelization: true
 
 awicm3:
     postprocessing: false
