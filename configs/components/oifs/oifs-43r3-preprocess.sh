--- conflicted
+++ resolved
@@ -61,7 +61,7 @@
 	 module load intel/19.0.4 intelmpi/19.0.4 
 	 export PATH=/gxfs_home/geomar/smomw235/sw/HPC_libraries/intel2019.0.4_impi2019.0.4_20210122/bin:$PATH
 else
-<<<<<<< HEAD
+     # get rid of all these ifs when using env.sh
      module load PrgEnv-cray/6.0.4
      module load alps pbs
      module load cray-mpich/7.7.3
@@ -75,12 +75,6 @@
      module load proj4/5.1.0
      module load python/3.9.1
      export PATH=$PATH:/home/awiiccp2/software/ecmwf/eccodes_cce_mpich/bin
-=======
-   echo
-	echo $0 has not been adapted for $(hostname)
-	echo
-	exit 
->>>>>>> 1ed0db28
 fi 
 
 echo " OpenIFS preprocessing "
