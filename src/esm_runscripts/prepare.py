--- conflicted
+++ resolved
@@ -5,11 +5,8 @@
 import sys
 
 import esm_parser
-<<<<<<< HEAD
 import yaml
-=======
 import esm_utilities
->>>>>>> 9dee1a8e
 from esm_calendar import Calendar, Date
 from loguru import logger
 
