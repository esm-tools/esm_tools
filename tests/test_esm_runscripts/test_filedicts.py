"""
Unit tests for the new file-dict feature

Some considerations
~~~~~~~~~~~~~~~~~~~
* It might be clever to put the "fake config" somewhere in the top level, but
  then again, it would be nice to have a unique config for each test. This is
  undeniably more verbose, but we then have very clear examples to follow when
  we want to translate later on.
* You _could_ use the config in each function to generate the fake files, to
  avoid repeating yourself; however, that adds real programming logic into the
  unit test, which you don't really want.  
"""
import os
from pathlib import Path

import yaml

import esm_runscripts.filedicts


def test_example(fs):
    # Make a fake config:
    config = """
    general:
        base_dir: /some/dummy/location/
    echam:
        simulation_files:
            jan_surf:
                name: ECHAM Jan Surf File
                path_in_pool: /work/ollie/pool/ECHAM/T63CORE2_jan_surf.nc
                name_in_work: unit.24
    """
    config = yaml.safe_load(config)
    # Create some fake files and directories you might want in your test
    fs.create_file("/work/ollie/pool/ECHAM/T63CORE2_jan_surf.nc")
    fs.create_dir("/some/dummy/location/expid/run_18500101-18501231/work")
    # This module also have functions for link files, globbing, etc.
    config_out = esm_runscripts.filedicts.copy_files(config)
    assert os.path.exists(
        "/some/dummy/location/expid/run_18500101-18501231/work/unit.24"
    )


def test_filedicts_basics(fs):
    """Tests basic attribute behavior of filedicts"""

    dummy_config = """
    general:
        thisrun_work_dir: "/work/ollie/pgierz/some_exp/run_20010101-20010101/work"
        exp_dir: "/work/ollie/pgierz/some_exp"
        thisrun_dir: "/work/ollie/pgierz/some_exp/run_20010101-20010101"
    computer:
        pool_dir: "/work/ollie/pool"
    echam:
        files:
            jan_surf:
                name_in_pool: T63CORE2_jan_surf.nc
                name_in_work: unit.24
                filetype: NetCDF
                description: >
                    Initial values used for the simulation, including
                    properties such as geopotential, temperature, pressure
    """
    config = yaml.safe_load(dummy_config)
    # Not needed for this test, just a demonstration:
    fs.create_file("/work/ollie/pool/ECHAM/T63/T63CORE2_jan_surf.nc")
<<<<<<< HEAD
    sim_file = esm_runscripts.filedicts.SimulationFile(
        config["echam"]["files"]["jan_surf"]
    )
    assert sim_file["name_in_work"] == "unit.24"


def test_allowed_to_be_missing_attr():
    """Ensures the property allowed_to_be_missing works correctly"""
    dummy_config = """
    echam:
        files:
            human_readable_tag_001:
                allowed_to_be_missing: True
            human_readable_tag_002:
                allowed_to_be_missing: False
    """
    config = yaml.safe_load(dummy_config)
    sim_file_001 = esm_runscripts.filedicts.SimulationFile(
        config["echam"]["files"]["human_readable_tag_001"]
    )
    sim_file_002 = esm_runscripts.filedicts.SimulationFile(
        config["echam"]["files"]["human_readable_tag_002"]
    )

    assert sim_file_001.allowed_to_be_missing == True
    assert sim_file_002.allowed_to_be_missing == False


def test_allowed_to_be_missing_mv(fs):
    """Checks that files in move mode which are allowed to be missing are skipped"""
    dummy_config = """
    general:
        expid: expid
        base_dir: /some/dummy/location/
    echam:
        files:
            human_readable_tag_001:
                allowed_to_be_missing: True
                name_in_pool: foo
                path_in_pool: /work/data/pool
                name_in_work: foo
                path_in_work: .
                movement_type: move
    """
    config = yaml.safe_load(dummy_config)
    fs.create_dir("/work/data/pool")
    fs.create_file("/work/data/pool/not_foo_at_all")
    sim_file = esm_runscripts.filedicts.SimulationFile(
        config["echam"]["files"]["human_readable_tag_001"]
    )
    sim_file.mv("pool", "work")
    assert not os.path.exists(
        "/some/dummy/location/expid/run_18500101-18501231/work/foo"
    )
=======
    sim_file = esm_runscripts.filedicts.SimulationFile(config, "echam.files.jan_surf")
    assert sim_file["name_in_work"] == "unit.24"
    assert sim_file.work == Path(
        "/work/ollie/pgierz/some_exp/run_20010101-20010101/work"
    )
    assert sim_file._config == config
    assert sim_file.locations["pool"] == Path("/work/ollie/pool")


def test_cp(fs):
    """Tests for ``filedicts.cp``"""

    dummy_config = """
    echam:
        files:
            jan_surf:
                name_in_pool: T63CORE2_jan_surf.nc
                name_in_work: unit.24
                path_in_pool: /work/ollie/pool/ECHAM/T63/
        thisrun_work_dir: /work/ollie/mandresm/awiesm/run_20010101-20010101/work/
    """
    config = yaml.safe_load(dummy_config)

    # Set source and targets
    target_folder = config["echam"]["thisrun_work_dir"]
    source = Path(
        config["echam"]["files"]["jan_surf"]["path_in_pool"],
        config["echam"]["files"]["jan_surf"]["name_in_pool"],
    )
    target = Path(
        target_folder,
        config["echam"]["files"]["jan_surf"]["name_in_work"],
    )

    # Create files and folders
    fs.create_file(source)
    fs.create_dir(target_folder)

    # Test the method
    esm_runscripts.filedicts.SimulationFile.cp(source, target)

    assert os.path.exists(target)
>>>>>>> 5c699ae3
<|MERGE_RESOLUTION|>--- conflicted
+++ resolved
@@ -65,10 +65,7 @@
     config = yaml.safe_load(dummy_config)
     # Not needed for this test, just a demonstration:
     fs.create_file("/work/ollie/pool/ECHAM/T63/T63CORE2_jan_surf.nc")
-<<<<<<< HEAD
-    sim_file = esm_runscripts.filedicts.SimulationFile(
-        config["echam"]["files"]["jan_surf"]
-    )
+    sim_file = esm_runscripts.filedicts.SimulationFile(config, "echam.files.jan_surf")
     assert sim_file["name_in_work"] == "unit.24"
 
 
@@ -84,10 +81,10 @@
     """
     config = yaml.safe_load(dummy_config)
     sim_file_001 = esm_runscripts.filedicts.SimulationFile(
-        config["echam"]["files"]["human_readable_tag_001"]
+        config, "echam.files.human_readable_tag_001"
     )
     sim_file_002 = esm_runscripts.filedicts.SimulationFile(
-        config["echam"]["files"]["human_readable_tag_002"]
+        config, "echam.files.human_readable_tag_002"
     )
 
     assert sim_file_001.allowed_to_be_missing == True
@@ -114,20 +111,12 @@
     fs.create_dir("/work/data/pool")
     fs.create_file("/work/data/pool/not_foo_at_all")
     sim_file = esm_runscripts.filedicts.SimulationFile(
-        config["echam"]["files"]["human_readable_tag_001"]
+        config, "echam.files.human_readable_tag_001"
     )
     sim_file.mv("pool", "work")
     assert not os.path.exists(
         "/some/dummy/location/expid/run_18500101-18501231/work/foo"
     )
-=======
-    sim_file = esm_runscripts.filedicts.SimulationFile(config, "echam.files.jan_surf")
-    assert sim_file["name_in_work"] == "unit.24"
-    assert sim_file.work == Path(
-        "/work/ollie/pgierz/some_exp/run_20010101-20010101/work"
-    )
-    assert sim_file._config == config
-    assert sim_file.locations["pool"] == Path("/work/ollie/pool")
 
 
 def test_cp(fs):
@@ -162,5 +151,4 @@
     # Test the method
     esm_runscripts.filedicts.SimulationFile.cp(source, target)
 
-    assert os.path.exists(target)
->>>>>>> 5c699ae3
+    assert os.path.exists(target)