"""Top-level package for ESM Tests."""

__author__ = """Miguel Andres-Martinez"""
__email__ = "miguel.andres-martinez@awi.de"
<<<<<<< HEAD
__version__ = "6.1.1"
=======
__version__ = "6.1.2"
>>>>>>> b62c03fb

from .initialization import *
from .tests import *
from .test_utilities import *
from .read_shipped_data import *<|MERGE_RESOLUTION|>--- conflicted
+++ resolved
@@ -2,11 +2,7 @@
 
 __author__ = """Miguel Andres-Martinez"""
 __email__ = "miguel.andres-martinez@awi.de"
-<<<<<<< HEAD
-__version__ = "6.1.1"
-=======
 __version__ = "6.1.2"
->>>>>>> b62c03fb
 
 from .initialization import *
 from .tests import *
