--- conflicted
+++ resolved
@@ -517,11 +517,7 @@
     # In case there is no esm_tools or namelists in the experiment folder,
     # copy from the default esm_tools path
     if not os.path.isdir(tools_dir):
-<<<<<<< HEAD
-        print("Copying standard yamls from: ", esm_tools.get_config_filepath()))
-=======
         print("Copying standard yamls from: ", esm_tools.get_config_filepath())
->>>>>>> bf7c9100
         esm_tools.copy_config_folder(tools_dir)
     if not os.path.isdir(namelists_dir):
         print(
