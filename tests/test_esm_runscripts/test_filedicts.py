--- conflicted
+++ resolved
@@ -118,14 +118,14 @@
     assert os.path.exists(target)
 
 
-<<<<<<< HEAD
 def test_resolve_file_movements(config):
     # act
     config = filedicts.resolve_file_movements(config)
 
     # assert
     assert isinstance(config, dict)
-=======
+
+
 def test_mv(fs):
     """Tests for mv"""
     dummy_config = """
@@ -154,4 +154,3 @@
     assert os.path.exists(
         "/work/ollie/pgierz/some_exp/run_20010101-20010101/work/unit.24"
     )
->>>>>>> 94e70c0d
