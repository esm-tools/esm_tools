--- conflicted
+++ resolved
@@ -8,22 +8,15 @@
 * Decorators should have names that map to an attribute of the object. See the
   example in ``_allowed_to_be_missing``.
 """
-<<<<<<< HEAD
 import functools
-import pathlib
-import shutil
-from typing import Tuple, Union
-=======
 import os
 import pathlib
 import shutil
 from typing import AnyStr, Tuple, Type, Union
->>>>>>> 77f5f766
 
 import dpath.util
+from esm_parser import ConfigSetup, user_error
 from loguru import logger
-
-from esm_parser import ConfigSetup, user_error
 
 
 # NOTE(PG): Comment can be removed later. Here I prefix with an underscore as
@@ -124,43 +117,27 @@
         self._config = full_config
         self.name = attrs_address.split(".")[-1]
         self.component = component = attrs_address.split(".")[0]
-<<<<<<< HEAD
-        self.locations = {
-            "work": pathlib.Path(full_config[component]["thisrun_work_dir"]),
-            "computer": pathlib.Path(self["path_in_computer"]),
-            # "exp_tree": pathlib.Path(full_config[component]["exp_dir"]), # This name is incorrect and depends on the type of file (to be resolved somewhere else before feeding it here)
-            # "run_tree": pathlib.Path(full_config[component]["thisrun_dir"]), # This name is incorrect and depends on the type of file (to be resolved somewhere else before feeding it here)
-        }
-        self.names = {
-            "work": pathlib.Path(self["name_in_work"]),
-            "computer": pathlib.Path(self["name_in_computer"]),
-        }
-        # Allow dot access:
-        self.work = self.locations["work"]
-        self.path_in_work = self.locations["work"]
-        self.path_in_computer = self.locations["computer"]
-        # self.path_exp_tree = self.locations["exp_tree"] # TODO: uncomment when lines above are fixed
-        # self.path_run_tree = self.locations["run_tree"] # TODO: uncomment when lines above are fixed
-=======
         self.path_in_computer = pathlib.Path(self["path_in_computer"])
 
         # Complete tree names if not defined by the user
-        self["name_in_run_tree"] = self.get("name_in_run_tree", self["name_in_computer"])
-        self["name_in_exp_tree"] = self.get("name_in_exp_tree", self["name_in_computer"])
+        self["name_in_run_tree"] = self.get(
+            "name_in_run_tree", self["name_in_computer"]
+        )
+        self["name_in_exp_tree"] = self.get(
+            "name_in_exp_tree", self["name_in_computer"]
+        )
         if self["type"] not in ["restart", "outdata"]:
             self["name_in_work"] = self.get("name_in_work", self["name_in_computer"])
 
         # Complete paths for all possible locations
         self._resolve_paths()
 
->>>>>>> 77f5f766
         # Verbose set to true by default, for now at least
         self._verbose = full_config.get("general", {}).get("verbose", True)
 
         # Checks
         self._check_path_in_computer_is_abs()
 
-<<<<<<< HEAD
     # This part allows for dot-access to allowed_to_be_missing:
     @property
     def allowed_to_be_missing(self):
@@ -174,10 +151,7 @@
         return self.get("allowed_to_be_missing", False)
 
     @_allowed_to_be_missing
-    def cp(self, source, target) -> None:
-=======
     def cp(self, source: str, target: str) -> None:
->>>>>>> 77f5f766
         """
         Copies the source file or folder to the target path. It changes the name of the
         target if ``self["name_in_<target>"]`` differs from ``self["name_in_<source>"].
@@ -216,11 +190,7 @@
                 f"Exception details:\n{error}"
             )
 
-<<<<<<< HEAD
     @_allowed_to_be_missing
-    def ln(self) -> None:
-        pass
-=======
     def ln(self, source_key: AnyStr, target_key: AnyStr) -> None:
         """creates symbolic links from the path retrieved by ``source_key`` to the one by ``target_key``
 
@@ -281,7 +251,6 @@
             raise FileNotFoundError(err_msg)
 
         os.symlink(source_path, target_path)
->>>>>>> 77f5f766
 
     @_allowed_to_be_missing
     def mv(self, source: str, target: str) -> None:
@@ -333,12 +302,12 @@
         self.locations = {
             "work": pathlib.Path(self._config["general"]["thisrun_work_dir"]),
             "computer": pathlib.Path(self["path_in_computer"]),
-            "exp_tree": pathlib.Path(self._config[self.component][
-                f"experiment_{self['type']}_dir"
-            ]),
-            "run_tree": pathlib.Path(self._config[self.component][
-                f"thisrun_{self['type']}_dir"
-            ]),
+            "exp_tree": pathlib.Path(
+                self._config[self.component][f"experiment_{self['type']}_dir"]
+            ),
+            "run_tree": pathlib.Path(
+                self._config[self.component][f"thisrun_{self['type']}_dir"]
+            ),
         }
 
         for key, path in self.locations.items():
@@ -410,7 +379,9 @@
         # Target dir exists
         if not target_path_parent_type:
             # TODO: we might consider creating it
-            raise Exception(f"Target directory ``{target_path_parent_type}`` does not exist!")
+            raise Exception(
+                f"Target directory ``{target_path_parent_type}`` does not exist!"
+            )
 
 
 def copy_files(config):
