--- conflicted
+++ resolved
@@ -259,11 +259,7 @@
         # Makes sure the <units>new in the namelist make an earlier date than that of
         # of the clock to avoid cold starts for branching off experiments
         true:
-<<<<<<< HEAD
-                daynew: "${startday}"
-=======
                 daynew: ${startday}
->>>>>>> 4376d66f
                 yearnew: "$(( ${initial_date!syear} - 1 ))"
         false:
                 daynew: "${initial_date!sdoy}"
