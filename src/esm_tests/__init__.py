--- conflicted
+++ resolved
@@ -2,11 +2,7 @@
 
 __author__ = """Miguel Andres-Martinez"""
 __email__ = "miguel.andres-martinez@awi.de"
-<<<<<<< HEAD
-__version__ = "6.0.8"
-=======
 __version__ = "6.0.9"
->>>>>>> 727b0aa4
 
 from .initialization import *
 from .tests import *
