--- conflicted
+++ resolved
@@ -3,19 +3,13 @@
 
 import colorama
 import git
-<<<<<<< HEAD
-=======
 from loguru import logger
->>>>>>> 930992c5
 
 import esm_parser
 import esm_plugin_manager
 import esm_tools
-<<<<<<< HEAD
 from loguru import logger
-=======
 from esm_profile import print_profile_summary
->>>>>>> 930992c5
 
 
 def vprint(message, config):
@@ -84,18 +78,11 @@
 #                                  general stuff                                       #
 ########################################################################################
 def end_it_all(config):
-<<<<<<< HEAD
-    if config["general"]["profile"]:
-        for line in timing_info:
-            logger.info(line)
-    logger.debug("Exiting entire Python process!")
-=======
     if config["general"].get("profile", False):
         print_profile_summary()
 
     if config["general"]["verbose"]:
-        print("Exiting entire Python process!")
->>>>>>> 930992c5
+        logger.debug("Exiting entire Python process!")
     sys.exit()
 
 
