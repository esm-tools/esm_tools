"""
The file-dictionary implementation
"""
<<<<<<< HEAD
from typing import Type, Tuple, AnyStr, Union
import pathlib
import os
=======
import pathlib
import shutil
from typing import Tuple, Type, Union
>>>>>>> 14a21235

import dpath.util
from esm_parser import ConfigSetup, user_error
from loguru import logger



class SimulationFile(dict):
    """
    Desribes a file used within a ESM Simulation.

    Given a config, you should be able to use this in YAML::

        $ cat dummy_config.yaml

        echam:
            files:
                jan_surf:
                    name_in_computer: T63CORE2_jan_surf.nc
                    name_in_work: unit.24
                    filetype: NetCDF
                    description: >
                        Initial values used for the simulation, including
                        properties such as geopotential, temperature, pressure

    And, assuming config is as described above::

        >>> sim_file = SimulationFile(config, ['echam']['files']['jan_surf'])  # doctest: +SKIP

    You could then copy the file to the experiment folder::

        >>> sim_file.cp_to_exp_tree()  # doctest: +SKIP
    """

    def __init__(self, full_config, attrs_address):
        """
        - Initiates the properties of the object
        - Triggers basic checks

        Parameters
        ----------
        full_config : dict
            The full simulation configuration
        attrs_address : str
            The address of this specific file in the full config, separated by dots.
        """
        attrs_dict = dpath.util.get(
            full_config, attrs_address, separator=".", default={}
        )
        super().__init__(attrs_dict)
        self._config = full_config
        self.name = name = attrs_address.split(".")[-1]
        self.component = component = attrs_address.split(".")[0]
        self.locations = {
            "work": pathlib.Path(full_config[component]["thisrun_work_dir"]),
            "computer": pathlib.Path(self["path_in_computer"]),
            # "exp_tree": pathlib.Path(full_config[component]["exp_dir"]), # This name is incorrect and depends on the type of file (to be resolved somewhere else before feeding it here)
            # "run_tree": pathlib.Path(full_config[component]["thisrun_dir"]), # This name is incorrect and depends on the type of file (to be resolved somewhere else before feeding it here)
        }
        self.names = {
            "work": pathlib.Path(self["name_in_work"]),
            "computer": pathlib.Path(self["name_in_computer"]),
        }
        # Allow dot access:
        self.path_in_work = self.locations["work"]
        self.path_in_computer = self.locations["computer"]
        # self.path_exp_tree = self.locations["exp_tree"] # TODO: uncomment when lines above are fixed
        # self.path_run_tree = self.locations["run_tree"] # TODO: uncomment when lines above are fixed

        # Verbose set to true by default, for now at least
        self._verbose = full_config.get("general", {}).get("verbose", True)

        # Checks
        self._check_path_in_computer_is_abs()

    def cp(self, source: str, target: str) -> None:
        """
        Copies the source file or folder to the target path. It changes the name of the
        target if ``self["name_in_<target>"]`` differs from ``self["name_in_<source>"].

        Parameters
        ----------
        source : str
            String specifying one of the following options: ``"computer"``, ``"work"``,
            ``"exp_tree"``, ``run_tree``
        target : str
            String specifying one of the following options: ``"computer"``, ``"work"``,
            ``"exp_tree"``, ``run_tree``
        """
        if source not in self.locations:
            raise ValueError(
                f"Source is incorrectly defined, and needs to be in {self.locations}"
            )
        source_path, target_path = self._determine_names(source, target)

        # Checks
        self._check_source_and_target(source_path, target_path)

        # Actual copy
        source_path_type = self._path_type(source_path)
        if source_path_type == "dir":
            copy_func = shutil.copytree
        else:
            copy_func = shutil.copy2
        try:
            copy_func(source_path, target_path)
            logger.success(f"Copied {source_path} --> {target_path}")
        except Exception as error:
            raise Exception(
                f"Unable to copy {source_path} to {target_path}\n\n"
                f"Exception details:\n{error}"
            )

    def ln(
        self, source_path: Union[AnyStr, os.PathLike], destination_path: str
    ) -> None:
        """creates symbolic links. Wrapper around os.symlink

        Parameters
        ----------
        source_path : str, PathLike
            path of the file to be linked

        destination_path : str, PathLike
            path of the symbolic link

        Returns
        -------
        None

        Raises
        ------
        FileNotFoundError
            - Source path does not exist
        OSError
            - Destination path is a directory
            - Symbolic link is trying to link to itself
            - Destination path does not exist
        FileExistsError
            - Destination path already exists
        """
        # Retrieve the absolute path by expanding ~
        source_path = os.path.abspath(os.path.expanduser(source_path))
        destination_path = os.path.abspath(os.path.expanduser(destination_path))

        if not os.path.exists(source_path):
            err_msg = f"Unable to create symbolic link: `{source_path}` does not exist"
            raise FileNotFoundError(err_msg)

        if os.path.isdir(destination_path):
            err_msg = (
                f"Unable to create symbolic link: `{destination_path}` is a directory"
            )
            raise OSError(err_msg)

        destination_exists = os.path.exists(destination_path) or os.path.islink(
            destination_path
        )
        if destination_exists:
            err_msg = f"Unable to create symbolic link: `{destination_path}`. File already exists"
            raise FileExistsError(err_msg)

        points_to_itself = source_path == destination_path
        if points_to_itself:
            err_msg = (
                f"Unable to create symbolic link: `{source_path}` is linking to itself"
            )
            raise OSError(err_msg)

        destination_parent = pathlib.Path(destination_path).parents[0]
        if not destination_parent.exists():
            err_msg = (
                f"Unable to create symbolic link: `{destination_parent}` does not exist"
            )
            raise FileNotFoundError(err_msg)

        os.symlink(source_path, destination_path)

    def mv(self, source: str, target: str) -> None:
        """
        Moves (renames) the SimulationFile from it's location in ``source`` to
        it's location in ``target``.

        Parameters
        ----------
        source : str
            One of ``"computer"``, ``"work"``, ``"exp_tree"``, "``run_tree``"
        target : str
            One of ``"computer"``, ``"work"``, ``"exp_tree"``, "``run_tree``"
        """
        if source not in self.locations:
            raise ValueError(
                f"Source is incorrectly defined, and needs to be in {self.locations}"
            )
        source_path, target_path = self._determine_names(source, target)

        # Checks
        self._check_source_and_target(source_path, target_path)

        # Perform the movement:
        try:
            source_path.rename(target_path)
            logger.success(f"Moved {source_path} --> {target_path}")
        except IOError as error:
            # NOTE(PG): Re-raise IOError with our own message:
            raise IOError(
                f"Unable to move {source_path} to {target_path}\n\n"
                f"Exception details:\n{error}"
            )

    def _determine_names(
        self, source: str, target: str
    ) -> Tuple[pathlib.Path, pathlib.Path]:
        """
        Determines names for source and target, depending on name and path

        Source and target should be on of work, computer, exp_tree, or run_tree.
        You need to specify name_in_`source` and name_in_`target` in the
        object's attrs_dict.

        Parameters
        ----------
        source : str
            One of ``"computer"``, ``"work"``, ``"exp_tree"``, "``run_tree``"
        target : str
            One of ``"computer"``, ``"work"``, ``"exp_tree"``, "``run_tree``"

        Returns
        -------
        tuple of pathlib.Path, pathlib.Path :
           The calculated source path and target path.

        """
        # Figure out names in source and target:
        source_name = self[f"name_in_{source}"]
        target_name = self[f"name_in_{target}"]
        # Relative path in source and target
        source_relative_path = self.get(f"path_in_{source}", ".")
        target_relative_path = self.get(f"path_in_{target}", ".")
        # Build target and source paths:
        source_path = self.locations[source].joinpath(source_relative_path, source_name)
        target_path = self.locations[target].joinpath(target_relative_path, target_name)
        return source_path, target_path

    def _path_type(self, path: pathlib.Path) -> Union[str, bool]:
        """
        Checks if the given ``path`` exists. If it does returns it's type, if it
        doesn't, returns ``False``.

        Parameters
        ----------
        path : pathlib.Path
            Path to be checked.

        Returns
        -------
        str or bool
            If the path exists it returns its type as a string (``file``, ``dir``,
            ``link``). If it doesn't exist returns ``False``.
        """
        if path.is_file():
            return "file"
        elif path.is_dir():
            return "dir"
        elif path.is_symlink():
            return "link"
        elif not path.exists():
            return False
        else:
            raise Exception(f"Cannot identify the path's type of {path}")

    def _check_path_in_computer_is_abs(self):
        if not self.path_in_computer.is_absolute():
            user_error(
                "File Dictionaries",
                "The path defined for "
                f"``{self.component}.files.{self.name}.path_in_computer`` is not "
                "absolute. Please, always define an absolute path for the "
                "``path_in_computer`` variable.",
            )

    def _check_source_and_target(self, source_path, target_path):
        """
        Performs checks for file movements

        Raises
        ------
        Exception
            - If the ``target_path`` exists
            - If the parent dir of the ``target_path`` does not exist

        Note
        ----
            - If the ``source_path`` does not exist adds it to a list of missing files
              in the ``self._config`` (TODO)
        """

        # Types
        source_path_type = self._path_type(source_path)
        target_path_type = self._path_type(target_path)
        target_path_parent_type = self._path_type(target_path.parent)

        # Checks
        # ------
        # Source exists
        if not source_path_type:
            if self._verbose:
                print(
                    f"Source file ``{source_path}`` does not exist!"
                )  # I'll change this when we have loguru available
            # TODO: Add the missing file to the config["<model>"]["missing_files"]
        # Target exist
        if target_path_type:
            # TODO: Change this behavior
            raise Exception("File already exists!")
        # Target dir exists
        if not target_path_parent_type:
            # TODO: we might consider creating it
            raise Exception("Target directory does not exist!")


def copy_files(config):
    """Copies files"""
    # PG: No. We do not want this kind of general function. This is just to
    # demonstrate how the test would work
    return config


def resolve_file_movements(config: ConfigSetup) -> ConfigSetup:
    """Replaces former assemble() function"""
    # TODO: to be filled with functions
    # DONE: type annotation
    # DONE: basic unit test: test_resolve_file_movements
    return config<|MERGE_RESOLUTION|>--- conflicted
+++ resolved
@@ -1,20 +1,14 @@
 """
 The file-dictionary implementation
 """
-<<<<<<< HEAD
-from typing import Type, Tuple, AnyStr, Union
-import pathlib
 import os
-=======
 import pathlib
 import shutil
-from typing import Tuple, Type, Union
->>>>>>> 14a21235
+from typing import AnyStr, Tuple, Type, Union
 
 import dpath.util
 from esm_parser import ConfigSetup, user_error
 from loguru import logger
-
 
 
 class SimulationFile(dict):
