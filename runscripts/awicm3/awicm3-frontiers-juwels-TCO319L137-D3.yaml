general:
    user: !ENV ${USER}
    setup_name: "awicm3"
    version: "1.0-frontiers"
    account: "hhb19"
    compute_time: "08:00:00"
    initial_date: "1990-01-01"
    final_date: "1991-01-03"
    base_dir: "/p/scratch/chhb19/${user}/runtime/awicm-3.1/"
    nday: 1
    nmonth: 0
    nyear: 0

computer:
    heterogeneous_parallelization: true
awicm3:
    postprocessing: false
<<<<<<< HEAD
    model_dir: "/p/project/chhb19/semmler1/model_codes/awicm3-1.0-frontiers/"
=======
    model_dir: "/p/project/chhb19/{user}/model_codes/awicm3-1.0-frontiers/"
>>>>>>> 013e2106
    pool_dir: "/p/project/chhb19/jstreffi/input/"

fesom:
    resolution: "D3"
    pool_dir: "/p/project/chhb19/jstreffi/input/fesom2/"
    mesh_dir: "/p/project/chhb19/jstreffi/input/fesom2/D3/"
    restart_rate: 1
    restart_unit: "d"
    restart_first: 1
    lresume: true
    heterogeneous_parallelization: false
    ini_parent_exp_id: "placeholder"
    ini_parent_date: "1989-12-31"
    ini_parent_dir: "/p/project/chhb19/hegewald1/fesom_restarts/D3/"
    time_step: 400
    nproc: 576

oifs:
    resolution: "TCO319"
    levels: "L137"
    prepifs_expid: a0iw
    input_expid: awi3
    wam: true
    lresume: false
    time_step: 450
    nproc: 576
    omp_num_threads: 2

oasis3mct:
    lresume: false # Set to false to generate the rst files for first leg
    time_step: 3600
    use_lucia: true
#   choose_lresume:
#      false:
#            remove_input_files: ['rmp']<|MERGE_RESOLUTION|>--- conflicted
+++ resolved
@@ -15,11 +15,8 @@
     heterogeneous_parallelization: true
 awicm3:
     postprocessing: false
-<<<<<<< HEAD
-    model_dir: "/p/project/chhb19/semmler1/model_codes/awicm3-1.0-frontiers/"
-=======
+
     model_dir: "/p/project/chhb19/{user}/model_codes/awicm3-1.0-frontiers/"
->>>>>>> 013e2106
     pool_dir: "/p/project/chhb19/jstreffi/input/"
 
 fesom:
