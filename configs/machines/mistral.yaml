# MISTRAL YAML CONFIGURATION FILES

name: mistral
#hyper_flag: "--cpus-per-task=1"
additional_flags: "--mem=0"
account: None

choose_general.use_hyperthreading:
        "0":
                hyperthreading_flag: "--ntasks-per-core=1"
        "*":
                hyperthreading_flag: ""

accounting: true

"batch_system": "slurm"

jobtype: compute
sh_interpreter: "/bin/bash"

choose_jobtype:
        tidy_and_resubmit:
                partition: compute
        post:
                partition: compute
        compute: 
                partition: compute


choose_partition: 
        "compute":
                cores_per_node: 24

logical_cpus_per_core: 2

threads_per_core: 1

pool_directories:
        pool: "/pool/data"
        focipool: "/work/bb0519/foci_input2"
<<<<<<< HEAD
=======

pool_dir:  "/pool/data"

>>>>>>> c316d8ef

#nemoarchfile: BULL_MISTRAL_INTEL_uncoupled_esmtools
nemoarchfile: BULL_MISTRAL_INTEL
#xiosarchfile: BULL_MISTRAL_intel_NetcdfParallel_uncoupled
xiosarchfile: BULL_MISTRAL_intel_NetcdfParallel
# standard environment setup
#
#

useMPI: intelmpi
module_actions:
        - "purge"
        - "load gcc/4.8.2"
        - "unload intel"
        - "load intel"
        - "load cdo nco"
        - "unload netcdf"
        - "load netcdf_c/4.3.2-gcc48"
        - "load python/3.5.2"
        - "load cmake/3.13.3"

export_vars:

        - 'I_MPI_FABRICS=shm:dapl'
        - 'I_MPI_FALLBACK=disable'
        - 'I_MPI_SLURM_EXT=1'
        - 'I_MPI_LARGE_SCALE_THRESHOLD=8192' 
        - 'I_MPI_DYNAMIC_CONNECTION=0'

        - 'DAPL_NETWORK_NODES=$SLURM_NNODES'
        - 'DAPL_NETWORK_PPN=$SLURM_NTASKS_PER_NODE'
        - 'DAPL_WR_MAX=500'

        - 'OMPI_MCA_pml=cm'
        - 'OMPI_MCA_mtl=mxm'
        - 'OMPI_MCA_coll=^ghc'
        - 'OMPI_MCA_mtl_mxm_np=0'

        - 'MXM_RDMA_PORTS=mlx5_0:1'
        - 'MXM_LOG_LEVEL=FATAL'
        
        # Why are we not using MPI HDF5        
        #- 'HDF5ROOT=/sw/rhel6-x64/hdf5/hdf5-1.8.16-parallel-impi-intel14/'
        #- 'HDF5_C_INCLUDE_DIRECTORIES=$HDF5ROOT/include'
        # NOTE(PG): The version of HDF5ROOT **WITH** an underscore is used by PISM Cmake:
<<<<<<< HEAD
        # NOTE(JK): Using wrong combination of HDF5, netCDF-C and netCDF-F libs can lead to
        # undefined symbol: __intel_skx_avx512_memcpy
        # This combination was recommended by DKRZ support
        - "HDF5ROOT=/sw/rhel6-x64/hdf5/hdf5-1.8.14-parallel-impi-intel14/"
        - "HDF5_ROOT=$HDF5ROOT"
        - "NETCDFROOT=/sw/rhel6-x64/netcdf/netcdf_c-4.3.2-parallel-impi-intel14/"
        - "NETCDFFROOT=/sw/rhel6-x64/netcdf/netcdf_fortran-4.4.2-parallel-impi-intel14/"
        - "GRIBAPIROOT=/sw/rhel6-x64/grib_api/grib_api-1.15.0-intel14/"
        - 'HDF5_C_INCLUDE_DIRECTORIES=$HDF5ROOT/include'
        - "NETCDF_Fortran_INCLUDE_DIRECTORIES=$NETCDFFROOT/include"
        - "NETCDF_C_INCLUDE_DIRECTORIES=$NETCDFROOT/include"
        - "NETCDF_CXX_INCLUDE_DIRECTORIES=/sw/rhel6-x64/netcdf/netcdf_cxx-4.2.1-gcc48/include"
=======
        - "HDF5_ROOT=/sw/rhel6-x64/hdf5/hdf5-1.8.14-parallel-impi-intel14/"
        - "NETCDFFROOT=/sw/rhel6-x64/netcdf/netcdf_fortran-4.4.3-intel14"
        - "NETCDFROOT=/sw/rhel6-x64/netcdf/netcdf_c-4.3.2-gcc48"
        - "GRIBAPIROOT=/sw/rhel6-x64/grib_api/grib_api-1.15.0-intel14/"
        - "NETCDF_Fortran_INCLUDE_DIRECTORIES=$NETCDFFROOT/include"
        - "NETCDF_C_INCLUDE_DIRECTORIES=$NETCDFROOT/include"
        - "NETCDF_CXX_INCLUDE_DIRECTORIES=/sw/rhel6-x64/netcdf/netcdf_cxx-4.2.1-gcc48/include"
        - "ESM_NETCDF_C_DIR=/sw/rhel6-x64/netcdf/netcdf_c-4.3.2-parallel-impi-intel14/"
        - "ESM_NETCDF_F_DIR=/sw/rhel6-x64/netcdf/netcdf_fortran-4.4.3-parallel-impi-intel14/"
        - "ZLIBROOT=/usr"
>>>>>>> c316d8ef

        - "PERL5LIB=/usr/lib64/perl5"
        - "SZIPROOT=/sw/rhel6-x64/sys/libaec-0.3.2-gcc48"
        - "LAPACK_LIB='-mkl=sequential'"
        - "LAPACK_LIB_DEFAULT='-L/sw/rhel6-x64/intel/intel-18.0.1/mkl/lib/intel64 -lmkl_intel_lp64 -lmkl_core -lmkl_sequential'"
        - "OASIS3MCT_FC_LIB='-L$NETCDFFROOT/lib -lnetcdff'"

        - "FC=${fc}"
        - "F77=${f77}"
        - "MPIFC=${mpifc}"
        - "CC=${cc}"
        - "CXX=${cxx}"
        - "MPIROOT=\"$(${mpifc} -show | perl -lne 'm{ -I(.*?)/include } and print $1')\""
        - "MPI_LIB=\"$(${mpifc} -show |sed -e 's/^[^ ]*//' -e 's/-[I][^ ]*//g')\""  
                
        - "UDUNITS2_ROOT=/sw/rhel6-x64/util/udunits-2.2.26-gcc64"
        - "FFTW_ROOT=/sw/rhel6-x64/numerics/fftw-3.3.7-openmp-gcc64"
        - "PROJ4_ROOT=/sw/rhel6-x64/graphics/proj4-4.9.3-gcc48"
        - "PETSC_DIR=/sw/rhel6-x64/numerics/PETSc-3.12.2-impi2018-intel18/"
        - "PATH=/sw/rhel6-x64/gcc/binutils-2.24-gccsys/bin:${PATH}"
        - "LD_LIBRARY_PATH=/sw/rhel6-x64/grib_api/grib_api-1.15.0-intel14/lib:$NETCDFFROOT/lib:$HDF5ROOT/lib:$NETCDFROOT/lib:$SZIPROOT/lib:$PROJ4_ROOT/lib:$LD_LIBRARY_PATH"
        # avoid GLIBCXX_3.4.15 not found error
        - "LD_LIBRARY_PATH=/sw/rhel6-x64/gcc/gcc-4.8.2/lib64:$LD_LIBRARY_PATH"
        - 'GRIB_SAMPLES_PATH="$GRIBAPIROOT/share/grib_api/ifs_samples/grib1_mlgrib2/"'
        - 'PATH=$PATH:/mnt/lustre01/sw/rhel6-x64/devtools/fcm-2017.10.0/bin/'
        - 'OIFS_GRIB_API_INCLUDE="-I$GRIBAPIROOT/include"'
        - 'OIFS_GRIB_API_LIB="-L$GRIBAPIROOT/lib -lgrib_api_f90 -lgrib_api"'
        # OIFS_GRIB_API_LIB is used by OpenIFS CY40, OIFS_GRIB_LIB is used by CY43
        - 'OIFS_GRIB_INCLUDE="$OIFS_GRIB_API_INCLUDE"'
        - 'OIFS_GRIB_LIB="$OIFS_GRIB_API_LIB"'
        - 'OIFS_GRIB_API_BIN="$GRIBAPIROOT/bin"'
        - 'MKLROOT=/sw/rhel6-x64/intel/intel-18.0.4/compilers_and_libraries_2018/linux/mkl/lib/intel64/'
        - 'LAPACK_LIB_DEFAULT="-L$MKLROOT -lmkl_intel_lp64 -lmkl_core -lmkl_sequential"'
        - 'OIFS_OASIS_BASE=$(pwd)/oasis'
        - 'OIFS_OASIS_INCLUDE="-I$OIFS_OASIS_BASE/build/lib/psmile -I$OIFS_OASIS_BASE/build/lib/psmile/scrip -I$OIFS_OASIS_BASE/build/lib/psmile/mct -I$OIFS_OASIS_BASE/build/lib/psmile/mct/mpeu"'
        - 'OIFS_OASIS_LIB="-L$OIFS_OASIS_BASE/build/lib/psmile -L$OIFS_OASIS_BASE/build/lib/psmile/scrip -L$OIFS_OASIS_BASE/build/lib/psmile/mct -L$OIFS_OASIS_BASE/build/lib/psmile/mct/mpeu -lpsmile -lmct -lmpeu -lscrip"'
        - 'OIFS_NETCDF_INCLUDE="-I$NETCDFROOT/include"'
        - 'OIFS_NETCDF_LIB="-L$NETCDFROOT/lib -lnetcdf"'
        - 'OIFS_NETCDFF_INCLUDE="-I$NETCDFFROOT/include"'
        - 'OIFS_NETCDFF_LIB="-L$NETCDFFROOT/lib -lnetcdff"'
        - 'OIFS_FC=${mpifc}'
        - 'OIFS_FFLAGS="-r8 -fp-model precise -align array32byte -O3 -xCORE_AVX2 -g -traceback -convert big_endian -fpe0"'
        - 'OIFS_FFIXED=""'
        - 'OIFS_FCDEFS="BLAS LITTLE LINUX INTEGER_IS_INT"'
        - 'OIFS_LFLAGS=$OIFS_MPI_LIB'
        - 'OIFS_CC=${cc}'
        - 'OIFS_CFLAGS="-fp-model precise -O3 -xCORE_AVX2 -g -traceback -qopt-report=0 -fpe0"'
        - 'OIFS_CCDEFS="LINUX LITTLE INTEGER_IS_INT _ABI64 BLAS"'       

choose_useMPI:
        intelmpi:
                add_module_actions:
                        - "unload intel"
                        - "load intel/18.0.4 intelmpi/2018.5.288"
                        - "load autoconf/2.69"
                        - "load libtool/2.4.6"
                        - "load automake/1.14.1"
                fc: mpiifort
                f77: mpiifort
                mpifc: mpiifort
                cc: mpiicc
                cxx: mpiicpc
        openmpi:
                add_module_actions:
                        - "load openmpi/2.0.2p2_hpcx-intel14"
                add_export_vars:
                        - 'OMPI_MCA_pml=cm'         # sets the point-to-point management layer
                        - 'OMPI_MCA_mtl=mxm'        # sets the matching transport layer
                        - 'MXM_RDMA_PORTS=mlx5_0:1'
                        - 'MXM_LOG_LEVEL=ERROR'
                        - 'MXM_HANDLE_ERRORS=bt'
                        - 'UCX_HANDLE_ERRORS=bt'
                fc: mpif90
                f77: mpif90
                mpifc: mpif90
                cc: mpicc
                cxx: mpicxx
        bullxmpi:
                add_module_actions:
                        - "load mxm/3.4.3082"
                        - "load fca/2.5.2431"
                        - "bullxmpi_mlx/bullxmpi_mlx-1.2.9.2"  
                add_export_vars:
                        - 'FC=mpif90'
                        - 'F77=mpif90'
                        - 'MPIFC=mpif90'
                        - 'CC=mpicc'
                        - 'CXX=mpicxx'


further_reading:
        - batch_system/slurm.yaml<|MERGE_RESOLUTION|>--- conflicted
+++ resolved
@@ -38,12 +38,9 @@
 pool_directories:
         pool: "/pool/data"
         focipool: "/work/bb0519/foci_input2"
-<<<<<<< HEAD
-=======
 
 pool_dir:  "/pool/data"
 
->>>>>>> c316d8ef
 
 #nemoarchfile: BULL_MISTRAL_INTEL_uncoupled_esmtools
 nemoarchfile: BULL_MISTRAL_INTEL
@@ -89,7 +86,6 @@
         #- 'HDF5ROOT=/sw/rhel6-x64/hdf5/hdf5-1.8.16-parallel-impi-intel14/'
         #- 'HDF5_C_INCLUDE_DIRECTORIES=$HDF5ROOT/include'
         # NOTE(PG): The version of HDF5ROOT **WITH** an underscore is used by PISM Cmake:
-<<<<<<< HEAD
         # NOTE(JK): Using wrong combination of HDF5, netCDF-C and netCDF-F libs can lead to
         # undefined symbol: __intel_skx_avx512_memcpy
         # This combination was recommended by DKRZ support
@@ -102,18 +98,9 @@
         - "NETCDF_Fortran_INCLUDE_DIRECTORIES=$NETCDFFROOT/include"
         - "NETCDF_C_INCLUDE_DIRECTORIES=$NETCDFROOT/include"
         - "NETCDF_CXX_INCLUDE_DIRECTORIES=/sw/rhel6-x64/netcdf/netcdf_cxx-4.2.1-gcc48/include"
-=======
-        - "HDF5_ROOT=/sw/rhel6-x64/hdf5/hdf5-1.8.14-parallel-impi-intel14/"
-        - "NETCDFFROOT=/sw/rhel6-x64/netcdf/netcdf_fortran-4.4.3-intel14"
-        - "NETCDFROOT=/sw/rhel6-x64/netcdf/netcdf_c-4.3.2-gcc48"
-        - "GRIBAPIROOT=/sw/rhel6-x64/grib_api/grib_api-1.15.0-intel14/"
-        - "NETCDF_Fortran_INCLUDE_DIRECTORIES=$NETCDFFROOT/include"
-        - "NETCDF_C_INCLUDE_DIRECTORIES=$NETCDFROOT/include"
-        - "NETCDF_CXX_INCLUDE_DIRECTORIES=/sw/rhel6-x64/netcdf/netcdf_cxx-4.2.1-gcc48/include"
         - "ESM_NETCDF_C_DIR=/sw/rhel6-x64/netcdf/netcdf_c-4.3.2-parallel-impi-intel14/"
         - "ESM_NETCDF_F_DIR=/sw/rhel6-x64/netcdf/netcdf_fortran-4.4.3-parallel-impi-intel14/"
         - "ZLIBROOT=/usr"
->>>>>>> c316d8ef
 
         - "PERL5LIB=/usr/lib64/perl5"
         - "SZIPROOT=/sw/rhel6-x64/sys/libaec-0.3.2-gcc48"
