#!/usr/bin/env python

"""The setup script."""

from setuptools import setup, find_packages
from os import getenv

with open("README.rst") as readme_file:
    readme = readme_file.read()

with open("HISTORY.rst") as history_file:
    history = history_file.read()

requirements = [
    "Click>=7.0",
    "PyGithub",
    "colorama",
    "coloredlogs",
    "emoji",
    "f90nml",
    "gfw-creator",
    "gitpython",
    "loguru",
    "numpy",
    "packaging",
    "pandas>=1.0",
    "psutil",
    "pyyaml",
    "pyyaml>=5.1",
    "questionary",
    "semver",
    "six",
    "sqlalchemy",
    "tabulate",
    "tqdm",
    "typing_extensions>=3.10.0.0",
    "xdgenvpy",
]

setup_requirements = []

test_requirements = ["pyfakefs"]

setup(
    author="Dirk Barbi",
    author_email="dirk.barbi@awi.de",
    python_requires=">=3.6",
    classifiers=[
        "Development Status :: 3 - Alpha",
        "Intended Audience :: Science/Research",
        "License :: OSI Approved :: GNU General Public License v2 (GPLv2)",
        "Natural Language :: English",
        "Programming Language :: Python :: 3",
        "Programming Language :: Python :: 3.6",
        "Programming Language :: Python :: 3.7",
        "Programming Language :: Python :: 3.8",
    ],
    description="ESM Tools external infrastructure for Earth System Modelling",
    entry_points={
        "console_scripts": [
            "esm_archive=esm_archiving.cli:main",
            "esm_cleanup=esm_cleanup.cli:main",
            "esm_database=esm_database.cli:main",
            "esm_master=esm_master.cli:main",
            "esm_plugins=esm_plugin_manager.cli:main",
            "esm_runscripts=esm_runscripts.cli:main",
            "esm_tests=esm_tests.cli:main",
            "esm_tools=esm_tools.cli:main",
            "esm_utilities=esm_utilities.cli:main",
        ],
    },
    install_requires=requirements,
    license="GNU General Public License v2",
    long_description=readme + "\n\n" + history,
    include_package_data=True,
    keywords="esm_tools",
    name="esm-tools",
    packages=find_packages("src")
    + ["esm_tools", "esm_tools.configs", "esm_tools.namelists", "esm_tools.runscripts"],
    package_dir={
        "": "src",
        "esm_tools.configs": "configs",
        "esm_tools.namelists": "namelists",
        "esm_tools.runscripts": "runscripts",
    },
    package_data={
        "esm_tools.configs": ["../configs/*"],
        "esm_tools.namelists": ["../namelists/*"],
        "esm_tools.runscripts": ["../runscripts/*"],
    },
    setup_requires=setup_requirements,
    test_suite="tests",
    tests_require=test_requirements,
    url="https://github.com/esm-tools/esm_tools",
<<<<<<< HEAD
    version="6.1.1",
=======
    version="6.1.2",
>>>>>>> b62c03fb
    zip_safe=False,
)<|MERGE_RESOLUTION|>--- conflicted
+++ resolved
@@ -92,10 +92,6 @@
     test_suite="tests",
     tests_require=test_requirements,
     url="https://github.com/esm-tools/esm_tools",
-<<<<<<< HEAD
-    version="6.1.1",
-=======
     version="6.1.2",
->>>>>>> b62c03fb
     zip_safe=False,
 )