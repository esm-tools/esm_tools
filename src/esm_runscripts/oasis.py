--- conflicted
+++ resolved
@@ -545,18 +545,9 @@
         config["restart_in_in_work"][restart_file_label] = restart_file
 
         # In case of a branch-off experiment -> use the correct oasis restart files:
-<<<<<<< HEAD
-        # Not the soft link to the last, but the actual one for the branch-off date
-        if (
-            gconfig["run_number"] == 1
-            and config["lresume"]
-            and gconfig["jobtype"] == "prepcompute"
-        ):
-=======
         # Not the rstas.nc soft link to the last, but the actual one for the
         # branch-off date
         if gconfig["run_number"] == 1 and config["lresume"] and gconfig["jobtype"] == "prepcompute" and config.get("norestart", "F") == "F":
->>>>>>> c23c9686
             # If they do not exist, define ``ini_restart_date`` and ``ini_restart_dir``
             # based on ``ini_parent_date`` and ``ini_parent_dir``
             if "ini_parent_date" in config and "ini_restart_date" not in config:
@@ -572,11 +563,7 @@
                 # check if restart file with ini_restart_date in filename is in the restart
                 # folder of the parent experiment to be branched off from:
                 glob_search_file = (
-<<<<<<< HEAD
-                    f"{restart_file_path}_????????-"
-=======
                     f"{config['ini_restart_dir']}{restart_file}*"
->>>>>>> c23c9686
                     f"{config['ini_restart_date'].year}"
                     f"{config['ini_restart_date'].month:02}"
                     f"{config['ini_restart_date'].day:02}"
