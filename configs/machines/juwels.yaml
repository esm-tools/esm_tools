# JUWELS YAML CONFIGURATION FILE

# basic setup
name: juwels
account: esmtst
jobtype: compute
accounting: true

# default settings for compiler, mpi and I/O libs

#compiler_mpi: intel_2019a_impi2019
useMPI: parastationmpi
compiler_mpi: intel_2019a_psmpi2019
#iolibraries: system_libs
# for FOCI/FOCIOIFS use
#compiler_mpi: intel2020_psmpi2020
iolibraries: awi_libs

# slurm setup
batch_system: slurm
logical_cpus_per_core: 2
threads_per_core: 1
launcher_flags: "-l "

# set default for hyperthreading_flag
hyperthreading_flag: ""

use_hyperthreading: False
choose_use_hyperthreading:
        "1":
                hyperthreading_flag: ""
        True:
                hyperthreading_flag: ""
        "0":
                choose_heterogeneous_parallelization:
                        False:
                                hyperthreading_flag: "--ntasks-per-core=1"
                        True:
                                hyperthreading_flag: ""
                                add_unset_vars:
                                        - "SLURM_DISTRIBUTION"
                                        - "SLURM_NTASKS"
                                        - "SLURM_NPROCS"
                                        - "SLURM_ARBITRARY_NODELIST"
        False:
                choose_heterogeneous_parallelization:
                        False:
                                hyperthreading_flag: "--ntasks-per-core=1"
                        True:
                                hyperthreading_flag: ""
                                add_unset_vars:
                                        - "SLURM_DISTRIBUTION"
                                        - "SLURM_NTASKS"
                                        - "SLURM_NPROCS"
                                        - "SLURM_ARBITRARY_NODELIST"

sh_interpreter: "/usr/bin/bash"

# pool directories
# TODO: cleanup the pool / focipool logic
pool_dir:  "/pool/data/not/available/on/juwels"
pool_directories:
        pool: "/pool/data/not/available/on/juwels"
        focipool: "/p/project/hirace/foci_input2"

<<<<<<< HEAD
# choose block
choose_jobtype:
        tidy_and_resubmit:
                partition: batch
        post:
                partition: batch
        compute:
                partition: batch

choose_partition:
        batch:
                cores_per_node: 48
        devel:
                cores_per_node: 48
=======
partition: devel

choose_partition:
        batch:
                partition_name: batch
                partition_cpn: 24
        devel:
                partition_name: devel
                partition_cpn: 24

partitions:
        compute:
                name: ${computer.partition_name}
                cores_per_node: ${computer.partition_cpn}
        pp:
                name: ${computer.partition_name}
                cores_per_node: ${computer.partition_cpn}
>>>>>>> 4376d66f

# basic modules and export vars needed
# for all compiler and I/O settings
module_actions:
        - "--force purge"
        - "use /gpfs/software/juwels/otherstages"

export_vars:
        LC_ALL: en_US.UTF-8
        TMPDIR: /tmp

# choose compiler and MPI implementation
choose_compiler_mpi:

   intel2020_impi2020:
      add_module_actions:
        - "load Stages/2020"
        - "load Intel/2020.2.254-GCC-9.3.0"
        - "load IntelMPI/2019.8.254"
        - "load CMake/3.18.0"
        - "load Python/3.8.5"
        - "load imkl/2020.2.254"
        - "load Perl/5.32.0"
      add_export_vars:
        FC: mpiifort
        F77: mpiifort
        MPIFC: mpiifort
        FCFLAGS: -free
        CC: mpiicc
        CXX: mpiicpc
        MPIROOT: "\"$($FC -show | perl -lne 'm{ -I(.*?)/include } and print $1')\""
        MPI_LIB: "\"$($FC -show |sed -e 's/^[^ ]*//' -e 's/-[I][^ ]*//g')\""
        PATH: /p/scratch/chhb19/hhb193/miniconda3/bin/:$PATH

   intel2020_psmpi2020:
      add_module_actions:
        - "load Stages/2020"
        - "load Intel/2020.2.254-GCC-9.3.0"
        - "load ParaStationMPI/5.4.7-1"
        - "load CMake/3.18.0"
        - "load Python/3.8.5"
        - "load imkl/2020.2.254"
        - "load Perl/5.32.0"
      add_export_vars:
        FC: mpifort
        F77: mpifort
        MPIFC: mpifort
        FCFLAGS: -free
        CC: mpicc
        CXX: mpic++
        MAIN_LDFLAGS: -openmp
        MPIROOT: "\"$(mpifort -show | perl -lne 'm{ -I(.*?)/include } and print $1')\""
        MPI_LIB: "\"$(mpifort -show |sed -e 's/^[^ ]*//' -e 's/-[I][^ ]*//g')\""
        PATH: /p/scratch/chhb19/hhb193/miniconda3/bin/:$PATH

   intel_2019a_impi2019:
      add_module_actions:
         - "load Stages/2019a"
         - "load Intel/2019.3.199-GCC-8.3.0"
         - "load IntelMPI/2018.5.288"
         - "load CMake"
         - "load Python/3.6.8"
         - "load imkl/2019.3.199"
         - "load Perl/5.28.1"
         - "unload grib_api"
      # FOCI needs the release_mt version of intel mpi
      choose_general.setup_name:
         foci:
            add_module_actions:
               - "source /gpfs/software/juwels/stages/Devel-2019a/software/impi/2019.6.154-iccifort-2019.3.199-GCC-8.3.0/bin/mpivars.sh release_mt"
      add_export_vars:
         FC: mpiifort
         F77: mpiifort
         MPIFC: mpiifort
         FCFLAGS: -free
         CC: mpiicc
         CXX: mpiicpc
         MPIROOT: "\"$(mpiifort -show | perl -lne 'm{ -I(.*?)/include } and print $1')\""
         MPI_LIB: "\"$(mpiifort -show |sed -e 's/^[^ ]*//' -e 's/-[I][^ ]*//g')\""
         PATH: /p/scratch/chhb19/hhb193/miniconda3/bin/:$PATH

   intel_Develop_2019a_impi2019:
      add_module_actions:
         - "load Stages/Devel-2019a"
         - "load Intel/2019.5.281-GCC-8.3.0"
         - "load IntelMPI/2019.6.154"
         - "load CMake"
         - "load Python/3.6.8"
         - "load imkl/2019.3.199"
         - "load Perl/5.28.1"
      # FOCI needs the release_mt version of intel mpi
      choose_general.setup_name:
         foci:
            add_module_actions:
               - "source /gpfs/software/juwels/stages/Devel-2019a/software/impi/2019.6.154-iccifort-2019.3.199-GCC-8.3.0/bin/mpivars.sh release_mt"
      add_export_vars:
         FC: mpiifort
         F77: mpiifort
         MPIFC: mpiifort
         FCFLAGS: -free
         CC: mpiicc
         CXX: mpiicpc
         MPIROOT: "\"$(mpiifort -show | perl -lne 'm{ -I(.*?)/include } and print $1')\""
         MPI_LIB: "\"$(mpiifort -show |sed -e 's/^[^ ]*//' -e 's/-[I][^ ]*//g')\""

   intel_2019a_psmpi2019:
      add_module_actions:
         - "load Stages/2019a"
         - "load Intel/2019.5.281-GCC-8.3.0"
         - "load ParaStationMPI/5.4.4-1-mt"
         - "load CMake"
         - "load Python/3.6.8"
         - "load imkl/2019.3.199"
         - "load Perl/5.28.1"
         - "unload netCDF-Fortran"
         - "unload netCDF"
         - "unload grib_api"
      add_export_vars:
         FC: mpifort
         F77: mpifort
         MPIFC: mpifort
         FCFLAGS: -free
         CC: mpicc
         CXX: mpic++
         MPIROOT: "\"$(mpifort -show | perl -lne 'm{ -I(.*?)/include } and print $1')\""
         MPI_LIB: "\"$(mpifort -show |sed -e 's/^[^ ]*//' -e 's/-[I][^ ]*//g')\""

choose_iolibraries:

    system_libs:
       # TODO: find the correct libraries and dependencies
       add_module_actions:
         - "load netCDF netCDF-Fortran"
    awi_libs:
       choose_compiler_mpi:
          intel_2019a_psmpi2019:
             add_export_vars:
                IO_LIB_ROOT: /p/project/chhb19/streffing1/software/HPC_libraries/intel2019.3.199_parastation_5.4.4-1-mt_20210802
                LD_LIBRARY_PATH: $IO_LIB_ROOT/lib:$LD_LIBRARY_PATH

                SZIPROOT: $IO_LIB_ROOT
                HDF5ROOT: $IO_LIB_ROOT
                HDF5_ROOT: $HDF5ROOT
                NETCDFROOT: $IO_LIB_ROOT
                NETCDFFROOT: $IO_LIB_ROOT
                ECCODESROOT: $IO_LIB_ROOT

                HDF5_C_INCLUDE_DIRECTORIES: $HDF5_ROOT/include
                NETCDF_Fortran_INCLUDE_DIRECTORIES: $NETCDFFROOT/include
                NETCDF_C_INCLUDE_DIRECTORIES: $NETCDFROOT/include
                NETCDF_CXX_INCLUDE_DIRECTORIES: $NETCDFROOT/include
                OASIS3MCT_FC_LIB: '"-L$NETCDFFROOT/lib -lnetcdff"'
                PATH:  $IO_LIB_ROOT/bin:/p/scratch/chhb19/hhb193/miniconda3/bin/:$PATH
    geomar_libs:
       choose_compiler_mpi:
          intel2019a_impi2019:
             add_export_vars:
                IO_LIB_ROOT: $PROJECT/HPC_libraries/intel2019.3.199_impi2019.6.154_20200703
                PATH: $IO_LIB_ROOT/bin:$PATH
                LD_LIBRARY_PATH: $IO_LIB_ROOT/lib:$LD_LIBRARY_PATH

                SZIPROOT: $IO_LIB_ROOT
                HDF5ROOT: $IO_LIB_ROOT
                HDF5_ROOT: $HDF5ROOT
                NETCDFROOT: $IO_LIB_ROOT
                NETCDFFROOT: $IO_LIB_ROOT
                ECCODESROOT: $IO_LIB_ROOT

                HDF5_C_INCLUDE_DIRECTORIES: $HDF5_ROOT/include
                NETCDF_Fortran_INCLUDE_DIRECTORIES: $NETCDFFROOT/include
                NETCDF_C_INCLUDE_DIRECTORIES: $NETCDFROOT/include
                NETCDF_CXX_INCLUDE_DIRECTORIES: $NETCDFROOT/include
                OASIS3MCT_FC_LIB: '"-L$NETCDFFROOT/lib -lnetcdff"'
          intel2019_parastation:
             add_export_vars:
                IO_LIB_ROOT: $PROJECT/HPC_libraries/intel2019.5.281_parastation_5.4.4-1-mt_20201113
                PATH: $IO_LIB_ROOT/bin:$PATH
                LD_LIBRARY_PATH: $IO_LIB_ROOT/lib:$LD_LIBRARY_PATH

                SZIPROOT: $IO_LIB_ROOT
                HDF5ROOT: $IO_LIB_ROOT
                HDF5_ROOT: $HDF5ROOT
                NETCDFROOT: $IO_LIB_ROOT
                NETCDFFROOT: $IO_LIB_ROOT
                ECCODESROOT: $IO_LIB_ROOT

                HDF5_C_INCLUDE_DIRECTORIES: $HDF5_ROOT/include
                NETCDF_Fortran_INCLUDE_DIRECTORIES: $NETCDFFROOT/include
                NETCDF_C_INCLUDE_DIRECTORIES: $NETCDFROOT/include
                NETCDF_CXX_INCLUDE_DIRECTORIES: $NETCDFROOT/include
                OASIS3MCT_FC_LIB: '"-L$NETCDFFROOT/lib -lnetcdff"'
       #add_export_vars:
# some yamls use computer.fc, etc to identify the compiler, so we need to add them
fc: "$FC"
cc: "$CC"
mpifc: "$MPIFC"
mpicc: "$MPICC"
cxx: "$CXX"

further_reading:
        - batch_system/slurm.yaml
<|MERGE_RESOLUTION|>--- conflicted
+++ resolved
@@ -63,31 +63,15 @@
         pool: "/pool/data/not/available/on/juwels"
         focipool: "/p/project/hirace/foci_input2"
 
-<<<<<<< HEAD
-# choose block
-choose_jobtype:
-        tidy_and_resubmit:
-                partition: batch
-        post:
-                partition: batch
-        compute:
-                partition: batch
-
-choose_partition:
-        batch:
-                cores_per_node: 48
-        devel:
-                cores_per_node: 48
-=======
-partition: devel
+partition: batch
 
 choose_partition:
         batch:
                 partition_name: batch
-                partition_cpn: 24
+                partition_cpn: 48
         devel:
                 partition_name: devel
-                partition_cpn: 24
+                partition_cpn: 48
 
 partitions:
         compute:
@@ -96,7 +80,6 @@
         pp:
                 name: ${computer.partition_name}
                 cores_per_node: ${computer.partition_cpn}
->>>>>>> 4376d66f
 
 # basic modules and export vars needed
 # for all compiler and I/O settings
