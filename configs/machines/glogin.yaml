--- conflicted
+++ resolved
@@ -49,16 +49,6 @@
 # default settings for compiler, mpi and I/O libs
 # TODO: system_libs not yet properly configured as I (seb-wahl) don't use them
 compiler_mpi: intel2019_impi2019
-<<<<<<< HEAD
-#iolibraries: system_libs
-#
-# for FOCIOIFS use
-# compiler_mpi: intel2019_ompi
-# for FOCI use
-# compiler_mpi: intel2019_impi2019
-# for both FOCI and FOCIOIFS use
-=======
->>>>>>> 1ed0db28
 iolibraries: geomar_libs
 
 # basic modules and export vars needed
@@ -82,20 +72,6 @@
       add_module_actions:
          - "load intel/19.0.5"
          - "load impi/2019.5"
-<<<<<<< HEAD
-      choose_general.setup_name:
-         # seb-wahl: FOCIOIFS still doesn't work with IntelMPI but I still add it for now
-         focioifs:
-            add_module_actions:
-               - "source /sw/comm/impi/compilers_and_libraries_2019.5.281/linux/mpi/intel64/bin/mpivars.sh release_mt"
-         oifs:
-            add_module_actions:
-               - "source /sw/comm/impi/compilers_and_libraries_2019.5.281/linux/mpi/intel64/bin/mpivars.sh release_mt"
-         foci:
-            add_module_actions:
-               - "source /sw/comm/impi/compilers_and_libraries_2019.5.281/linux/mpi/intel64/bin/mpivars.sh release_mt"
-=======
->>>>>>> 1ed0db28
       add_export_vars:
          FC: mpiifort
          F77: mpiifort
