#!/usr/bin/env python

"""The setup script."""

from os import getenv

from setuptools import find_packages, setup

with open("README.rst") as readme_file:
    readme = readme_file.read()

with open("HISTORY.rst") as history_file:
    history = history_file.read()

requirements = [
<<<<<<< HEAD
    "Click>=7.0",
    "PyGithub",
    "colorama",
    "coloredlogs",
    "emoji",
    "f90nml",
    "gfw-creator",
    "gitpython",
    "loguru",
    "numpy",
    "packaging",
    "pandas>=1.0",
    "psutil",
    "pytest",
    "pyyaml",
    "pyyaml>=5.1",
    "questionary",
    "ruamel.yaml==0.17.32",
    "semver",
    "sqlalchemy",
    "tabulate",
    "tqdm",
    "typing_extensions>=3.10.0.0",
    "xdgenvpy",
    "ruamel.yaml",
=======
    "Click==8.0.4",  # Maximum version for Python 3.6 support
    "PyGithub==1.55",
    "colorama==0.4.5",
    "coloredlogs==15.0.1",  # NOTE(PG): Should be removed during cleanup for loguru instead
    "emoji==1.7.0",
    "f90nml==1.4.2",
    "gfw-creator==0.2.2",
    "gitpython==3.1.41",  # Maximum version for Python 3.6 support
    "loguru==0.6.0",
    "numpy>=1.19.5",  # Maximum version for Python 3.6 support
    "packaging==21.3",
    "pandas>=1.1.5",  # Correct compatiability with xarray for Python 3.6
    "psutil==5.9.1",
    "pyyaml==6.0.1",
    "questionary==1.10.0",
    "semver==2.13.0",
    "sqlalchemy==1.4.39",
    "tabulate==0.8.10",
    "tqdm==4.64.0",
    "typing_extensions==4.1.1",  # Maximum number for Python 3.6 support
    "xdgenvpy==2.3.5",
    "pydantic==1.10.2",
    "h5netcdf>=0.8.1",
>>>>>>> 259bc359
]

setup_requirements = []

test_requirements = [
    "pyfakefs==4.6.0",
]

setup(
    author="The ESM Tools Team",
    author_email=[
        "dirk.barbi@awi.de",
        "paul.gierz@awi.de",
        "miguel.andres-martinez@awi.de",
        "deniz.ural@awi.de",
        "jan.streffing@awi.de",
        "sebastian.wahl@geomar.de",
	      "kai.himstedt@dkrz.de",
    ],
    python_requires=">=3.6, <=3.11",
    classifiers=[
        "Development Status :: 3 - Alpha",
        "Intended Audience :: Science/Research",
        "License :: OSI Approved :: GNU General Public License v2 (GPLv2)",
        "Natural Language :: English",
        "Programming Language :: Python :: 3",
        "Programming Language :: Python :: 3.6",
        "Programming Language :: Python :: 3.7",
        "Programming Language :: Python :: 3.8",
    ],
    description="ESM Tools external infrastructure for Earth System Modelling",
    entry_points={
        "console_scripts": [
            "esm_archive=esm_archiving.cli:main",
            "esm_cleanup=esm_cleanup.cli:main",
            "esm_database=esm_database.cli:main",
            "esm_master=esm_master.cli:main",
            "esm_plugins=esm_plugin_manager.cli:main",
            "esm_runscripts=esm_runscripts.cli:main",
            "esm_tests=esm_tests.cli:main",
            "esm_tools=esm_tools.cli:main",
            "esm_utilities=esm_utilities.cli:main",
        ],
    },
    install_requires=requirements,
    license="GNU General Public License v2",
    long_description=readme + "\n\n" + history,
    include_package_data=True,
    keywords="esm_tools",
    name="esm-tools",
    packages=find_packages("src")
    + ["esm_tools", "esm_tools.configs", "esm_tools.namelists", "esm_tools.runscripts"],
    package_dir={
        "": "src",
        "esm_tools.configs": "configs",
        "esm_tools.namelists": "namelists",
        "esm_tools.runscripts": "runscripts",
    },
    package_data={
        "esm_tools.configs": ["../configs/*"],
        "esm_tools.namelists": ["../namelists/*"],
        "esm_tools.runscripts": ["../runscripts/*"],
    },
    setup_requires=setup_requirements,
    test_suite="tests",
    tests_require=test_requirements,
    url="https://github.com/esm-tools/esm_tools",
    version="6.27.6",
    zip_safe=False,
)<|MERGE_RESOLUTION|>--- conflicted
+++ resolved
@@ -13,33 +13,6 @@
     history = history_file.read()
 
 requirements = [
-<<<<<<< HEAD
-    "Click>=7.0",
-    "PyGithub",
-    "colorama",
-    "coloredlogs",
-    "emoji",
-    "f90nml",
-    "gfw-creator",
-    "gitpython",
-    "loguru",
-    "numpy",
-    "packaging",
-    "pandas>=1.0",
-    "psutil",
-    "pytest",
-    "pyyaml",
-    "pyyaml>=5.1",
-    "questionary",
-    "ruamel.yaml==0.17.32",
-    "semver",
-    "sqlalchemy",
-    "tabulate",
-    "tqdm",
-    "typing_extensions>=3.10.0.0",
-    "xdgenvpy",
-    "ruamel.yaml",
-=======
     "Click==8.0.4",  # Maximum version for Python 3.6 support
     "PyGithub==1.55",
     "colorama==0.4.5",
@@ -53,8 +26,10 @@
     "packaging==21.3",
     "pandas>=1.1.5",  # Correct compatiability with xarray for Python 3.6
     "psutil==5.9.1",
+    "pytest==7.1.2",
     "pyyaml==6.0.1",
     "questionary==1.10.0",
+    "ruamel.yaml==0.17.32",
     "semver==2.13.0",
     "sqlalchemy==1.4.39",
     "tabulate==0.8.10",
@@ -63,7 +38,6 @@
     "xdgenvpy==2.3.5",
     "pydantic==1.10.2",
     "h5netcdf>=0.8.1",
->>>>>>> 259bc359
 ]
 
 setup_requirements = []
