--- conflicted
+++ resolved
@@ -382,16 +382,6 @@
                         swflux: histswflux
                         volcir: histvolcir
                         volcsw: histvolcsw
-<<<<<<< HEAD
-=======
-                        swflux: histswflux
-                        MAC-SP: MAC-SP
-
-        # Shared Socioeconomic Pathways (SSPs) scenarios. Forcing data are given
-        # under the choose_scenario_type block
-        cmip6hist:
-                scenario_type: cmip6
->>>>>>> a05220d7
         ssp126:
                 scenario_type: cmip6
         ssp245:
