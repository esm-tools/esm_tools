# FESOM2 YAML CONFIGURATION FILE
#

model: fesom
branch: master
version: "2.1"
type: ocean

comp_command: "${fesom.conf_command} && ${defaults.comp_command}"
clean_command: ${defaults.clean_command}

required_plugins:
- "git+https://github.com/esm-tools-plugins/tar_binary_restarts"

# LA these are both iceberg related
use_icebergs: False                 # turns on icebergs
use_icesheet_coupling: False        # initializes new icebergs every restart
# MA This variable needs to be set true in every version of fesom-2.1 (choose_ block
# below) whose source code contains the icebergs implementation


# Whether or not the version includes code for a particular embedded subcomponent
recom_code: False
wiso_code: False
icb_code: False

# Whether or not to use a particular embedded subcomponent at runtime
with_wiso: False
with_recom: False
conf_command: ""  # For everything that isn't recom...

choose_version:
  2.1-unstable:
    branch: master
    namelist_dir: "${model_dir}/config/"
  '2.1':
    branch: "2.1.0"
  2.1-awiesm-2.1:
    branch: "2.1-awiesm-2.1"
    destination: "fesom-2.1"
    wiso_code: true
    icb_code: true
  2.1-wiso:
    branch: wiso
    wiso_code: true
  2.1-recom: # kh 13.04.22 for testing FESOM-REcoM MPI based tracer loop parallelization with ESM-Tools in Levante
    branch: awiesm2-recom-mpi # YY: merged with awiesm2-recom-wiso-mass
    choose_general.setup_name:
        fesom:
            destination: "fesom-2.1-recom"
    git-repository:
    - https://gitlab.dkrz.de/FESOM/fesom2.git
    wiso_code: true
    namelist_dir: "${model_dir}/config/"
    asforcing: CORE2
    nproc: 1024
    with_recom: true
    recom_code: true
    include_models: ["recom"]
    fesom_Dflags: "-DRECOM_COUPLED=ON"
    mpi_num_groups: 1
  2.1-recom-3.0:
    git-repository: "https://github.com/mseifert93/fesom2.git"
    branch: "fesom2_final_4versions"
    destination: "fesom-2.1-recom-3.0"
    with_recom: true
    recom_code: true
    include_models: ["recom"]
    requires: ["recom-3.0"]
    # fesom_Dflags: "-DRECOM_COUPLED=ON" # not necessary since fesom2 branch with recom3 already has `RECOM_COUPLED ON`
    mpi_num_groups: 1
    choose_recom.pzd_case:
        "2p1z1d":
            conf_command: "sed -i '/ PRIVATE __recom / s/^#*/#/' src/CMakeLists.txt && sed -i '/ PRIVATE __recom USE_PRECISION=2)/s/^#//g' src/CMakeLists.txt"
        "3p1z1d":
            conf_command: "$sed -i '/ PRIVATE __recom / s/^#*/#/' src/CMakeLists.txt && sed -i '/ PRIVATE __recom USE_PRECISION=2 __coccos)/s/^#//g' src/CMakeLists.txt"
        "2p3z2d":
            conf_command: "sed -i '/ PRIVATE __recom / s/^#*/#/' src/CMakeLists.txt && sed -i '/ PRIVATE __recom USE_PRECISION=2 __3zoo2det)/s/^#//g' src/CMakeLists.txt"
        "3p3z2d":
            conf_command: "sed -i '/ PRIVATE __recom / s/^#*/#/' src/CMakeLists.txt && sed -i '/ PRIVATE __recom USE_PRECISION=2 __coccos __3zoo2det)/s/^#//g' src/CMakeLists.txt"
        "*":
            conf_command: "sed -i '/ PRIVATE __recom / s/^#*/#/' src/CMakeLists.txt"
destination: "fesom-2.1"
install_bins: bin/fesom.x
git-repository:
- https://github.com/FESOM/fesom2.git
contact: "dmitry.sidorenko(at)awi.de, nikolay.koldunov(at)awi.de, miguel.andres-martinez(at)awi.de, paul.gierz(at)awi.de"


restart_rate: "12"
restart_unit: "m"
restart_first: 12
restart_flag: "last"

tar_binary_restarts: False

time_step: 1800
resolution: CORE2

comp_executable: fesom.x
executable: fesom

mesh_rotated: false
old_mesh_format: false
with_part_format: false
time_dimension: "time"

pool_dir: "${computer.pool_directories.pool}"

choose_computer.name:
    ollie:
        pool_dir: "${computer.pool_directories.pool}/../clidyn/"
    mistral:
        pool_dir: "${computer.pool_directories.pool}/AWICM/"
        climate_data_dir: "${pool_dir}/FESOM2/INITIAL/phc3.0/"
        forcing_data_dir: "${pool_dir}/FESOM2/FORCING/"
        mesh_base_dir: "${pool_dir}/FESOM2/MESHES_FESOM2.1/"
        add_compiletime_environment_changes:
            add_module_actions:
                - "unload gcc"
                - "load gcc/4.8.2"
    levante:
        pool_dir: "${computer.pool_directories.pool}/AWICM/"
        climate_data_dir: "${pool_dir}/FESOM2/INITIAL/phc3.0/"
        forcing_data_dir: "${pool_dir}/FESOM2/FORCING/"
        mesh_base_dir: "${pool_dir}/FESOM2/MESHES_FESOM2.1/"
    albedo:
        climate_data_dir: "${pool_dir}/FESOM/hydrography/"
        mesh_base_dir: "${pool_dir}/FESOM/meshes_default/"

setup_dir: "${model_dir}"
bin_dir: "${setup_dir}/bin"
climate_data_dir: "${pool_dir}/FESOM2/hydrography/phc3.0/"
forcing_data_dir: "${pool_dir}/forcing/"
mesh_base_dir: "${pool_dir}/FESOM2/meshes/"
ini_data_dir: "${pool_dir}/pool-data/"
namelist_dir: "${esm_namelist_dir}/fesom2/${version}/"

opbnd_dir: "somepath"
tide_forcing_dir: "somepath"

steps_per_day: "$(( 86400 / ${time_step} ))"

asforcing: JRA55

namelists:
        - namelist.config
        - namelist.forcing
        - namelist.oce
        - namelist.ice
        - namelist.io
        - namelist.cvmix
        - namelist.icepack



choose_resolution:
        CORE2:
                nx: 126858
                mesh_dir: "${fesom.mesh_base_dir}/core2/"
                nproc: 288
        pi:
                nx: 3140
                mesh_dir: "${fesom.mesh_base_dir}/pi/"
                nproc: 4
# YY: add LGM with glac1d_m1 resolution
        LGM:
                nx: 95239
                mesh_dir: "/home/a/a270064/bb1029/inputs/mesh_glac1d_m1_512/"
                nproc: 1024

restart_in_files:
        oce_restart: oce_restart
        ice_restart: ice_restart
        par_oce_restart: par_oce_restart
        par_ice_restart: par_ice_restart

restart_in_in_work:
        oce_restart: fesom.${parent_date!syear}.oce.restart.nc
        ice_restart: fesom.${parent_date!syear}.ice.restart.nc
        par_oce_restart: fesom.${parent_date!syear}.oce.restart/*.nc
        par_ice_restart: fesom.${parent_date!syear}.ice.restart/*.nc
        fesom_raw_restart_info: fesom_raw_restart/*.info
        fesom_raw_restart: fesom_raw_restart/np${nproc}/*.dump
        fesom_bin_restart_info: fesom_bin_restart/*.info
        fesom_bin_restart: fesom_bin_restart/np${nproc}/*
        wiso_restart: fesom.${parent_date!syear}.wiso.restart.nc
        icb_restart: iceberg.restart #.${parent_date!syear!month}
        icb_restart_ISM: iceberg.restart.ISM
restart_in_sources:
        oce_restart: fesom.${parent_date!syear}.oce.restart.nc
        ice_restart: fesom.${parent_date!syear}.ice.restart.nc
        par_oce_restart: fesom.${parent_date!syear}.oce.restart/*.nc
        par_ice_restart: fesom.${parent_date!syear}.ice.restart/*.nc
        fesom_raw_restart_info: fesom_raw_restart/*.info
        fesom_raw_restart: fesom_raw_restart/np${nproc}/*.dump
        fesom_bin_restart_info: fesom_bin_restart/*.info
        fesom_bin_restart: fesom_bin_restart/np${nproc}/*
        wiso_restart: fesom.${parent_date!syear}.wiso.restart.nc
        icb_restart: iceberg.restart.${parent_date!syear} #.${parent_date!syear!month}
        icb_restart_ISM: iceberg.restart.ISM.${parent_date!syear}

restart_out_files:
        oce_restart: oce_restart
        ice_restart: ice_restart
        par_oce_restart: par_oce_restart
        par_ice_restart: par_ice_restart
        fesom_raw_restart_info: fesom_raw_restart_info
        fesom_raw_restart: fesom_raw_restart
        fesom_bin_restart_info: fesom_bin_restart_info
        fesom_bin_restart: fesom_bin_restart

restart_out_in_work:
        oce_restart: fesom.${end_date!syear}.oce.restart.nc
        ice_restart: fesom.${end_date!syear}.ice.restart.nc
        par_oce_restart: fesom.${end_date!syear}.oce.restart/*.nc
        par_ice_restart: fesom.${end_date!syear}.ice.restart/*.nc
        fesom_raw_restart_info: fesom_raw_restart/*.info
        fesom_raw_restart: fesom_raw_restart/np${nproc}/*.dump
        fesom_raw_restart_tar: fesom_raw_restart.tar.*
        fesom_bin_restart_info: fesom_bin_restart/*.info
        fesom_bin_restart: fesom_bin_restart/np${nproc}/*
        fesom_bin_restart_tar: fesom_bin_restart.tar.*
        wiso_restart: fesom.${end_date!syear}.wiso.restart.nc
        icb_restart: iceberg.restart
        icb_restart_ISM: iceberg.restart.ISM
restart_out_sources:
        oce_restart: fesom.${end_date!syear}.oce.restart.nc
        ice_restart: fesom.${end_date!syear}.ice.restart.nc
        par_oce_restart: fesom.${end_date!syear}.oce.restart/*.nc
        par_ice_restart: fesom.${end_date!syear}.ice.restart/*.nc
        fesom_raw_restart_info: fesom_raw_restart/*.info
        fesom_raw_restart: fesom_raw_restart/np${nproc}/*.dump
        fesom_raw_restart_tar: fesom_raw_restart.tar.*
        fesom_bin_restart_info: fesom_bin_restart/*.info
        fesom_bin_restart: fesom_bin_restart/np${nproc}/*
        fesom_bin_restart_tar: fesom_bin_restart.tar.*
        wiso_restart: fesom.${end_date!syear}.wiso.restart.nc
        icb_restart: iceberg.restart.${end_date!syear}
        icb_restart_ISM: iceberg.restart.ISM.${end_date!syear}

outdata_sources:
        fesom: "*.fesom.*.nc"
outdata_targets:
        fesom: "*.fesom.*${start_date!smonth}.${start_date!sday}.nc"

choose_use_icebergs:
        True:
            update_icebergs: True

            icb_inputs: [longitude,latitude,length,height,scaling,felem]

            add_restart_in_files:
                    icb_restart: icb_restart
                    icb_restart_ISM: icb_restart_ISM

            add_restart_out_files:
                    icb_restart: icb_restart
                    icb_restart_ISM: icb_restart_ISM

            add_outdata_targets:
                    buoys_track: "buoys_track.nc_${run_datestamp}"

            add_outdata_sources:
                    buoys_track: "buoys_track.nc"

            choose_use_icesheet_coupling:
                    true:
                            choose_general.run_number:
                                    1:
                                            iceberg_dir: "${ini_iceberg_dir}"
                                    "*":
                                            iceberg_dir: "${general.experiment_couple_dir}"

                            add_input_files:
                                    num_non_melted_icb_file: "num_non_melted_icb_file"

                    "*":
                            iceberg_dir: "${ini_iceberg_dir}"

            choose_update_icebergs:
                    true:
                            add_input_sources:
                                    "[[icb_inputs-->ICB_INPUT]]": ${iceberg_dir}/icb_ICB_INPUT.dat
                                    num_non_melted_icb_file: "${iceberg_dir}/num_non_melted_icb_file"

                    false:
                            add_input_sources:
                                    "[[icb_inputs-->ICB_INPUT]]": ${iceberg_dir}/icb_ICB_INPUT.dat_@YEAR@0101-@YEAR@1231
                                    num_non_melted_icb_file: "${iceberg_dir}/num_non_melted_icb_file_@YEAR@0101-@YEAR@1231"

            add_input_in_work:
                    latitude: "icb_latitude.dat"
                    longitude: "icb_longitude.dat"
                    length: "icb_length.dat"
                    height: "icb_height.dat"
                    scaling: "icb_scaling.dat"
                    felem: "icb_felem.dat"
                    num_non_melted_icb_file: "num_non_melted_icb_file"

            add_input_files:
                    latitude: "latitude"
                    longitude: "longitude"
                    length: "length"
                    height: "height"
                    scaling: "scaling"
                    felem: "felem"
                    #num_non_melted_icb_file: "num_non_melted_icb_file"

log_files:
        clock: clock
        mesh_diag: mesh_diag

log_in_work:
        clock: fesom.clock
        mesh_diag: fesom.mesh.diag.nc

log_sources:
        clock: fesom.clock
        mesh_diag: fesom.mesh.diag.nc

file_movements:
        fesom_raw_restart_in:
                all_directions: move
        fesom_raw_restart_out:
                all_directions: move
        fesom_raw_restart_info_in:
                all_directions: move
        fesom_raw_restart_info_out:
                all_directions: move
        fesom_raw_restart_tar_out:
                all_directions: move
        fesom_bin_restart_in:
                all_directions: move
        fesom_bin_restart_out:
                all_directions: move
        fesom_bin_restart_info_in:
                all_directions: move
        fesom_bin_restart_info_out:
                all_directions: move
        fesom_bin_restart_tar_out:
                all_directions: move

choose_tar_binary_restarts:
    True:
        add_restart_out_files:
            fesom_raw_restart_tar: fesom_raw_restart_tar

# Is it a branchoff experiment?
branchoff: "$(( ${lresume} and ${general.run_number}==1 ))"
choose_branchoff:
        # Makes sure the <units>new in the namelist make an earlier date than that of
        # of the clock to avoid cold starts for branching off experiments
        true:
                daynew: "${startday}"
                yearnew: "$(( ${initial_date!syear} - 1 ))"
        false:
                daynew: "${initial_date!sdoy}"
                yearnew: "${initial_date!syear}"
                add_restart_in_files:
                        fesom_raw_restart_info: fesom_raw_restart_info
                        fesom_raw_restart: fesom_raw_restart
                        fesom_bin_restart_info: fesom_bin_restart_info
                        fesom_bin_restart: fesom_bin_restart



namelist_changes:
        namelist.config:
                clockinit:
                        daynew: "${daynew}"
                        yearnew: "${yearnew}"
                calendar:
                        include_fleapyear: "${leapyear}"
                paths:
                        MeshPath: "${mesh_dir}"
                        ClimateDataPath: "${climate_data_dir}"
                        ResultPath: "${work_dir}"
                timestep:
                        step_per_day: "${steps_per_day}"
                        run_length: "${restart_rate}"
                        run_length_unit: "${restart_unit}"
                restart_log:
                        restart_length: "${restart_rate}"
                        restart_length_unit: "${restart_unit}"

        namelist.forcing:

                forcing_exchange_coeff:
                        Ce_atm_oce: ${Ce_atm_oce}
                        Ch_atm_oce: ${Ch_atm_oce}
                        Cd_atm_oce: ${Cd_atm_oce}
                        Ce_atm_ice: ${Ce_atm_ice}
                        Ch_atm_ice: ${Ch_atm_ice}
                        Cd_atm_ice: ${Cd_atm_ice}

                forcing_bulk:
                        AOMIP_drag_coeff: ${AOMIP_drag_coeff}
                        ncar_bulk_formulae: ${ncar_bulk_formulae}
                        ncar_bulk_z_wind: ${ncar_bulk_z_wind}
                        ncar_bulk_z_tair: ${ncar_bulk_z_tair}
                        ncar_bulk_z_shum: ${ncar_bulk_z_shum}

                nam_sbc:
                        nm_xwind_file: "${forcing_data_dir}/${forcing_folder}/${xwind_prefix}"
                        nm_ywind_file: "${forcing_data_dir}/${forcing_folder}/${ywind_prefix}"
                        nm_humi_file: "${forcing_data_dir}/${forcing_folder}/${humi_prefix}"
                        nm_qsr_file: "${forcing_data_dir}/${forcing_folder}/${qsr_prefix}"
                        nm_qlw_file: "${forcing_data_dir}/${forcing_folder}/${qlw_prefix}"
                        nm_tair_file: "${forcing_data_dir}/${forcing_folder}/${tair_prefix}"
                        nm_prec_file: "${forcing_data_dir}/${forcing_folder}/${prec_prefix}"
                        nm_snow_file: "${forcing_data_dir}/${forcing_folder}/${snow_prefix}"
                        nm_mslp_file: "${forcing_data_dir}/${forcing_folder}/${mslp_prefix}"

                        nm_xwind_var: ${nm_xwind_var}
                        nm_ywind_var: ${nm_ywind_var}
                        nm_humi_var: ${nm_humi_var}
                        nm_qsr_var: ${nm_qsr_var}
                        nm_qlw_var: ${nm_qlw_var}
                        nm_tair_var: ${nm_tair_var}
                        nm_prec_var: ${nm_prec_var}
                        nm_snow_var: ${nm_snow_var}
                        nm_mslp_var: ${nm_mslp_var}

                        nm_nc_iyear: ${nm_nc_iyear}
                        nm_nc_imm: ${nm_nc_imm}
                        nm_nc_idd: ${nm_nc_idd}
                        nm_nc_freq: ${nm_nc_freq}
                        nm_nc_tmid: ${nm_nc_tmid}
                        l_xwind: ${l_xwind}
                        l_ywind: ${l_ywind}
                        l_humi: ${l_humi}
                        l_qsr: ${l_qsr}
                        l_qlw: ${l_qlw}
                        l_tair: ${l_tair}
                        l_prec: ${l_prec}
                        l_mslp: ${l_mslp}
                        l_cloud: ${l_cloud}
                        l_snow: ${l_snow}

                        nm_runoff_file: "${forcing_data_dir}/${forcing_folder}/${runoff_file}"
                        nm_sss_data_file: "${forcing_data_dir}/${forcing_folder}/${sss_data_file}"

                        runoff_data_source: ${runoff_data_source}
                        sss_data_source: ${sss_data_source}
choose_icb_code:
    True:
        add_namelist_changes:
            namelist.config:
                icebergs:
                    use_icebergs: "${use_icebergs}"
                    use_icesheet_coupling: "${use_icesheet_coupling}"
                    steps_per_ib_step: 8

use_landice_water: False
choose_general.iterative_coupling:
        true:
                choose_general.chunk_number:
                        1:
                                use_landice_water: False
                        "*":
                                use_landice_water: True

                fwf_path: "${general.experiment_couple_dir}"

                #choose_echam.hosing_correction:
                #        true:
                add_namelist_changes:
                            namelist.forcing:
                                    land_ice:
                                            use_landice_water: "${use_landice_water}"
                                            landice_start_mon: 1
                                            landice_end_mon: 12
                                            fwf_path: "${fwf_path}"
        '*':
                use_landice_water: False

lasttime: "$(( 86400 - ${time_step}))"
currentday: "${current_date!sdoy}"
choose_currentday:
        "1":
                starttime: "0.0000000000000"
                startday: 1
        '*':
                starttime: "86400.0000000000"
                startday: "$(( ${start_date!sdoy} - 1 ))"

choose_lresume:
        false:
                create_config:
                        fesom.clock:
                                - "<--append-- 0.0000000000000 ${initial_date!sdoy} ${initial_date!syear}"
                                - "<--append-- 0.0000000000000 ${initial_date!sdoy} ${initial_date!syear}"
        true:
                create_config:
                        fesom.clock:
                                - "<--append-- ${lasttime} ${parent_date!sdoy} ${parent_date!syear}"
                                - "<--append-- ${starttime} ${startday} ${start_date!syear}"

bin_in_work:
        fesom: "${executable}"

bin_sources:
        fesom: "${bin_dir}/${comp_executable}"



config_files:
        config:  config
        forcing: forcing
        ice:     ice
        oce:     oce
        io:      io
        cvmix:   cvmix
        icepack: icepack

config_sources:
        config:  "${namelist_dir}/namelist.config"
        forcing: "${namelist_dir}/namelist.forcing"
        ice:     "${namelist_dir}/namelist.ice"
        oce:     "${namelist_dir}/namelist.oce"
        io:      "${namelist_dir}/namelist.io"
        cvmix:   "${namelist_dir}/namelist.cvmix"
        icepack: "${namelist_dir}/namelist.icepack"
        tra:     "${namelist_dir}/namelist.tra"
        dyn:     "${namelist_dir}/namelist.dyn"

compiletime_environment_changes:
        add_export_vars:
                taken2from:      fesom2_compile
        choose_computer.name:
                juwels:
                        add_module_actions:
                                - "unload ParaStationMPI"
                                - "load ParaStationMPI/5.4.4-1"
                                - "load netCDF-Fortran/4.4.5"

runtime_environment_changes:
        choose_computer.name:
                juwels:
                        add_module_actions:
                                - "unload ParaStationMPI"
                                - "load ParaStationMPI/5.4.4-1"
                                - "load netCDF-Fortran/4.4.5"

config_in_work:
        config:  "namelist.config"
        forcing: "namelist.forcing"
        ice:     "namelist.ice"
        oce:     "namelist.oce"
        io:      "namelist.io"
        cvmix:   "namelist.cvmix"
        icepack: "namelist.icepack"
        tra:     "namelist.tra"
        dyn:     "namelist.dyn"

coupling_fields:
        sst_feom:
                grid: feom
        sit_feom:
                grid: feom
        sie_feom:
                grid: feom
        snt_feom:
                grid: feom
        taux_oce:
                grid: feom
        tauy_oce:
                grid: feom
        taux_ico:
                grid: feom
        tauy_ico:
                grid: feom
        prec_oce:
                grid: feom
        snow_oce:
                grid: feom
        evap_oce:
                grid: feom
        subl_oce:
                grid: feom
        heat_oce:
                grid: feom
        heat_ico:
                grid: feom
        heat_swo:
                grid: feom
        hydr_oce:
                grid: feom


wiso_fields:
        - o18w_oce
        - hdow_oce
        - o16w_oce
        - o18i_oce
        - hdoi_oce
        - o16i_oce
        - w1_oce
        - w2_oce
        - w3_oce
        - i1_oce
        - i2_oce
        - i3_oce

choose_wiso_code:
        True:
                add_namelist_changes:
                        namelist.config:
                                run_config:
                                        lwiso: "${with_wiso}"

choose_with_wiso:
        True:
                add_restart_in_files:
                        wiso_restart: wiso_restart
                add_restart_out_files:
                        wiso_restart: wiso_restart
                add_coupling_fields:
                        "[[wiso_fields-->FIELD]]":
                                grid: feom

# with_recom switch
# -----------------
# Settings for running with REcoM
choose_with_recom:
    True:
        add_namelists: # todo(cd): recom people need to decide namelist.io.recom strategy
            - namelist.io.recom
        add_config_files:
            io_recom: io_recom
        add_config_sources:
<<<<<<< HEAD
            oce:      "${namelist_dir}/namelist.oce.recom${namelist_ciso_sufix}"
            io:       "${namelist_dir}/namelist.io.recom${namelist_ciso_sufix}"
            io_recom: "${namelist_dir}/namelist.io.recom${namelist_ciso_sufix}"
        add_config_in_work:
            io_recom: "namelist.io.recom"
=======
            oce:    "${namelist_dir}/namelist.oce.recom${namelist_ciso_sufix}"
            io:     "${namelist_dir}/namelist.io.recom${namelist_ciso_sufix}"
        remove_namelist_changes.namelist.config:
             - inout

>>>>>>> 3ede2d9c
        add_namelist_changes:
            namelist.config:
                restart_log:
                    restart_length: "${restart_rate}"
                    restart_length_unit: "${restart_unit}"
                run_config:
                    num_fesom_groups: "${mpi_num_groups}"
            namelist.oce:
                oce_tra:
                    num_tracers: "${num_tracers}"
        remove_namelist_changes.namelist.config: [inout]

        # Doesn't this belong in recom.yaml?
        # use_ciso switch
        # ---------------
        # num_tracers only changed if ``with_recom: true``, i.e. indentation)
        choose_recom.use_ciso:
                True:
                        namelist_ciso_sufix: ".ciso"
                        num_tracers: 33
                False:
                        namelist_ciso_sufix: ""
                        num_tracers: 24


grids:
        feom:
                name: feom
                nx: ${nx}
                ny: 1
                oasis_grid_type: "U"
                number_of_overlapping_points: 0 # oasis P-value


further_reading:
        - fesom/fesom.forcing.yaml

# ------------------------
# RECIPE
# ------------------------
tidy_recipe:
    - "tidy_coupler"
    - "tar_binary_restarts"
    - "assemble"
    - "check_for_unknown_files"
    - "log_used_files"
    - "throw_away_some_infiles"
    - "copy_stuff_back_from_work"
    - "copy_all_results_to_exp"
    - "clean_run_dir"<|MERGE_RESOLUTION|>--- conflicted
+++ resolved
@@ -630,19 +630,11 @@
         add_config_files:
             io_recom: io_recom
         add_config_sources:
-<<<<<<< HEAD
             oce:      "${namelist_dir}/namelist.oce.recom${namelist_ciso_sufix}"
             io:       "${namelist_dir}/namelist.io.recom${namelist_ciso_sufix}"
             io_recom: "${namelist_dir}/namelist.io.recom${namelist_ciso_sufix}"
         add_config_in_work:
             io_recom: "namelist.io.recom"
-=======
-            oce:    "${namelist_dir}/namelist.oce.recom${namelist_ciso_sufix}"
-            io:     "${namelist_dir}/namelist.io.recom${namelist_ciso_sufix}"
-        remove_namelist_changes.namelist.config:
-             - inout
-
->>>>>>> 3ede2d9c
         add_namelist_changes:
             namelist.config:
                 restart_log:
@@ -653,7 +645,8 @@
             namelist.oce:
                 oce_tra:
                     num_tracers: "${num_tracers}"
-        remove_namelist_changes.namelist.config: [inout]
+        remove_namelist_changes.namelist.config:
+             - inout
 
         # Doesn't this belong in recom.yaml?
         # use_ciso switch
