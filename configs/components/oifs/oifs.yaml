#
#OIFS standalone (=AMIP?) YAML FILE
#

model: oifs
executable: oifs
execution_command: ${executable} -e ${oifs.input_expid}
version: 43r3
type: atmosphere
with_xios: false # TODO: Change to true when the run bug is fixed (compile bug was fixed)
xml_dir: ''

required_plugins:
        - "git+https://github.com/esm-tools-plugins/postprocess"
        - "git+https://github.com/esm-tools-plugins/preprocess"

description: |
        The OpenIFS atmosphere model based on ECMWF IFS
        Carver et al., in prep.

license_text: |
        ECMWF license. AWI and GEOMAR have licenses.

# Force namelist fort.4 to be written in uppercase
namelist_case: "uppercase"

##
## Directories
##

model_dir: ${general.model_dir}
setup_dir: ${model_dir}
bin_dir: ${setup_dir}/bin
#bin_dir: ${model_dir}/bin
# seb-wahl: make focipool default until all OIFS data is available
# in the "general" pool directory
# JS: can use just use ${computer.pool_directories.pool} by now?
pool_dir: "${computer.pool_directories.pool}"
input_dir: ${pool_dir}
rtables_dir: ${input_dir}/../rtables/
vtables_dir: ${input_dir}/../vtables/
clim_dir: ${input_dir}/../
icmcl_dir: ${input_dir}
icmcl_file: ICMCL${prepifs_expid}INIT
forcing_dir: ${input_dir}/../${version}/ifsdata/
ifsdata_dir: ${input_dir}/../${version}/ifsdata/
namelist_dir: ${general.esm_namelist_dir}/oifs/${version}/
cmip6_data_dir: ${input_dir}/../cmip6_data
cmip5_data_dir: ${input_dir}/../cmip5_data
cmip6_data_dir_nml: ${cmip6_data_dir}
cmip5_data_dir_nml: ${cmip5_data_dir}
restart_dir: ""
in_date_folder: "${parent_date!syear!smonth!sday}"
out_date_folder: "${end_date!syear!smonth!sday}"

parent_expid: "test"
parent_dir: "${pool_dir}/OPENIFS43R3-TCO95/restart/${parent_expid}"

# Default is TL159L91
# Forcing from gu5a prepIFS forcing
#
# Note: input_expid is the expid that will appear on
#       the input and forcing files in the work directory
#       prepifs_expid is the expid that appears on the
#       input and forcing files in input_dir and forcing_dir
#       Default is a TL159 run, input data from ECMWF has expid gu5a
#       but I want the expid for my run to be ECE3.

metadata:
        Institute: ECMWF
        Description:
                OpenIFS provides research institutions with an easy-to-use version
                of the ECMWF IFS (Integrated Forecasting System).
        Authors: Glenn Carver (openifs-support@ecmwf.int)
        Website: https://www.ecmwf.int/en/research/projects/openifs
        License:
                Please make sure you have a licence to use OIFS. In case you are
                unsure, please contact redmine...

compile_infos:
        # this require currently causes esm_master install-... to not work properly
        # workaround esm_master get-... ; esm_master comp-...
        requires:
        - oasis3mct-4.0
        available_versions:
        - 40r1
        - 43r3-master
        - 43r3-awi-frontiers
        - 43r3-awi-frontiers-xios
        - 43r3-awi
        - 43r3-awi-e1
        - 43r3
        - 40r1-foci
        - 43r3-foci
        - 40r1-agcm
        - 43r3-v1
        choose_version:
          40r1:
            branch: foci_conserv
          "40r1-agcm":
            compile_command: export OIFS_COMP=agcm; cd make; ../fcm/bin/fcm make -v -j8 -f
              oifs-agcm.cfg
          40r1-foci:
            branch: foci_conserv
            comp_command: cd make; ../fcm/bin/fcm make -v -j24 -f oifs.cfg
            destination: 40r1
          43r3-master:
            requires:
            - oasis3mct-4.0-awicm3-frontiers
            branch: master
            comp_command: export OIFS_TOPLEVEL_DIR=${model_dir}; cd make; ../fcm/bin/fcm make
              -v -j8 -f oifs.cfg ; mv esm/oifs/bin/master.exe esm/oifs/bin/oifs
            git-repository: https://gitlab.dkrz.de/ec-earth/oifs-43r3.git
            install_bins: make/esm/oifs/bin/oifs
            destination: oifs-43r3
            with_xios: false # for now, later the default will be with_xios: true
          43r3-awi-frontiers:
            requires:
            - oasis3mct-4.0-awicm3-frontiers
            branch: awicm-3-frontiers
            comp_command: export OIFS_TOPLEVEL_DIR=${model_dir}; cd make; ../fcm/bin/fcm make
              -v -j8 -f oifs.cfg ; mv esm/oifs/bin/master.exe esm/oifs/bin/oifs
            git-repository: https://gitlab.dkrz.de/ec-earth/oifs-43r3.git
            install_bins: make/esm/oifs/bin/oifs
            destination: oifs-43r3
            with_xios: false # for now, later the default will be with_xios: true
          43r3-awi-frontiers-xios:
            requires:
            - oasis3mct-4.0-awicm3-frontiers
            branch: awicm-3-frontiers-xios
            comp_command: "export OIFS_TOPLEVEL_DIR=${model_dir}; export OIFS_XIOS=enable ; export OIFS_XIOS_DIR=${model_dir}/../xios ; export OIFS_XIOS_INCLUDE=-I/${model_dir}/../xios/inc/; cd make; ../fcm/bin/fcm make -v -j8 -f oifs.fcm ; mv esm/oifs/bin/master.exe esm/oifs/bin/oifs"
            git-repository: https://gitlab.dkrz.de/ec-earth/oifs-43r3.git
            install_bins: make/esm/oifs/bin/oifs
            destination: oifs-43r3
            with_xios: true 
          43r3:
            branch: oifs-deck
            comp_command: export OIFS_TOPLEVEL_DIR=${model_dir}; cd make; ../fcm/bin/fcm make
              -v -j8 -f oifs.cfg ; mv esm/oifs/bin/master.exe esm/oifs/bin/oifs
            git-repository: https://gitlab.dkrz.de/ec-earth/oifs-43r3.git
            install_bins: make/esm/oifs/bin/oifs
            with_xios: false
          43r3-awi:
            requires:
            - oasis3mct-4.0-oifsdeck
            branch: awicm-3-deck-hotfix-1
            comp_command: export OIFS_TOPLEVEL_DIR=${model_dir}; cd make; ../fcm/bin/fcm make
              -v -j8 -f oifs.cfg; mv esm/oifs/bin/master.exe esm/oifs/bin/oifs
            git-repository: https://gitlab.dkrz.de/ec-earth/oifs-43r3.git
            install_bins: make/esm/oifs/bin/oifs
            destination: oifs-43r3
          43r3-awi-e1:
            requires:
            - oasis3mct-4.0-oifsdeck
            - xios-2.5
            branch: fix-mkl
            comp_command: "export OIFS_TOPLEVEL_DIR=${model_dir}; export OIFS_XIOS=enable ; export OIFS_XIOS_DIR=${model_dir}/../xios ; export OIFS_XIOS_INCLUDE=-I/${model_dir}/../xios/inc/ ; cd make; ../fcm/bin/fcm make -v -j8 -f oifs.fcm ; mv esm/oifs/bin/master.exe esm/oifs/bin/oifs"
            git-repository: https://gitlab.dkrz.de/ec-earth/oifs-43r3.git
            install_bins: make/esm/oifs/bin/oifs
            #destination: oifs-43r3 # TODO: JS: Had to comment this out. When I use destination the $model_dir changes, but $XIOS_TOPLEVEL is still pointing at oifs-43r3-awi-e1 leading to failed oasis lib including
          #43r3-foci:
          #  requires:
          #  - oasis3mct-fociagrif
          #  branch: oifs-foci
          #  comp_command: export OIFS_TOPLEVEL_DIR=${model_dir}; cd make; ../fcm/bin/fcm make
          #    -v -j8 -f oifs.cfg ; mv esm/oifs/bin/master.exe esm/oifs/bin/oifs
          #  git-repository: https://gitlab.dkrz.de/ec-earth/oifs-43r3.git
          #  install_bins: make/esm/oifs/bin/oifs
          43r3-foci:
            branch: oifs-geomar
            git-repository: https://gitlab.dkrz.de/ec-earth/oifs-43r3.git
            comp_command: "export OIFS_TOPLEVEL_DIR=${model_dir}; export OIFS_XIOS=enable ; export OIFS_XIOS_DIR=${model_dir}/../xios ; export OIFS_XIOS_INCLUDE=-I/${model_dir}/../xios/inc/ ; cd make; ../fcm/bin/fcm make -v -j8 -f oifs.fcm ; mv esm/oifs/bin/master.exe esm/oifs/bin/oifs"
            install_bins: make/esm/oifs/bin/oifs
            requires:
            - oasis3mct-4.0
            - xios-2.5_r1910
          43r3-v1:
            branch: oifs-geomar
            git-repository: https://gitlab.dkrz.de/ec-earth/oifs-43r3.git
            comp_command: "export OIFS_TOPLEVEL_DIR=${model_dir}; export OIFS_XIOS=enable ; export OIFS_XIOS_DIR=${model_dir}/../xios ; export OIFS_XIOS_INCLUDE=-I/${model_dir}/../xios/inc/ ; cd make; ../fcm/bin/fcm make -v -j8 -f oifs.fcm ; mv esm/oifs/bin/master.exe esm/oifs/bin/oifs"
            install_bins: make/esm/oifs/bin/oifs
            requires:
            - oasis3mct-4.0
            - xios-2.5_r1910_oifs
        clean_command: rm -rf make/esm
        comp_command: cd make; ../fcm/bin/fcm make -v -j8 -f oifs.cfg
        git-repository: https://gitlab.dkrz.de/modular_esm/oifs-40r1.git
        install_bins: make/esm/oifs/bin/master.exe

further_reading:
        - oifs/oifs.env.yaml

input_expid: ECE3
resolution: TL159
levels: L91
nlev: ${levels_number}
prepifs_expid: gu5a
prepifs_startdate: 19820101
mip: "cmip5"
scenario: "amip-prepifs"
output: "default"

wam: False
wam_2w: True
wam_step: 1
read_icmcl: 0
generate_namelist: 1
ensemble: 0
post_processing: 0
use_ocean_currents: 0
pextra: 0
dr_hook_ignore_signals: -1

#cmip6: True
#cmip5: False
#cmip6_scenario: "pictrl"
#cmip5_scenario: 0
cmip_fix_year: 0
a4xco2: False
onepctco2: False
lhvolca: False

supercooled_liquid_could_fix: 0

# If perturb = 1, then we perturb the initial SKT in ICMGGECE3INIT
# with random numbers generated using CDO
# We use ensemble_id as seed, so this number must be unique for each member
# i.e. ensemble_id = N for r1iNp1
perturb: 1
ensemble_id: 1

orb_switch: False
orb_mode: "variable_year"
<<<<<<< HEAD
orb_iyear: ${initial_date_cold!syear} # ??? original : $(date -u -d "${run_start_date}" +%Y)
=======
orb_iyear: ${start_date!syear}
>>>>>>> 8d7dc441

restart: 1

threads: 1
ny: 1

hours: "00"

namelists:
        - "fort.4"
        - "wam_namelist"

choose_resolution:
        # Note:
        # Tco grids only work with version 43r3.
        TCO95: 
                nx: 40320 
                ny: 1
                time_step: 3600
                oasis_grid_name: "096"
                res_number: 95
                res_number_tl: "95_4"
                truncation: "TCO"
        TL159:
                nx: 35718
                ny: 1
                time_step: 3600
                oasis_grid_name: "080"
                res_number: 159
                res_number_tl: "159l_2"
                truncation: "TL"
        TCO159:
                nx: 108160
                ny: 1
                time_step: 3600
                oasis_grid_name: "160"
                res_number: 159
                res_number_tl: "159_4"
                truncation: "TCO"
        TCO199:
                nx: 167200
                ny: 1
                time_step: 1800
                oasis_grid_name: "200"
                res_number: 199
                res_number_tl: "199_4"
                truncation: "TCO"
        TL255:
                nx: 88838
                ny: 1
                time_step: 2700
                oasis_grid_name: "128"
                res_number: 255
                res_number_tl: "255l_2"
                truncation: "TL"
        TCO319:
                nx: 421120
                ny: 1
                time_step: 1200
                oasis_grid_name: 320
                res_number: 319
                res_number_tl: "319_4"
                truncation: "TCO"
        TCO399:
                nx: 654400
                ny: 1
                time_step: 1200
                oasis_grid_name: 400
                res_number: 399
                res_number_tl: "399_4"
                truncation: "TCO"
        TL511:
                nx: 348528
                ny: 1
                time_step: 900
                oasis_grid_name: "256"
                res_number: 511
                res_number_tl: "511l_2"
                truncation: "TL"
        TL799:
                nx: 843490
                ny: 1
                time_step: 600
                oasis_grid_name: "400"
                res_number: 799
                res_number_tl: "799l_2"
                truncation: "TL"
        TL1279:
                nx: 2140702
                ny: 1
                time_step: 600
                oasis_grid_name: "640"
                res_number: 799
                res_number_tl: "1279l_2"
                truncation: "TL"

choose_computer.cores_per_node:
        24:
                nproc: 96
        36:
                nproc: 108
        48:
                nproc: 96
        96:
                nproc: 96

#======================================================================================
# MAIN CHANGES TO fort.4 NAMELIST
#======================================================================================

# Microphysics switch: 0 for off, 1 for light version and 2 for full
sclct_switch: 2 # @JOAKIM which one as default?

# Namelist modifications for truncation types
nlon: "$(( ${nlat}*2 ))"
nspecresmin: "$(( ${res_number}+1 ))"
choose_truncation:
        TCO:
                nlat: "$(( (${res_number}+1)*2 ))"
                lecompgrid: true
                lgradsp: false
                lassi: false
                lfdbop: false
                lsmssig: false
        TL:
                nlat: "$(( ${res_number}+1 ))"
                lecompgrid: false
                lgradsp: true
                lassi: true
                lfdbop: true
                lsmssig: true

# Apply truncation and other general options to the namelist
namelist_changes:
        fort.4:
                NAERAD:
                        CRTABLEDIR: "${rtables_dir}"
                        LECOMPGRID: "${lecompgrid}"
                NAMCLDP:
                        SCLCT_SWITCH: "${sclct_switch}"
                NAMFPG:
                        NFPLEV: "${nlev}"
                        NFPMAX: "${res_number}"
                NAMFPD:
                        NLAT: "${nlat}"
                        NLON: "${nlon}"
                NAMPAR0:
                        NSPECRESMIN: "${nspecresmin}"
                NAMDYNA:
                        LGRADSP: "${lgradsp}"
                NAMNMI:
                        LASSI: "${lassi}"
                NAMCT0:
                        LFDBOP: "${lfdbop}"
                        LSMSSIG: "${lsmssig}"
                # For this changes to have an effect use a version of OpenIFS that
                # contains yomorb.F90
                NAMORB:
                        LCORBMD:  "${orb_switch}"
                        ORBMODE: "${orb_mode}"
                        ORBIY: "${orb_iyear}"

<<<<<<< HEAD

# Where does end_date and start_date come from
# Why is it set to 364 days even when I ask for a 5-day run
#runtime_seconds: "$(( $((${end_date} + 1days)) - ${start_date} ))"
# For a one year run, start_date = 1999-01-01T00:00:00 and next_date = 2000-01-01T00:00:00
choose_lresume:
        false:
                initial_date_cold: "${initial_date}"
        true:
                choose_general.run_number:
                        1:
                                nothing: 0
                        "*":
                                initial_date_cold: "${initial_date}"
runtime_seconds: "$(( ${next_date} - ${start_date} ))"
timestep_per_run: $((${runtime_seconds} / ${time_step}))
ndays_per_run: "$(( ${runtime_seconds} / 86400 ))" 
ndays_per_run_string: "<--format(%08d)-- ${ndays_per_run}"
simulation_length_seconds: "$(( ${next_date} - ${initial_date_cold} ))"

seconds_since_initial: $((${start_date} - ${initial_date_cold}))
seconds_since_initial_end: $((${end_date} - ${initial_date_cold}))
steps_since_initial: $((${seconds_since_initial} / ${time_step}))

next_step: "$(( ${steps_since_initial} + ${timestep_per_run} ))"
steps_per_day: "$(( 86400 / ${time_step} ))"
custop: "h${oifs.next_step}"
#custop: "t${oifs.next_step}" # TODO: delete this comment
nfrres: 1
#nfrres: "${next_step}" # TODO: delete this comment
=======
>>>>>>> 8d7dc441
lresume: false
restart_rate: 1
restart_unit: "months"

massfixer: 1
nfrmasscon: 12

<<<<<<< HEAD
start_seconds: "$((${start_date} - ${initial_date_cold}))"
#start_ndays: "$(( ${start_seconds} / 86400 - 1 ))"
start_ndays: "$(( ${start_seconds} / 86400 ))"
start_ndays_string: "<--format(%08d)-- ${start_ndays}"
#end_seconds: "$(( $((${end_date} + 1days)) - ${initial_date_cold}))"
next_seconds: "$((${next_date} - ${initial_date_cold}))"
next_ndays: "$(( ${next_seconds} / 86400 ))"
next_ndays_string: "<--format(%08d)-- ${next_ndays}"

# WAMstartdate
wam_start_date: "${initial_date_cold!syear!smonth!sday}000000"

# ICMCL start and end
icmcl_end_date: $(( ${next_date} + 1days ))
icmcl_end_date_formatted: "${icmcl_end_date!syear!smonth!sday}"

# WAM restart files are named with the number of
# days, hours, minutes, seconds since the last run
# with one time step subtracted.
# So restarting after 8 days with 30 min time step has
# time stamp 000007233000
# Here we calculate this
#
# how do we subtract one time step
#start_seconds_wam: "$(( ${start_seconds} - ${time_step} ))"
#start_ndays_wam: "$(( ${start_seconds_wam} / 86400 ))"
#start_nhours_wam: "$(( $(( ${start_seconds_wam} - $(( ${start_seconds_wam} / 86400 )) * 86400 )) / 3600 ))"
#start_remaining_seconds: "$(( ${start_seconds_wam} - $(( ${start_nhours_wam} * 3600 )) - $(( ${start_ndays_wam} * 86400 )) ))"
#start_nmins_wam: "$(( ${start_remaining_seconds} / 60 ))"
#start_ndays_string_wam: "<--format(%06d)-- ${start_ndays_wam}"
#start_nhour_string_wam: "<--format(%02d)-- ${start_nhours_wam}"
#start_nmins_string_wam: "<--format(%02d)-- ${start_nmins_wam}"
#start_timestamp_wam: "${start_ndays_string_wam}${start_nhour_string_wam}${start_nmins_wam}"
#start_filebase_wam: "${initial_date_cold!syear!smonth!sday!shour!sminute!ssecond}_${start_timestamp_wam}"
start_filebase_wam: "${initial_date_cold!syear!smonth!sday}000000_"

#end_seconds_wam: "$(( ${end_date} - ${initial_date_cold} - ${time_step} ))"
#end_ndays_wam: "$(( ${end_seconds_wam} / 86400 ))"
#end_nhours_wam: "$(( $(( ${end_seconds_wam} - $(( ${end_seconds_wam} / 86400 )) * 86400 )) / 3600 ))"
#end_remaining_seconds: "$(( ${end_seconds_wam} - $(( ${end_nhours_wam} * 3600 )) - $(( ${end_ndays_wam} * 86400 )) ))"
#end_nmins_wam: "$(( ${end_remaining_seconds} / 60 ))"
#end_ndays_string_wam: "<--format(%06d)-- ${end_ndays_wam}"
#end_nhour_string_wam: "<--format(%02d)-- ${end_nhours_wam}"
#end_nmins_string_wam: "<--format(%02d)-- ${end_nmins_wam}"
#end_timestamp_wam: "${end_ndays_string_wam}${end_nhour_string_wam}${end_nmins_wam}"
#end_filebase_wam: "${initial_date_cold!syear!smonth!sday!shour!sminute!ssecond}_${start_timestamp_wam}"
end_filebase_wam: "${initial_date_cold!syear!smonth!sday}000000_"

run_number_minus1: "$(( ${run_number} - 1 ))"
run_number_string: "<--format(%05d)-- ${run_number}"
run_number_minus1_string: "<--format(%05d)-- ${run_number_minus1}"


restart_rate: 1
restart_unit: "months"

=======
>>>>>>> 8d7dc441
oasis_grid_name_a: "A${oasis_grid_name}"
oasis_grid_name_r: "R${oasis_grid_name}"
oasis_grid_name_l: "L${oasis_grid_name}"

choose_levels:
        L60:
                levels_number: 60
        L62:
                levels_number: 62
        L91:
                levels_number: 91
        L137:
                levels_number: 137


#======================================================================================
# TIME VARIABLES
#======================================================================================
# Time variables are needed for correctly copying srf and WAM files, but also for being
# able to use Jan's strategy to avoid OIFS from crashing during very long runs,
# associated to the well known memory issue documented here:
#     https://confluence.ecmwf.int/pages/viewpage.action?pageId=192905300

# The following choose defines a pseudo_initial_date for OIFS. This allows us to trick
# OIFS into thinking that, from leg 3, it is always running a 2nd leg, avoiding the
# memory issues mentioned before. This is done by declaring the pseudo_initial_date
# as the last start date.
choose_general.run_number:
        1:
                pseudo_initial_date: "${initial_date}"
                prev_pseudo_initial_date: "${initial_date}"
                start_ndays_source: "${start_ndays}"
        2:
                pseudo_initial_date: "${initial_date}"
                prev_pseudo_initial_date: "${initial_date}"
                start_ndays_source: "${start_ndays}"
        "*":
                pseudo_initial_date: "${last_start_date}"
                prev_pseudo_initial_date: "${prev_run.oifs.pseudo_initial_date}"
                start_ndays_source: "${prev_run.oifs.next_ndays}"

# Simulaton length for the fort.4 namelist
simulation_length_seconds: "$(( ${next_date} - ${pseudo_initial_date} ))"
seconds_since_initial: "$(( ${start_date} - ${pseudo_initial_date} ))"
wam_start_date: "${pseudo_initial_date!syear!smonth!sday}000000"

# ICMCL start and end
icmcl_end_date: "$(( ${next_date} + 1days ))"
icmcl_end_date_formatted: "${icmcl_end_date!syear!smonth!sday}"

# Where does end_date and start_date come from
# Why is it set to 364 days even when I ask for a 5-day run
#runtime_seconds: "$(( $((${end_date} + 1days)) - ${start_date} ))"
# For a one year run, start_date = 1999-01-01T00:00:00 and next_date = 2000-01-01T00:00:00
runtime_seconds: "$(( ${next_date} - ${start_date} ))"
timestep_per_run: $((${runtime_seconds} / ${time_step}))
ndays_per_run: "$(( ${runtime_seconds} / 86400 ))"
ndays_per_run_string: "<--format(%08d)-- ${ndays_per_run}"

steps_since_initial: $((${seconds_since_initial} / ${time_step}))

next_step: "$(( ${steps_since_initial} + ${timestep_per_run} ))"
steps_per_day: "$(( 86400 / ${time_step} ))"
custop: "h${oifs.next_step}"
#custop: "t${oifs.next_step}" # TODO: delete this comment
nfrres: 1
#nfrres: "${next_step}" # TODO: delete this comment


#======================================================================================
# BINARY FILES
#======================================================================================
bin_sources:
        bin: ${bin_dir}/${executable}


#======================================================================================
# INPUT FILES
#======================================================================================

input_files:
        #ICMGG_INIT: ICMGG_INIT
        #ICMGG_INIUA: ICMGG_INIUA
        #ICMSH_INIT: ICMSH_INIT
        ifsdata: ifsdata
        #rtables: rtables
        #vtables: vtables
        tl_data: tl_data
        o3_data: o3_data
        # also missing: modify_init for ensemble stuff

#======================================================================================
# FORCING FILES
#======================================================================================

# Switch to copy the forcing files into the experiment input folder. If false, the
# forcing files are accessed directly from the pool
copy_forcing: false
choose_copy_forcing:
        true:
                forcing_files:
                        O3PI: O3PI
                        O3HIST: O3HIST
                        O3SCEN: O3SCEN
                        ICMCL_INIT: ICMCL_INIT
                choose_mip:
                        "cmip5":
                                cmip5_data_dir_nml: ./cmip5_data/
                                add_forcing_files:
                                        PRE2005_MIDYR_CONC: PRE2005_MIDYR_CONC
                                        RCP3PD_MIDYR_CONC: RCP3PD_MIDYR_CONC
                                        RCP45_MIDYR_CONC: RCP45_MIDYR_CONC
                                        RCP6_MIDYR_CONC: RCP6_MIDYR_CONC
                                        RCP85_MIDYR_CONC: RCP85_MIDYR_CONC
                        "cmip6":
                                cmip6_data_dir_nml: ./cmip6_data/
                                add_forcing_files:
                                        # Add CO2 etc for all scenarios and years
                                        CMIP6DATA: CMIP6DATA
        false:
                forcing_files:
                        ICMCL_INIT: ICMCL_INIT


#======================================================================================
# LOG FILES
#======================================================================================

log_files:
        NODE: NODE
        ifsstat: ifsstat

log_sources:
        NODE: NODE.001_01
        ifsstat: ifs.stat

log_in_work:
        NODE: NODE.001_01
        ifsstat: ifs.stat


#======================================================================================
# RESTART FILES
#======================================================================================

# NDAYS variables for SRF and WAMINFO files
# ndays_source_in
ndays_source_in: "<--format(%08d)-- ${start_ndays_source}"
# ndays_work_in
start_ndays: "$(( ${seconds_since_initial} / 86400 ))"
ndays_work_in: "<--format(%08d)-- ${start_ndays}"
# ndays_out
next_ndays: "$(( ${simulation_length_seconds} / 86400 ))"
ndays_out: "<--format(%08d)-- ${next_ndays}"

# WAM variables
# filebase
filebase_wam_source: "${prev_run.oifs.filebase_wam_work}"
pseudo_initial_date_minus_step: "$(( ${pseudo_initial_date} - ${time_step}seconds ))"
filebase_wam_work: "${pseudo_initial_date_minus_step!syear!smonth!sday}000000_"
# wam_source_in
source_ndays_wam: "$(( ${start_ndays_source} - 1 ))"
source_days_string: "<--format(%06d)-- ${source_ndays_wam}"
wam_source_in: "${source_days_string}${parent_date!shour!sminute!ssecond}"
# wam_work_in
start_ndays_wam: "$(( ${start_ndays} - 1 ))"
start_days_string: "<--format(%06d)-- ${start_ndays_wam}"
wam_work_in: "${start_days_string}${parent_date!shour!sminute!ssecond}"
# wam_out
next_ndays_wam: "$(( ${next_ndays} - 1 ))"
next_days_string: "<--format(%06d)-- ${next_ndays_wam}"
wam_out: "${next_days_string}${parent_date!shour!sminute!ssecond}"

# BEFORE RUN: copy from RESTART to WORK
# ----------
restart_in_files:
        srf: srf
        rcf: rcf

# RESTART (restart files from prev. leg in the general exp dir):
restart_in_sources:
        srf: ${in_date_folder}/srf${ndays_source_in}0000.*
        rcf: ${in_date_folder}/rcf
        waminfo: ${in_date_folder}/waminfo${ndays_source_in}
        BLS: ${in_date_folder}/BLS${filebase_wam_source}${wam_source_in}.*
        LAW: ${in_date_folder}/LAW${filebase_wam_source}${wam_source_in}.*

# WORK (current leg directory):
restart_in_in_work:
        rcf: rcf
        waminfo: waminfo
        srf: srf${ndays_work_in}0000.*
        BLS: BLS${filebase_wam_work}${wam_work_in}.*
        LAW: LAW${filebase_wam_work}${wam_work_in}.*


# AFTER RUN: copy WORK to RESTART
# ---------
restart_out_files:
        srf: srf
        rcf: rcf

# WORK (restart files generated during this leg, to be copied to the exp dir):
restart_out_sources:
        srf: srf${ndays_out}0000.*
        rcf: rcf
        waminfo: waminfo
        BLS: BLS${filebase_wam_work}${wam_out}.*
        LAW: LAW${filebase_wam_work}${wam_out}.*

# RESTART (restart files from this leg in the general exp dir, for the next leg restart)
restart_out_targets:
        srf: ${out_date_folder}/srf${ndays_out}0000.*
        rcf: ${out_date_folder}/rcf
        waminfo: ${out_date_folder}/waminfo${ndays_out}
        BLS: ${out_date_folder}/BLS${filebase_wam_work}${wam_out}.*
        LAW: ${out_date_folder}/LAW${filebase_wam_work}${wam_out}.*


#======================================================================================
# OUTPUT FILES
#======================================================================================

outdata_in_work:
        ICMGG: ICMGG${oifs.input_expid}+*
        ICMSH: ICMSH${oifs.input_expid}+*
        ICMUA: ICMUA${oifs.input_expid}+*
        MPP: MPP*
#        # XIOS output
        oifsnc: ${input_expid}_*_${start_date!syear!smonth!sday}_*.nc

outdata_sources:
        # old grib based output
        ICMGG: ${out_date_folder}/ICMGG${oifs.input_expid}+*
        ICMSH: ${out_date_folder}/ICMSH${oifs.input_expid}+*
        ICMUA: ${out_date_folder}/ICMUA${oifs.input_expid}+*
        MPP: ${out_date_folder}/MPP*
        # XIOS output
        oifsnc: ${out_date_folder}/${input_expid}_*_${start_date!syear!smonth!sday}_*.nc


#======================================================================================
# IGNORE FILES
#======================================================================================

ignore_files:
        drhook: drhook
ignore_in_work:
        drhook: drhook*
ignore_sources:
        drhook: drhook*


## Using XIOS?
choose_with_xios:
        1:
                include_models:
                        - xios
                add_namelist_changes:
                        fort.4:
                                NAMCT0:
                                        LXIOS: ".true."
                outdata_files:
                        oifsnc: oifsnc
        0:
                outdata_files:
                        ICMGG: ICMGG
                        ICMSH: ICMSH


choose_pextra:
        1:
                add_namelist_changes:
                        fort.4:
                                NAEPHY:
                                        LBUD23: ".true."
                                NAMDPHY:
                                        NVEXTR: 25
                                NAMPHYDS:
                                        NVEXTRAGB: [91,92,93,94,95,96,97,98,99,100,101,102,103,104,105,106,107,108,109,110,111,112,113,114,115]
                                NAMFPC:
                                        NFP3DFS: 25
                                        MFP3DFS: [91,92,93,94,95,96,97,98,99,100,101,102,103,104,105,106,107,108,109,110,111,112,113,114,115]


# Turns on/off the wave model WAM inside OpenIFS
choose_wam:
        1:
                wam_number: "1"

                add_input_files:
                        wam_grid_tables: wam_grid_tables
                        wam_subgrid_0: wam_subgrid_0
                        wam_subgrid_1: wam_subgrid_1
                        wam_subgrid_2: wam_subgrid_2
                        uwavein: uwavein
                        specwavein: specwavein
                        sfcwindin: sfcwindin
                        cdwavein: cdwavein

                add_namelist_changes:
                        fort.4:
                                NAEPHY:
                                        LWCOU: ".true."
                                        LWCOU2W: ".true."
                        wam_namelist:
                                NALINE:
                                        CBPLTDT: "${wam_start_date}"
                                        CDATECURA: "${wam_start_date}"
                                        CDATEF: "${wam_start_date}"

                add_restart_in_files:
                        BLS: BLS
                        LAW: LAW
                        waminfo: waminfo
                add_restart_out_files:
                        BLS: BLS
                        LAW: LAW
                        waminfo: waminfo

                add_outdata_files:
                        MPP: MPP

                add_config_sources:
                        "wam_namelist": "${namelist_dir}/wam_namelist"

        0:
                wam_number: "0"

                add_namelist_changes:
                        fort.4:
                                NAEPHY:
                                        LWCOU: ".false."
                                        LWCOU2W: ".false."

# For coupled setups we can use ocean currents
choose_use_ocean_currents:
        1:
                add_namelist_changes:
                        fort.4:
                                NAEPHY:
                                        LECURR: ".true."
        0:
                add_namelist_changes:
                        fort.4:
                                NAEPHY:
                                        LECURR: ".false."

##
## mass conservation / mass fixer
## 0 - no mass fixer
## 1 - mass fixer for dry mass
## 2 - mass fixer for dry mass and cloud variables
##
## LMASCOR turns it on/off
## NFRMASSCON is correction frequency in time steps 
## (once per day might be ok)
##
choose_massfixer:
        0:
                add_namelist_changes: 
                        fort.4:
                                NAMDYN:
                                        LMASCOR: ".false."
        1:
                add_namelist_changes:
                        fort.4:
                                NAMDYN:
                                        LMASCOR: ".true."
                                        LMASDRY: ".true." 
                                NAMCT0:
                                        NFRMASSCON: ${oifs.nfrmasscon}
        2:      
                add_namelist_changes: 
                        fort.4: 
                                NAMDYN: 
                                        LMASCOR: ".true."
                                        LMASDRY: ".true."
                                NAMCT0:
                                        NFRMASSCON: ${oifs.nfrmasscon}
                                NAMGFL:
                                        LTRCMFIX: ".true."
                                        LTRCMFIX_PS: ".true."
                                        YS_NL%LMASSFIX: ".true."
                                        YR_NL%LMASSFIX: ".true."
                                        YI_NL%LMASSFIX: ".true."
                                        YL_NL%LMASSFIX: ".true."
                                        YQ_NL%LMASSFIX: ".true."

##
## specifics for 40r1 and 43r3
##

choose_version:
        40r1:
                add_namelist_changes:
                        fort.4:
                                NAMRES:
                                        #NFRRES: ${oifs.next_step}
                                        NFRRES: 1
                                        NRESTS: "-1, -${oifs.next_step}"

                                NAMPAR0:
                                        NPROC: ${oifs.nproc}

                                NAMDYN:
                                        TSTEP: ${oifs.time_step}

                                NAMCT0:
                                        CNMEXP: ${oifs.input_expid}
                                        NSTOP: ${oifs.next_step}

                                NAMFOCICFG:
                                        # By default, turn off coupling
                                        FOCI_CPL_NEMO_LIM: ".false."

                environment_changes:
                        add_export_vars:
                                - 'OIFS_FFIXED="-fixed"'
                                - 'DR_HOOK_IGNORE_SIGNALS="-1"'
                                - 'OIFS_EXPID="${input_expid}"'
                                - 'FOCI_USE_CPLNG="no"'
                                - 'FESOM_USE_CPLNG="no"'
                                - 'ECE_USE_CPLNG="no"'

        43r3:
                add_namelist_changes:
                        fort.4:
                                NAMRES:
                                        #NFRRES: ${timestep_per_run} #${oifs.next_step}
                                        NFRRES: ${nfrres}
                                        NRESTS:
                                                - -1
                                                - $(( -${simulation_length_seconds} / ${time_step} ))

                                        #NRESTS(1): -1
                                        #NRESTS(2): -${oifs.next_step} #-${timestep_per_run}

                                NAMPAR0:
                                        NPROC: ${oifs.nproc}

                                NAMARG:
                                        UTSTEP: ${oifs.time_step}
                                        CNMEXP: "${oifs.input_expid}"
                                        CUSTOP: "${custop}"
                                NAMPPC:
                                        LRSACC: ".true." # reset accumulation of fluxes

                add_outdata_files:
                        ICMUA: ICMUA


##
## specifics for scenarios
##

# NOTE: We can only have one choose_mip
# Therefore, we must put choose_scenario under this choose_mip
# If one yaml file has two choose_mip, I think the code will only
# evaluate one of the branches
# NOTE 2: Im leaving CMIP5 in here, but I dont think we will ever use it

choose_mip:
        "cmip5":
                add_namelist_changes:
                        fort.4:
                                NAERAD:
                                        CMIP5DATADIR: "${cmip5_data_dir_nml}"
        "cmip6":
                add_namelist_changes:
                        fort.4:
                                NAERAD:
                                        LCMIP6: ".true."
                                        CMIP6DATADIR: "${cmip6_data_dir_nml}"
                choose_scenario:
                        "piControl":
                                add_namelist_changes:
                                        fort.4:
                                                NAERAD:
                                                        NCMIPFIXYR: 1850
                        "SSP5-8.5":
                                add_namelist_changes:
                                        fort.4:
                                                NAERAD:
                                                        SSPNAME: "SSP5-8.5"


#choose_o3_scheme:
#        "prescribed":
#                choose_mip:
#                        "cmip6":
#                                choose_scenario:
#                                        "piControl":
#                                                add_forcing_files:
#                                                        # O3 concentrations for piControl
#                                                        O3PI: O3PI
#                                        "historical":
#                                                add_forcing_files:
#                                                        # Add historical O3
#                                                        O3HIST: O3HIST
#                                        "SSP5-8.5":
#                                                add_forcing_files:
#                                                        # Add O3 for all scenarios
#                                                        O3SCEN: O3SCEN


##
## sources
##

prepifs_dir: ${input_dir}/${prepifs_startdate}${hours}/
tl_o3_data_dir: ${input_dir}
ICMGG_INIT_name: ""
ICMSH_INIT_name: ""

input_sources:
        ICMGG_INIT: ${prepifs_dir}/ICMGG${prepifs_expid}INIT${ICMGG_INIT_name}
        ICMGG_INIUA: ${prepifs_dir}/ICMGG${prepifs_expid}INIUA
        ICMSH_INIT: ${prepifs_dir}/ICMSH${prepifs_expid}INIT${ICMSH_INIT_name}
        wam_grid_tables: ${prepifs_dir}/wam_grid_tables
        wam_subgrid_0: ${prepifs_dir}/wam_subgrid_0
        wam_subgrid_1: ${prepifs_dir}/wam_subgrid_1
        wam_subgrid_2: ${prepifs_dir}/wam_subgrid_2
        uwavein: ${prepifs_dir}/uwavein
        specwavein: ${prepifs_dir}/specwavein
        sfcwindin: ${prepifs_dir}/sfcwindin
        cdwavein: ${prepifs_dir}/cdwavein
        rtables: ${rtables_dir}/*
        vtables: ${vtables_dir}/*
        ifsdata: ${ifsdata_dir}/*
        tl_data: ${tl_o3_data_dir}/${res_number_tl}/*
        o3_data: ${tl_o3_data_dir}/${res_number_tl}/o3chem_l${nlev}/*

forcing_sources:
        # GHG data
        PRE2005_MIDYR_CONC: ${cmip5_data_dir}/PRE2005_MIDYR_CONC.txt
        RCP3PD_MIDYR_CONC: ${cmip5_data_dir}/RCP3PD_MIDYR_CONC.txt
        RCP45_MIDYR_CONC: ${cmip5_data_dir}/RCP45_MIDYR_CONC.txt
        RCP6_MIDYR_CONC: ${cmip5_data_dir}/RCP6_MIDYR_CONC.txt
        RCP85_MIDYR_CONC: ${cmip5_data_dir}/RCP85_MIDYR_CONC.txt
        # CMIP6
        CMIP6DATA: ${cmip6_data_dir}/*
        O3PI: ${cmip6_data_dir}/o3_pi/*
        O3HIST: ${cmip6_data_dir}/o3_histo/*
        O3SCEN: ${cmip6_data_dir}/o3_scenarios/*
        # ICMCL
        ICMCL_INIT: ${icmcl_dir}/${icmcl_file}


config_sources:
        "fort.4": "${namelist_dir}/fort.4"

input_in_work:
        ICMGG_INIT: ICMGG${oifs.input_expid}INIT
        ICMGG_INIUA: ICMGG${oifs.input_expid}INIUA
        ICMSH_INIT: ICMSH${oifs.input_expid}INIT
        ifs_xml: ifs_xml/*
        iodef_xml: iodef.xml
        context_xml: context_ifs.xml
        rtables: rtables/*
        vtables: vtables/*
        ifsdata: ifsdata/*
        tl_data: ${res_number_tl}/*
        o3_data: ${res_number_tl}/o3chem_l${nlev}/*

forcing_in_work:
        ICMCL_INIT: ICMCL${oifs.input_expid}INIT
        PRE2005_MIDYR_CONC: PRE2005_MIDYR_CONC.txt
        RCP3PD_MIDYR_CONC: RCP3PD_MIDYR_CONC.txt
        RCP45_MIDYR_CONC: RCP45_MIDYR_CONC.txt
        RCP6_MIDYR_CONC: RCP6_MIDYR_CONC.txt
        RCP85_MIDYR_CONC: RCP85_MIDYR_CONC.txt
        CMIP6DATA: cmip6_data/*
        O3PI: cmip6_data/o3_pi/*
        O3HIST: cmip6_data/o3_histo/*
        O3SCEN: cmip6_data/o3_scenarios/*


# A grid at N80 resolution is A080 etc.
grids:
        atma:
                name: ${oasis_grid_name_a}
                nx: "${nx}"
                ny: "${ny}"
                oasis_grid_type: "D"
        atml:
                name: ${oasis_grid_name_l}
                nx: "${nx}"
                ny: "${ny}"
                oasis_grid_type: "D"
        atmr:
                name: ${oasis_grid_name_r}
                nx: "${nx}"
                ny: "${ny}"
                oasis_grid_type: "D"     
   
choose_output:
        "default":
                add_namelist_changes:
                        fort.4:
                                NAMCT0:
                                        NFRPOS: "$(( 3600 / ${time_step} * 6 ))"
                                        NFRHIS: "$(( 3600 / ${time_step} * 6 ))"

        "12hr":
                add_namelist_changes:
                        fort.4:
                                NAMCT0:
                                        NFRPOS: 12
                                        NFRHIS: 12


preprocess:
        preprocess_shell:
<<<<<<< HEAD
                method: "$(esm_versions get esm_tools file_path)/configs/components/oifs/oifs-43r3-preprocess.sh ${input_dir}/${prepifs_startdate}${hours}/ ${icmcl_dir}/${icmcl_file} ${prepifs_expid} ${input_expid} ${initial_date_cold!syear!smonth!sday} ${initial_date_cold!syear!smonth!sday} ${icmcl_end_date_formatted} ${work_dir} ${wam_number} ${perturb} ${nx} ${ensemble_id}"
=======
                method: "$(esm_versions get esm_tools file_path)/configs/components/oifs/change_icm_date.sh ${input_dir}/${prepifs_startdate}${hours}/ ${prepifs_expid} ${input_expid} ${initial_date!syear!smonth!sday} ${start_date!syear!smonth!sday} ${work_dir} ${wam_number} ${perturb} ${nx} ${ensemble_id} ${run_number}"
>>>>>>> 8d7dc441
                type: shell
# the postprocessing is at the moment essentially the same as the preprocessing plugin
# it just executes a shell script
# not working as expected as there is no "wait" after submit in the compute recipe below
postprocess:
        postprocess_shell:
                method: "$(esm_versions get esm_tools file_path)/configs/components/oifs/oifs-43r3-postprocess.sh ${work_dir} ECE3 ${start_date!syear!smonth!sday} ${end_date!syear!smonth!sday}"
                type: shell

compute_recipe:
   - "venv_bootstrap"
   - "_create_setup_folders"
   - "_create_component_folders"
   - "initialize_experiment_logfile"
   - "copy_tools_to_thisrun"
   - "compile_model"
   - "_copy_preliminary_files_from_experiment_to_thisrun"
   - "_show_simulation_info"
   - "create_new_files"
   - "prepare_coupler_files"
   - "add_batch_hostfile"
   - "assemble"
   - "log_used_files"
   - "_write_finalized_config"
   - "copy_files_to_thisrun"
   - "preprocess"
   - "modify_namelists"
   - "modify_files"
   - "copy_files_to_work"
   - "write_simple_runscript"
   - "report_missing_files"
   - "database_entry"
   - "submit"
# this does not work as expected, solution is work in progress
#   - "postprocess"
<|MERGE_RESOLUTION|>--- conflicted
+++ resolved
@@ -231,11 +231,11 @@
 
 orb_switch: False
 orb_mode: "variable_year"
-<<<<<<< HEAD
-orb_iyear: ${initial_date_cold!syear} # ??? original : $(date -u -d "${run_start_date}" +%Y)
-=======
+#<<<<<<< HEAD
+#orb_iyear: ${initial_date_cold!syear} # ??? original : $(date -u -d "${run_start_date}" +%Y)
+#=======
 orb_iyear: ${start_date!syear}
->>>>>>> 8d7dc441
+#>>>>>>> origin/eternal_restarts_for_oifs_cherrypick_no_develop
 
 restart: 1
 
@@ -398,12 +398,12 @@
                         ORBMODE: "${orb_mode}"
                         ORBIY: "${orb_iyear}"
 
-<<<<<<< HEAD
-
-# Where does end_date and start_date come from
-# Why is it set to 364 days even when I ask for a 5-day run
-#runtime_seconds: "$(( $((${end_date} + 1days)) - ${start_date} ))"
-# For a one year run, start_date = 1999-01-01T00:00:00 and next_date = 2000-01-01T00:00:00
+#<<<<<<< HEAD
+#
+## Where does end_date and start_date come from
+## Why is it set to 364 days even when I ask for a 5-day run
+##runtime_seconds: "$(( $((${end_date} + 1days)) - ${start_date} ))"
+## For a one year run, start_date = 1999-01-01T00:00:00 and next_date = 2000-01-01T00:00:00
 choose_lresume:
         false:
                 initial_date_cold: "${initial_date}"
@@ -413,24 +413,24 @@
                                 nothing: 0
                         "*":
                                 initial_date_cold: "${initial_date}"
-runtime_seconds: "$(( ${next_date} - ${start_date} ))"
-timestep_per_run: $((${runtime_seconds} / ${time_step}))
-ndays_per_run: "$(( ${runtime_seconds} / 86400 ))" 
-ndays_per_run_string: "<--format(%08d)-- ${ndays_per_run}"
-simulation_length_seconds: "$(( ${next_date} - ${initial_date_cold} ))"
-
-seconds_since_initial: $((${start_date} - ${initial_date_cold}))
-seconds_since_initial_end: $((${end_date} - ${initial_date_cold}))
-steps_since_initial: $((${seconds_since_initial} / ${time_step}))
-
-next_step: "$(( ${steps_since_initial} + ${timestep_per_run} ))"
-steps_per_day: "$(( 86400 / ${time_step} ))"
-custop: "h${oifs.next_step}"
+#runtime_seconds: "$(( ${next_date} - ${start_date} ))"
+#timestep_per_run: $((${runtime_seconds} / ${time_step}))
+#ndays_per_run: "$(( ${runtime_seconds} / 86400 ))" 
+#ndays_per_run_string: "<--format(%08d)-- ${ndays_per_run}"
+#TODO:simulation_length_seconds: "$(( ${next_date} - ${initial_date_cold} ))"
+#
+#TODO:seconds_since_initial: $((${start_date} - ${initial_date_cold}))
+#TODO:seconds_since_initial_end: $((${end_date} - ${initial_date_cold}))
+#steps_since_initial: $((${seconds_since_initial} / ${time_step}))
+#
+#next_step: "$(( ${steps_since_initial} + ${timestep_per_run} ))"
+#steps_per_day: "$(( 86400 / ${time_step} ))"
+#custop: "h${oifs.next_step}"
 #custop: "t${oifs.next_step}" # TODO: delete this comment
-nfrres: 1
+#nfrres: 1
 #nfrres: "${next_step}" # TODO: delete this comment
-=======
->>>>>>> 8d7dc441
+#=======
+#>>>>>>> origin/eternal_restarts_for_oifs_cherrypick_no_develop
 lresume: false
 restart_rate: 1
 restart_unit: "months"
@@ -438,65 +438,65 @@
 massfixer: 1
 nfrmasscon: 12
 
-<<<<<<< HEAD
-start_seconds: "$((${start_date} - ${initial_date_cold}))"
-#start_ndays: "$(( ${start_seconds} / 86400 - 1 ))"
-start_ndays: "$(( ${start_seconds} / 86400 ))"
-start_ndays_string: "<--format(%08d)-- ${start_ndays}"
-#end_seconds: "$(( $((${end_date} + 1days)) - ${initial_date_cold}))"
-next_seconds: "$((${next_date} - ${initial_date_cold}))"
-next_ndays: "$(( ${next_seconds} / 86400 ))"
-next_ndays_string: "<--format(%08d)-- ${next_ndays}"
-
-# WAMstartdate
-wam_start_date: "${initial_date_cold!syear!smonth!sday}000000"
-
-# ICMCL start and end
-icmcl_end_date: $(( ${next_date} + 1days ))
-icmcl_end_date_formatted: "${icmcl_end_date!syear!smonth!sday}"
-
-# WAM restart files are named with the number of
-# days, hours, minutes, seconds since the last run
-# with one time step subtracted.
-# So restarting after 8 days with 30 min time step has
-# time stamp 000007233000
-# Here we calculate this
-#
-# how do we subtract one time step
-#start_seconds_wam: "$(( ${start_seconds} - ${time_step} ))"
-#start_ndays_wam: "$(( ${start_seconds_wam} / 86400 ))"
-#start_nhours_wam: "$(( $(( ${start_seconds_wam} - $(( ${start_seconds_wam} / 86400 )) * 86400 )) / 3600 ))"
-#start_remaining_seconds: "$(( ${start_seconds_wam} - $(( ${start_nhours_wam} * 3600 )) - $(( ${start_ndays_wam} * 86400 )) ))"
-#start_nmins_wam: "$(( ${start_remaining_seconds} / 60 ))"
-#start_ndays_string_wam: "<--format(%06d)-- ${start_ndays_wam}"
-#start_nhour_string_wam: "<--format(%02d)-- ${start_nhours_wam}"
-#start_nmins_string_wam: "<--format(%02d)-- ${start_nmins_wam}"
-#start_timestamp_wam: "${start_ndays_string_wam}${start_nhour_string_wam}${start_nmins_wam}"
-#start_filebase_wam: "${initial_date_cold!syear!smonth!sday!shour!sminute!ssecond}_${start_timestamp_wam}"
-start_filebase_wam: "${initial_date_cold!syear!smonth!sday}000000_"
-
-#end_seconds_wam: "$(( ${end_date} - ${initial_date_cold} - ${time_step} ))"
-#end_ndays_wam: "$(( ${end_seconds_wam} / 86400 ))"
-#end_nhours_wam: "$(( $(( ${end_seconds_wam} - $(( ${end_seconds_wam} / 86400 )) * 86400 )) / 3600 ))"
-#end_remaining_seconds: "$(( ${end_seconds_wam} - $(( ${end_nhours_wam} * 3600 )) - $(( ${end_ndays_wam} * 86400 )) ))"
-#end_nmins_wam: "$(( ${end_remaining_seconds} / 60 ))"
-#end_ndays_string_wam: "<--format(%06d)-- ${end_ndays_wam}"
-#end_nhour_string_wam: "<--format(%02d)-- ${end_nhours_wam}"
-#end_nmins_string_wam: "<--format(%02d)-- ${end_nmins_wam}"
-#end_timestamp_wam: "${end_ndays_string_wam}${end_nhour_string_wam}${end_nmins_wam}"
-#end_filebase_wam: "${initial_date_cold!syear!smonth!sday!shour!sminute!ssecond}_${start_timestamp_wam}"
-end_filebase_wam: "${initial_date_cold!syear!smonth!sday}000000_"
-
-run_number_minus1: "$(( ${run_number} - 1 ))"
-run_number_string: "<--format(%05d)-- ${run_number}"
-run_number_minus1_string: "<--format(%05d)-- ${run_number_minus1}"
-
-
-restart_rate: 1
-restart_unit: "months"
-
-=======
->>>>>>> 8d7dc441
+#<<<<<<< HEAD
+#start_seconds: "$((${start_date} - ${initial_date_cold}))"
+##start_ndays: "$(( ${start_seconds} / 86400 - 1 ))"
+#start_ndays: "$(( ${start_seconds} / 86400 ))"
+#start_ndays_string: "<--format(%08d)-- ${start_ndays}"
+##end_seconds: "$(( $((${end_date} + 1days)) - ${initial_date_cold}))"
+#next_seconds: "$((${next_date} - ${initial_date_cold}))"
+#next_ndays: "$(( ${next_seconds} / 86400 ))"
+#next_ndays_string: "<--format(%08d)-- ${next_ndays}"
+#
+## WAMstartdate
+#wam_start_date: "${initial_date_cold!syear!smonth!sday}000000"
+#
+## ICMCL start and end
+#icmcl_end_date: $(( ${next_date} + 1days ))
+#icmcl_end_date_formatted: "${icmcl_end_date!syear!smonth!sday}"
+#
+## WAM restart files are named with the number of
+## days, hours, minutes, seconds since the last run
+## with one time step subtracted.
+## So restarting after 8 days with 30 min time step has
+## time stamp 000007233000
+## Here we calculate this
+##
+## how do we subtract one time step
+##start_seconds_wam: "$(( ${start_seconds} - ${time_step} ))"
+##start_ndays_wam: "$(( ${start_seconds_wam} / 86400 ))"
+##start_nhours_wam: "$(( $(( ${start_seconds_wam} - $(( ${start_seconds_wam} / 86400 )) * 86400 )) / 3600 ))"
+##start_remaining_seconds: "$(( ${start_seconds_wam} - $(( ${start_nhours_wam} * 3600 )) - $(( ${start_ndays_wam} * 86400 )) ))"
+##start_nmins_wam: "$(( ${start_remaining_seconds} / 60 ))"
+##start_ndays_string_wam: "<--format(%06d)-- ${start_ndays_wam}"
+##start_nhour_string_wam: "<--format(%02d)-- ${start_nhours_wam}"
+##start_nmins_string_wam: "<--format(%02d)-- ${start_nmins_wam}"
+##start_timestamp_wam: "${start_ndays_string_wam}${start_nhour_string_wam}${start_nmins_wam}"
+##start_filebase_wam: "${initial_date_cold!syear!smonth!sday!shour!sminute!ssecond}_${start_timestamp_wam}"
+#start_filebase_wam: "${initial_date_cold!syear!smonth!sday}000000_"
+#
+##end_seconds_wam: "$(( ${end_date} - ${initial_date_cold} - ${time_step} ))"
+##end_ndays_wam: "$(( ${end_seconds_wam} / 86400 ))"
+##end_nhours_wam: "$(( $(( ${end_seconds_wam} - $(( ${end_seconds_wam} / 86400 )) * 86400 )) / 3600 ))"
+##end_remaining_seconds: "$(( ${end_seconds_wam} - $(( ${end_nhours_wam} * 3600 )) - $(( ${end_ndays_wam} * 86400 )) ))"
+##end_nmins_wam: "$(( ${end_remaining_seconds} / 60 ))"
+##end_ndays_string_wam: "<--format(%06d)-- ${end_ndays_wam}"
+##end_nhour_string_wam: "<--format(%02d)-- ${end_nhours_wam}"
+##end_nmins_string_wam: "<--format(%02d)-- ${end_nmins_wam}"
+##end_timestamp_wam: "${end_ndays_string_wam}${end_nhour_string_wam}${end_nmins_wam}"
+##end_filebase_wam: "${initial_date_cold!syear!smonth!sday!shour!sminute!ssecond}_${start_timestamp_wam}"
+#end_filebase_wam: "${initial_date_cold!syear!smonth!sday}000000_"
+#
+#run_number_minus1: "$(( ${run_number} - 1 ))"
+#run_number_string: "<--format(%05d)-- ${run_number}"
+#run_number_minus1_string: "<--format(%05d)-- ${run_number_minus1}"
+#
+#
+#restart_rate: 1
+#restart_unit: "months"
+#
+#=======
+#>>>>>>> origin/eternal_restarts_for_oifs_cherrypick_no_develop
 oasis_grid_name_a: "A${oasis_grid_name}"
 oasis_grid_name_r: "R${oasis_grid_name}"
 oasis_grid_name_l: "L${oasis_grid_name}"
@@ -1111,18 +1111,18 @@
 
 preprocess:
         preprocess_shell:
-<<<<<<< HEAD
-                method: "$(esm_versions get esm_tools file_path)/configs/components/oifs/oifs-43r3-preprocess.sh ${input_dir}/${prepifs_startdate}${hours}/ ${icmcl_dir}/${icmcl_file} ${prepifs_expid} ${input_expid} ${initial_date_cold!syear!smonth!sday} ${initial_date_cold!syear!smonth!sday} ${icmcl_end_date_formatted} ${work_dir} ${wam_number} ${perturb} ${nx} ${ensemble_id}"
-=======
-                method: "$(esm_versions get esm_tools file_path)/configs/components/oifs/change_icm_date.sh ${input_dir}/${prepifs_startdate}${hours}/ ${prepifs_expid} ${input_expid} ${initial_date!syear!smonth!sday} ${start_date!syear!smonth!sday} ${work_dir} ${wam_number} ${perturb} ${nx} ${ensemble_id} ${run_number}"
->>>>>>> 8d7dc441
+#<<<<<<< HEAD
+#                method: "$${general.esm_function_dir}/components/oifs/oifs-43r3-preprocess.sh ${input_dir}/${prepifs_startdate}${hours}/ ${icmcl_dir}/${icmcl_file} ${prepifs_expid} ${input_expid} ${initial_date_cold!syear!smonth!sday} ${initial_date_cold!syear!smonth!sday} ${icmcl_end_date_formatted} ${work_dir} ${wam_number} ${perturb} ${nx} ${ensemble_id}"
+#=======
+                method: "${general.esm_function_dir}/components/oifs/change_icm_date.sh ${input_dir}/${prepifs_startdate}${hours}/ ${prepifs_expid} ${input_expid} ${initial_date!syear!smonth!sday} ${start_date!syear!smonth!sday} ${work_dir} ${wam_number} ${perturb} ${nx} ${ensemble_id} ${run_number}"
+#>>>>>>> origin/eternal_restarts_for_oifs_cherrypick_no_develop
                 type: shell
 # the postprocessing is at the moment essentially the same as the preprocessing plugin
 # it just executes a shell script
 # not working as expected as there is no "wait" after submit in the compute recipe below
 postprocess:
         postprocess_shell:
-                method: "$(esm_versions get esm_tools file_path)/configs/components/oifs/oifs-43r3-postprocess.sh ${work_dir} ECE3 ${start_date!syear!smonth!sday} ${end_date!syear!smonth!sday}"
+                method: "${general.esm_function_dir}/components/oifs/oifs-43r3-postprocess.sh ${work_dir} ECE3 ${start_date!syear!smonth!sday} ${end_date!syear!smonth!sday}"
                 type: shell
 
 compute_recipe:
