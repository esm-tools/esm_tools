# FESOM2 YAML CONFIGURATION FILE
#

model: fesom
branch: "2.5"
version: "2.5"
type: ocean

comp_command: ${defaults.comp_command}
clean_command: ${defaults.clean_command}

# MA This variable needs to be set true in every version of fesom-2.1 (choose_ block
# below) whose source code contains the icebergs implementation
icb_code: false
with_icb: false

wiso_code: false
with_wiso: false

with_recom: false

required_plugins:
- "git+https://github.com/esm-tools-plugins/tar_binary_restarts"

choose_version:
  "2.5":
    branch: "2.5"

  "2.5-paleodyn":
    branch: "2.5.1_paleo"
    destination: "fesom-2.5"
    git-repository:
    - https://github.com/FESOM/fesom2.git # LA: only temporarily
    wiso_code: true
    icb_code: true
    namelist_dir: "${model_dir}/config/"

  "2.5-awicm-3.2":
    branch: "AWI-CM3_v3.2"

  "2.5-2":
    branch: "2.5.2"

  "2.5-refactoring":
    branch: "refactoring"
    comp_command: mkdir -p build; cd build; cmake -DCMAKE_INSTALL_PREFIX=../ ..;   make install -j `nproc --all`

destination: "fesom-2.5"
install_bins: bin/fesom.x
git-repository:
- https://github.com/FESOM/fesom2.git
contact: "jan.streffing(at)awi.de, dmitry.sidorenko(at)awi.de, nikolay.koldunov(at)awi.de, miguel.andres-martinez(at)awi.de, paul.gierz(at)awi.de"


restart_rate: "12"
restart_unit: "m"
restart_first: 12
restart_flag: "last"

tar_binary_restarts: False

time_step: 1800
resolution: CORE2

comp_executable: fesom.x
executable: fesom

mesh_rotated: false
old_mesh_format: false
with_part_format: false
time_dimension: "time"

pool_dir: "${computer.pool_directories.pool}"

choose_computer.name:
    ollie:
        pool_dir: "${computer.pool_directories.pool}/../clidyn/"
    mistral:
        pool_dir: "${computer.pool_directories.pool}/AWICM/"
        climate_data_dir: "${pool_dir}/FESOM2/INITIAL/phc3.0/"
        forcing_data_dir: "${pool_dir}/FESOM2/FORCING/"
        mesh_base_dir: "${pool_dir}/FESOM2/MESHES_FESOM2.1/"
        add_compiletime_environment_changes:
            add_module_actions:
                - "unload gcc"
                - "load gcc/4.8.2"
    levante:
        pool_dir: "${computer.pool_directories.pool}/AWICM/"
        climate_data_dir: "${pool_dir}/FESOM2/INITIAL/phc3.0/"
        forcing_data_dir: "${pool_dir}/FESOM2/FORCING/"
        mesh_base_dir: "${pool_dir}/FESOM2/MESHES_FESOM2.1/"
    albedo:
        climate_data_dir: "${pool_dir}/FESOM/hydrography/"
        mesh_base_dir: "${pool_dir}/FESOM/meshes_default/"

setup_dir: "${model_dir}"
bin_dir: "${setup_dir}/bin"
climate_data_dir: "${pool_dir}/FESOM2/hydrography/phc3.0/"
forcing_data_dir: "${pool_dir}/forcing/"
mesh_base_dir: "${pool_dir}/FESOM2/meshes/"
ini_data_dir: "${pool_dir}/pool-data/"
namelist_dir: "${esm_namelist_dir}/fesom2/${version}/"

opbnd_dir: "somepath"
tide_forcing_dir: "somepath"

steps_per_day: "$(( 86400 / ${time_step} ))"

asforcing: JRA55

namelists:
        - namelist.config
        - namelist.cvmix
        - namelist.dyn
        - namelist.forcing
        - namelist.ice
        - namelist.icepack
        - namelist.io
        - namelist.oce
        - namelist.tra

choose_resolution:
        CORE2:
                nx: 126858
                mesh_dir: "${fesom.mesh_base_dir}/core2/"
                nproc: 288
        pi:
                nx: 3140
                mesh_dir: "${fesom.mesh_base_dir}/pi/"
                nproc: 4
        LGM:
                nx: 95239
                mesh_dir: "/home/a/a270064/bb1029/inputs/mesh_glac1d_m1_512/"
                nproc: 1024
        GLOB:
                nx: 830305
        CAVCORE2:
                nx: 72411
                mesh_dir: "/work/ollie/pscholz/mesh_fesom2.0/cavity_72k/"
                nproc: 288
        PI_ICEv2:
                nx: 132273
        D3:
                nx: 3160340
        orca25:
                nx: 912469
        DART:
                nx: 3160340
        ROS2:
                nx: 26306560
        HR:
                nx: 1306775
        jane:
                nx: 33348172
        SO3:
                nx: 11087062


restart_in_files:
        par_oce_restart: par_oce_restart
        par_ice_restart: par_ice_restart

restart_in_in_work:
        par_oce_restart: fesom.${parent_date!syear}.oce.restart/*.nc
        par_ice_restart: fesom.${parent_date!syear}.ice.restart/*.nc
        fesom_raw_restart_info: fesom_raw_restart/*.info
        fesom_raw_restart: fesom_raw_restart/np${nproc}/*.dump
        fesom_bin_restart_info: fesom_bin_restart/*.info
        fesom_bin_restart: fesom_bin_restart/np${nproc}/*
        wiso_restart: fesom.${parent_date!syear}.wiso.restart.nc
        icb_restart: iceberg.restart #.${parent_date!syear!month}
        icb_restart_ISM: iceberg.restart.ISM
restart_in_sources:
        par_oce_restart: fesom.${parent_date!syear}.oce.restart/*.nc
        par_ice_restart: fesom.${parent_date!syear}.ice.restart/*.nc
        fesom_raw_restart_info: fesom_raw_restart/*.info
        fesom_raw_restart: fesom_raw_restart/np${nproc}/*.dump
        fesom_bin_restart_info: fesom_bin_restart/*.info
        fesom_bin_restart: fesom_bin_restart/np${nproc}/*
        wiso_restart: fesom.${parent_date!syear}.wiso.restart.nc
        icb_restart: iceberg.restart #.${parent_date!syear!month}
        icb_restart_ISM: iceberg.restart.ISM

restart_out_files:
        par_oce_restart: par_oce_restart
        par_ice_restart: par_ice_restart
        fesom_raw_restart_info: fesom_raw_restart_info
        fesom_raw_restart: fesom_raw_restart
        fesom_bin_restart_info: fesom_bin_restart_info
        fesom_bin_restart: fesom_bin_restart

restart_out_in_work:
        par_oce_restart: fesom.${end_date!syear}.oce.restart/*.nc
        par_ice_restart: fesom.${end_date!syear}.ice.restart/*.nc
        fesom_raw_restart_info: fesom_raw_restart/*.info
        fesom_raw_restart: fesom_raw_restart/np${nproc}/*.dump
        fesom_raw_restart_tar: fesom_raw_restart.tar.*
        fesom_bin_restart_info: fesom_bin_restart/*.info
        fesom_bin_restart: fesom_bin_restart/np${nproc}/*
        fesom_bin_restart_tar: fesom_bin_restart.tar.*
        wiso_restart: fesom.${end_date!syear}.wiso.restart.nc
        icb_restart: iceberg.restart #.${parent_date!syear}
        icb_restart_ISM: iceberg.restart.ISM
restart_out_sources:
        par_oce_restart: fesom.${end_date!syear}.oce.restart/*.nc
        par_ice_restart: fesom.${end_date!syear}.ice.restart/*.nc
        fesom_raw_restart_info: fesom_raw_restart/*.info
        fesom_raw_restart: fesom_raw_restart/np${nproc}/*.dump
        fesom_raw_restart_tar: fesom_raw_restart.tar.*
        fesom_bin_restart_info: fesom_bin_restart/*.info
        fesom_bin_restart: fesom_bin_restart/np${nproc}/*
        fesom_bin_restart_tar: fesom_bin_restart.tar.*
        wiso_restart: fesom.${end_date!syear}.wiso.restart.nc
        icb_restart: iceberg.restart #.${parent_date!syear}
        icb_restart_ISM: iceberg.restart.ISM

outdata_sources:
        fesom: "*.fesom.*.nc"
outdata_targets:
        fesom: "*.fesom.*${start_date!smonth}.${start_date!sday}.nc"

choose_icb_code:
        True:
            use_icebergs: "${with_icb}"
            use_icesheet_coupling: "${with_icb}"
            add_namelist_changes:
                namelist.config:
                    icebergs:
                        use_icebergs: "${use_icebergs}"
                        use_icesheet_coupling: "${use_icesheet_coupling}"
                        steps_per_ib_step: 8

choose_with_icb:
        True:
            required_plugins:
                - "git+https://github.com/esm-tools-plugins/fesom_icb_pism"

            prepcompute_recipe:
            - "compile_model"
            - "_show_simulation_info"
            - "create_new_files"
            - "create_empty_folders"
            - "prepare_coupler_files"
            - "assemble"
            - "log_used_files"
            - "wait_for_iterative_coupling"
            - "prep_icebergs"                       # Plugin
            - "copy_files_to_thisrun"
            - "modify_namelists"
            - "apply_iceberg_calving_to_namelists"  # Plugin
            - "modify_files"
            - "copy_files_to_work"
            - "report_missing_files"
            - "_write_finalized_config"
            - "database_entry"

            use_icebergs: True                 # turns on icebergs
            use_icesheet_coupling: True        # initializes new icebergs every restart
            update_icebergs: True

            icb_inputs: [longitude,latitude,length,height,scaling,felem]

            add_restart_in_files:
                    icb_restart: icb_restart
                    icb_restart_ISM: icb_restart_ISM

            add_restart_out_files:
                    icb_restart: icb_restart
                    icb_restart_ISM: icb_restart_ISM

            add_outdata_targets:
                    buoys_track: "buoys_track.nc_${run_datestamp}"

            add_outdata_sources:
                    buoys_track: "buoys_track.nc"

            choose_general.iterative_coupling:
                    True:
                            choose_general.chunk_number:
                                    1:
                                            disch_file: "${ini_disch_file}"
                                    "*":
                                            disch_file: "${general.experiment_couple_dir}/latest_discharge.nc"
                    '*':
                            use_landice_water: False

            choose_use_icesheet_coupling:
                    true:
                            choose_general.run_number:
                                    1:
                                            iceberg_dir: "${ini_iceberg_dir}"
                                    "*":
                                            iceberg_dir: "${general.experiment_couple_dir}"

                            add_input_files:
                                    num_non_melted_icb_file: "num_non_melted_icb_file"

                    "*":
                            iceberg_dir: "${ini_iceberg_dir}"

            choose_update_icebergs:
                    true:
                            add_input_sources:
                                    "[[icb_inputs-->ICB_INPUT]]": ${iceberg_dir}/icb_ICB_INPUT.dat
                                    num_non_melted_icb_file: "${iceberg_dir}/num_non_melted_icb_file"

                    false:
                            add_input_sources:
                                    "[[icb_inputs-->ICB_INPUT]]": ${iceberg_dir}/icb_ICB_INPUT.dat_@YEAR@0101-@YEAR@1231
                                    num_non_melted_icb_file: "${iceberg_dir}/num_non_melted_icb_file_@YEAR@0101-@YEAR@1231"

            add_input_in_work:
                    latitude: "icb_latitude.dat"
                    longitude: "icb_longitude.dat"
                    length: "icb_length.dat"
                    height: "icb_height.dat"
                    scaling: "icb_scaling.dat"
                    felem: "icb_felem.dat"
                    num_non_melted_icb_file: "num_non_melted_icb_file"

            add_input_files:
                    latitude: "latitude"
                    longitude: "longitude"
                    length: "length"
                    height: "height"
                    scaling: "scaling"
                    felem: "felem"
                    #num_non_melted_icb_file: "num_non_melted_icb_file"

log_files:
        clock: clock
        mesh_diag: mesh_diag

log_in_work:
        clock: fesom.clock
        mesh_diag: fesom.mesh.diag.nc

log_sources:
        clock: fesom.clock
        mesh_diag: fesom.mesh.diag.nc

file_movements:
        fesom_raw_restart_in:
                all_directions: move
        fesom_raw_restart_out:
                all_directions: move
        fesom_raw_restart_info_in:
                all_directions: move
        fesom_raw_restart_info_out:
                all_directions: move
        fesom_raw_restart_tar_out:
                all_directions: move
        fesom_bin_restart_in:
                all_directions: move
        fesom_bin_restart_out:
                all_directions: move
        fesom_bin_restart_info_in:
                all_directions: move
        fesom_bin_restart_info_out:
                all_directions: move
        fesom_bin_restart_tar_out:
                all_directions: move

choose_tar_binary_restarts:
    True:
        add_restart_out_files:
            fesom_raw_restart_tar: fesom_raw_restart_tar

# Is it a branchoff experiment?
branchoff: "$(( ${lresume} and ${general.run_number}==1 ))"
choose_branchoff:
        # Makes sure the <units>new in the namelist make an earlier date than that of
        # of the clock to avoid cold starts for branching off experiments
        true:
                daynew: "${startday}"
                yearnew: "$(( ${initial_date!syear} - 1 ))"
        false:
                daynew: "${initial_date!sdoy}"
                yearnew: "${initial_date!syear}"
                add_restart_in_files:
                        fesom_raw_restart_info: fesom_raw_restart_info
                        fesom_raw_restart: fesom_raw_restart
                        fesom_bin_restart_info: fesom_bin_restart_info
                        fesom_bin_restart: fesom_bin_restart



namelist_changes:
        namelist.config:
                clockinit:
                        daynew: "${daynew}"
                        yearnew: "${yearnew}"
                calendar:
                        include_fleapyear: "${leapyear}"
                paths:
                        MeshPath: "${mesh_dir}"
                        ClimateDataPath: "${climate_data_dir}"
                        ResultPath: "${work_dir}"
                timestep:
                        step_per_day: "${steps_per_day}"
                        run_length: "${restart_rate}"
                        run_length_unit: "${restart_unit}"
                restart_log:
                        restart_length: "${restart_rate}"
                        restart_length_unit: "${restart_unit}"
                inout:
                        restartflag: "${restart_flag}"
                        output_length: "${restart_rate}"
                        output_length_unit: "${restart_unit}"
                        restart_length: "${restart_rate}"


        namelist.forcing:

                forcing_exchange_coeff:
                        Ce_atm_oce: ${Ce_atm_oce}
                        Ch_atm_oce: ${Ch_atm_oce}
                        Cd_atm_oce: ${Cd_atm_oce}
                        Ce_atm_ice: ${Ce_atm_ice}
                        Ch_atm_ice: ${Ch_atm_ice}
                        Cd_atm_ice: ${Cd_atm_ice}

                forcing_bulk:
                        AOMIP_drag_coeff: ${AOMIP_drag_coeff}
                        ncar_bulk_formulae: ${ncar_bulk_formulae}
                        ncar_bulk_z_wind: ${ncar_bulk_z_wind}
                        ncar_bulk_z_tair: ${ncar_bulk_z_tair}
                        ncar_bulk_z_shum: ${ncar_bulk_z_shum}

                nam_sbc:
                        nm_xwind_file: "${forcing_data_dir}/${forcing_folder}/${xwind_prefix}"
                        nm_ywind_file: "${forcing_data_dir}/${forcing_folder}/${ywind_prefix}"
                        nm_humi_file: "${forcing_data_dir}/${forcing_folder}/${humi_prefix}"
                        nm_qsr_file: "${forcing_data_dir}/${forcing_folder}/${qsr_prefix}"
                        nm_qlw_file: "${forcing_data_dir}/${forcing_folder}/${qlw_prefix}"
                        nm_tair_file: "${forcing_data_dir}/${forcing_folder}/${tair_prefix}"
                        nm_prec_file: "${forcing_data_dir}/${forcing_folder}/${prec_prefix}"
                        nm_snow_file: "${forcing_data_dir}/${forcing_folder}/${snow_prefix}"
                        nm_mslp_file: "${forcing_data_dir}/${forcing_folder}/${mslp_prefix}"

                        nm_xwind_var: ${nm_xwind_var}
                        nm_ywind_var: ${nm_ywind_var}
                        nm_humi_var: ${nm_humi_var}
                        nm_qsr_var: ${nm_qsr_var}
                        nm_qlw_var: ${nm_qlw_var}
                        nm_tair_var: ${nm_tair_var}
                        nm_prec_var: ${nm_prec_var}
                        nm_snow_var: ${nm_snow_var}
                        nm_mslp_var: ${nm_mslp_var}

                        nm_nc_iyear: ${nm_nc_iyear}
                        nm_nc_imm: ${nm_nc_imm}
                        nm_nc_idd: ${nm_nc_idd}
                        nm_nc_freq: ${nm_nc_freq}
                        nm_nc_tmid: ${nm_nc_tmid}
                        l_xwind: ${l_xwind}
                        l_ywind: ${l_ywind}
                        l_humi: ${l_humi}
                        l_qsr: ${l_qsr}
                        l_qlw: ${l_qlw}
                        l_tair: ${l_tair}
                        l_prec: ${l_prec}
                        l_mslp: ${l_mslp}
                        l_cloud: ${l_cloud}
                        l_snow: ${l_snow}

                        nm_runoff_file: "${forcing_data_dir}/${forcing_folder}/${runoff_file}"
                        nm_sss_data_file: "${forcing_data_dir}/${forcing_folder}/${sss_data_file}"

                        runoff_data_source: ${runoff_data_source}
                        sss_data_source: ${sss_data_source}

use_landice_water: False
choose_general.iterative_coupling:
        true:
                add_output_targets:
                        fesom: "*.fesom.*.nc"

                choose_general.chunk_number:
                        1:
                                use_landice_water: False
                        "*":
                                use_landice_water: True

                fwf_path: "${general.experiment_couple_dir}"

                add_namelist_changes:
                            namelist.forcing:
                                    land_ice:
                                            use_landice_water: "${use_landice_water}"
                                            landice_start_mon: 1
                                            landice_end_mon: 12
                                            fwf_path: "${fwf_path}"
        '*':
                use_landice_water: False

lasttime: "$(( 86400 - ${time_step}))"
currentday: "${current_date!sdoy}"
choose_currentday:
        "1":
                starttime: "0.0000000000000"
                startday: 1
        '*':
                starttime: "86400.0000000000"
                startday: "$(( ${start_date!sdoy} - 1 ))"

choose_lresume:
        false:
                create_config:
                        fesom.clock:
                                - "<--append-- 0.0000000000000 ${initial_date!sdoy} ${initial_date!syear}"
                                - "<--append-- 0.0000000000000 ${initial_date!sdoy} ${initial_date!syear}"
        true:
                create_config:
                        fesom.clock:
                                - "<--append-- ${lasttime} ${parent_date!sdoy} ${parent_date!syear}"
                                - "<--append-- ${starttime} ${startday} ${start_date!syear}"

bin_in_work:
        bin: "${executable}"
        lib: "lib/fesom/*"

bin_sources:
        bin: "${bin_dir}/${comp_executable}"
        lib: "${fesom.model_dir}/build/lib/*"
<<<<<<< HEAD
=======

>>>>>>> d8bc2ff6


config_files:
        config:  config
        cvmix:   cvmix
        dyn:     dyn
        forcing: forcing
        ice:     ice
        icepack: icepack
        io:      io
        oce:     oce
        tra:     tra

config_sources:
        config:  "${namelist_dir}/namelist.config"
        cvmix:   "${namelist_dir}/namelist.cvmix"
        dyn:     "${namelist_dir}/namelist.dyn"
        forcing: "${namelist_dir}/namelist.forcing"
        ice:     "${namelist_dir}/namelist.ice"
        icepack: "${namelist_dir}/namelist.icepack"
        io:      "${namelist_dir}/namelist.io"
        oce:     "${namelist_dir}/namelist.oce"
        tra:     "${namelist_dir}/namelist.tra"

compiletime_environment_changes:
        add_export_vars:
                taken2from:      fesom2_compile

config_in_work:
        config:  "namelist.config"
        cvmix:   "namelist.cvmix"
        dyn:     "namelist.dyn"
        forcing: "namelist.forcing"
        ice:     "namelist.ice"
        icepack: "namelist.icepack"
        io:      "namelist.io"
        oce:     "namelist.oce"
        tra:     "namelist.tra"

coupling_fields:
        sst_feom:
                grid: feom
        sit_feom:
                grid: feom
        sie_feom:
                grid: feom
        snt_feom:
                grid: feom
        u_feom:
                grid: feom
        v_feom:
                grid: feom
        taux_oce:
                grid: feom
        tauy_oce:
                grid: feom
        taux_ico:
                grid: feom
        tauy_ico:
                grid: feom
        prec_oce:
                grid: feom
        snow_oce:
                grid: feom
        evap_oce:
                grid: feom
        subl_oce:
                grid: feom
        heat_oce:
                grid: feom
        heat_ico:
                grid: feom
        heat_swo:
                grid: feom
        hydr_oce:
                grid: feom
        enth_oce:
                grid: feom


wiso_fields:
        - o18w_oce
        - hdow_oce
        - o16w_oce
        - o18i_oce
        - hdoi_oce
        - o16i_oce
        - w1_oce
        - w2_oce
        - w3_oce
        - i1_oce
        - i2_oce
        - i3_oce

choose_wiso_code:
        True:
                add_namelist_changes:
                        namelist.config:
                                run_config:
                                        lwiso: "${with_wiso}"

choose_with_wiso:
        True:
                add_restart_in_files:
                        wiso_restart: wiso_restart
                add_restart_out_files:
                        wiso_restart: wiso_restart
                add_coupling_fields:
                        "[[wiso_fields-->FIELD]]":
                                grid: feom


grids:
        feom:
                name: feom
                nx: ${nx}
                ny: 1
                oasis_grid_type: "U"
                oyac_grid_type: "GC"
                oyac_io_per_node: 4
                number_of_overlapping_points: 0 # oasis P-value


further_reading:
        - fesom/fesom.forcing.yaml
        - fesom/fesom.env.yaml

# ------------------------
# RECIPE
# ------------------------
tidy_recipe:
- "tidy_coupler"
- "tar_binary_restarts"                 # Plugin
- "assemble"
- "check_for_unknown_files"
- "log_used_files"
- "throw_away_some_infiles"
- "copy_stuff_back_from_work"
- "copy_all_results_to_exp"
- "clean_run_dir"
<|MERGE_RESOLUTION|>--- conflicted
+++ resolved
@@ -523,11 +523,6 @@
 bin_sources:
         bin: "${bin_dir}/${comp_executable}"
         lib: "${fesom.model_dir}/build/lib/*"
-<<<<<<< HEAD
-=======
-
->>>>>>> d8bc2ff6
-
 
 config_files:
         config:  config
