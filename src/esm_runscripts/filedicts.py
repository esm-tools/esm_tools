"""
The file-dictionary implementation
"""
<<<<<<< HEAD
import functools
=======
from typing import Type, Tuple
>>>>>>> 9e311b94
import pathlib
from typing import Type

import dpath.util
from esm_parser import ConfigSetup
from loguru import logger


def skip_missing(method):
    """Allows to decorate a method with skip_missing

    If a method is decorated with skip_missing, it will return None instead
    of executing. Used for cp, ln, mv.
    """

    @functools.wraps(method)
    def inner_method(self, *args, **kwargs):
        if self.allowed_to_be_missing:
            logger.warning(
                f"Skipping {method.__qualname__} as this file ({self}) is allowed to be missing!"
            )
            return None  # None is the default return, but let us be explicit here, as it is a bit confusing
        else:
            return method(self, *args, **kwargs)

    return inner_method


class SimulationFile(dict):
    """
    Desribes a file used within a ESM Simulation.

    Given a config, you should be able to use this in YAML::

        $ cat dummy_config.yaml

        echam:
            files:
                jan_surf:
                    name_in_pool: T63CORE2_jan_surf.nc
                    name_in_work: unit.24
                    filetype: NetCDF
                    allowed_to_be_missing: True
                    description: >
                        Initial values used for the simulation, including
                        properties such as geopotential, temperature, pressure

    And, assuming config is as described above::

        >>> sim_file = SimulationFile(config, ['echam']['files']['jan_surf'])

    You could then copy the file to the experiment folder::

        >>> sim_file.cp_to_exp_tree()
    """

    def __init__(self, full_config, attrs_address):
        """
        Parameters
        ----------
        full_config : dict
            The full simulation configuration
        attrs_address : str
            The address of this specific file in the full config, separated by dots.
        """
        attrs_dict = dpath.util.get(
            full_config, attrs_address, separator=".", default={}
        )
        super().__init__(attrs_dict)
        self._config = full_config
        self.locations = {
            "work": pathlib.Path(full_config["general"]["thisrun_work_dir"]),
            "pool": pathlib.Path(full_config["computer"]["pool_dir"]),
            "exp_tree": pathlib.Path(full_config["general"]["exp_dir"]),
            "run_tree": pathlib.Path(full_config["general"]["thisrun_dir"]),
        }
        # Allow dot access:
        self.work = self.locations["work"]
        self.pool = self.locations["pool"]
        self.exp_tree = self.locations["exp_tree"]
        self.run_tree = self.locations["run_tree"]

    # This part allows for dot-access to allowed_to_be_missing:
    @property
    def allowed_to_be_missing(self):
        """
        Example
        -------
            >>> sim_file = SimulationFile(config['echam']['files']['jan_surf'])
            >>> sim_file.allowed_to_be_missing
            True
        """
        return self.get("allowed_to_be_missing", False)

    @skip_missing
    def cp(self) -> None:
        pass

    @skip_missing
    def ln(self) -> None:
        pass

    @skip_missing
    def mv(self, source: str, target: str) -> None:
        """
        Moves (renames) the SimulationFile from it's location in ``source`` to
        it's location in ``target``.

        Parameters
        ----------
        source : str
            One of ``"pool"``, ``"work"``, ``"exp_tree"``, "``run_tree``"
        target : str
            One of ``"pool"``, ``"work"``, ``"exp_tree"``, "``run_tree``"
        """
        if source not in self.locations:
            raise ValueError(
                f"source is incorrectly defined, and needs to be in {self.locations}"
            )
        source_path, target_path = self._determine_names(source, target)
        # Perform the movement:
        try:
            source_path.rename(target_path)
            logger.success(f"Moved {source_path} --> {target_path}")
        except IOError:
            # NOTE(PG): Re-raise IOError with our own message:
            raise IOError(f"Unable to move {source_path} to {target_path}")

    def _determine_names(
        self, source: str, target: str
    ) -> Tuple[pathlib.Path, pathlib.Path]:
        """
        Determines names for source and target, depending on name and path

        Source and target should be on of work, pool, exp_tree, or run_tree.
        You need to specify name_in_`source` and name_in_`target` in the
        object's attrs_dict.

        Parameters
        ----------
        source : str
            One of ``"pool"``, ``"work"``, ``"exp_tree"``, "``run_tree``"
        target : str
            One of ``"pool"``, ``"work"``, ``"exp_tree"``, "``run_tree``"

        Returns
        -------
        tuple of pathlib.Path, pathlib.Path :
           The calculated source path and target path.

        """
        # Figure out names in source and target:
        source_name = self[f"name_in_{source}"]
        target_name = self[f"name_in_{target}"]
        # Relative path in source and target
        source_relative_path = self.get(f"path_in_{source}", ".")
        target_relative_path = self.get(f"path_in_{target}", ".")
        # Build target and source paths:
        source_path = self.locations[source].joinpath(source_relative_path, source_name)
        target_path = self.locations[target].joinpath(target_relative_path, target_name)
        return source_path, target_path


def copy_files(config):
    """Copies files"""
    # PG: No. We do not want this kind of general function. This is just to
    # demonstrate how the test would work
    return config


def resolve_file_movements(config: ConfigSetup) -> ConfigSetup:
    """Replaces former assemble() function"""
    # TODO: to be filled with functions
    # DONE: type annotation
    # DONE: basic unit test: test_resolve_file_movements
    return config<|MERGE_RESOLUTION|>--- conflicted
+++ resolved
@@ -1,24 +1,58 @@
 """
 The file-dictionary implementation
+
+Developer Notes
+---------------
+* Internal functions, decorators, and methods are prefixed with _. They should
+  only be used inside of this file.
+* Decorators should have names that map to an attribute of the object. See the
+  example in ``_allowed_to_be_missing``.
 """
-<<<<<<< HEAD
 import functools
-=======
-from typing import Type, Tuple
->>>>>>> 9e311b94
 import pathlib
-from typing import Type
+from typing import Tuple, Type
 
 import dpath.util
 from esm_parser import ConfigSetup
 from loguru import logger
 
 
-def skip_missing(method):
-    """Allows to decorate a method with skip_missing
-
-    If a method is decorated with skip_missing, it will return None instead
-    of executing. Used for cp, ln, mv.
+# NOTE(PG): Comment can be removed later. Here I prefix with an underscore as
+# this decorator should **only** be used inside of this file.
+def _allowed_to_be_missing(method):
+    """Allows to decorate a method with ``_allowed_to_be_missing``, causing it
+    to always return ``None``.
+
+    If a method is decorated with ``@_allowed_to_be_missing``, it will return
+    ``None`` instead of executing if the file has a attribute of
+    ``allowed_to_be_missing`` set to ``True. You get a warning via the logger
+    giving the full method name that was decorated and a representation of the
+    file that was trying to be moved, linked, or copied.
+
+    Usage Example
+    -------------
+    Given you have an instanciated simulation file under ``sim_file`` with the following property::
+        >>> sim_file.allowed_to_be_missing
+        True
+
+    And given that you have a decorated method foo, that would act on the file::
+        >>> rvalue = sim_file.foo(*args, **kwargs)
+        >>> rvalue is None
+        True
+        >>> print(rvalue)
+        None
+
+    Programming Example
+    -------------------
+    class MyCoolClass:
+        def __init__(self):
+            self.allowed_to_be_missing = True
+
+        @_allowed_to_be_missing
+        def foo(self, *args, **kwargs):
+            # This method will always return None, the return below is never
+            # reached:
+            return 123
     """
 
     @functools.wraps(method)
@@ -100,15 +134,15 @@
         """
         return self.get("allowed_to_be_missing", False)
 
-    @skip_missing
+    @_allowed_to_be_missing
     def cp(self) -> None:
         pass
 
-    @skip_missing
+    @_allowed_to_be_missing
     def ln(self) -> None:
         pass
 
-    @skip_missing
+    @_allowed_to_be_missing
     def mv(self, source: str, target: str) -> None:
         """
         Moves (renames) the SimulationFile from it's location in ``source`` to
