#!/usr/bin/env python

"""The setup script."""

from setuptools import setup, find_packages
from os import getenv

with open("README.rst") as readme_file:
    readme = readme_file.read()

with open("stuff/HISTORY.rst") as history_file:
    history = history_file.read()

requirements = [
    "esm_master @ git+https://github.com/esm-tools/esm_master.git",
    "esm_runscripts @ git+https://github.com/esm-tools/esm_runscripts.git",
    "esm_rcfile @ git+https://github.com/esm-tools/esm_rcfile.git",
    "esm_version_checker @ git+https://github.com/esm-tools/esm_version_checker.git",
]

setup_requirements = []

test_requirements = []

thisfolder = getenv("PWD")  # that somehow works, even though pip copies everything to
# a temp folder... seemingly without changing the PWD var
setup(
    author="Dirk Barbi",
    author_email="dirk.barbi@awi.de",
    python_requires=">=3.5",
    classifiers=[
        "Development Status :: 3 - Beta",
        "Intended Audience :: Science/Research",
        "License :: OSI Approved :: GNU General Public License v2 (GPLv2)",
        "Natural Language :: English",
        "Programming Language :: Python :: 3",
        "Programming Language :: Python :: 3.5",
        "Programming Language :: Python :: 3.6",
        "Programming Language :: Python :: 3.7",
        "Programming Language :: Python :: 3.8",
    ],
    description="ESM Tools external infrastructure for Earth System Modelling",
    install_requires=requirements,
    license="GNU General Public License v2",
    long_description=readme + "\n\n" + history,
    include_package_data=True,
    keywords="esm_tools",
    name="esm_tools",
    packages=find_packages(include=["esm_tools", "esm_tools.*"]),
    setup_requires=setup_requirements,
    test_suite="tests",
    tests_require=test_requirements,
<<<<<<< HEAD
    url="https://gitlab.awi.de/esm_tools/esm_tools",
    version="4.0.9",
=======
    url="https://github.com/esm_tools/esm_tools",
    version="4.0.3",
>>>>>>> 4694b80a
    zip_safe=False,
)

try:
    from esm_rcfile import set_rc_entry

    set_rc_entry("FUNCTION_PATH", thisfolder + "/configs")
    set_rc_entry("NAMELIST_PATH", thisfolder + "/namelists")
    set_rc_entry("RUNSCRIPT_PATH", thisfolder + "/runscripts")
except:
    print("RCFile could not be written!")<|MERGE_RESOLUTION|>--- conflicted
+++ resolved
@@ -50,13 +50,8 @@
     setup_requires=setup_requirements,
     test_suite="tests",
     tests_require=test_requirements,
-<<<<<<< HEAD
-    url="https://gitlab.awi.de/esm_tools/esm_tools",
+    url="https://github.com/esm_tools/esm_tools",
     version="4.0.9",
-=======
-    url="https://github.com/esm_tools/esm_tools",
-    version="4.0.3",
->>>>>>> 4694b80a
     zip_safe=False,
 )
 
