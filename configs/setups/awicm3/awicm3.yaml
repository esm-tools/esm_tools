#########################################################################################
######################### AWICM3 YAML CONFIGURATION FILE  ###############################
#########################################################################################
general:


        model: awicm3

        model_dir: ${esm_master_dir}/awicm3-${version}

        lresume: False
        coupled_setup: True

        include_models:
                - fesom
                - oifs
                - rnfmap
                - oasis3mct

        available_versions:
        - '1.0-master'
        - '1.0-frontiers'
        - '1.0-deck'
        - '1.0'
        choose_version:
          1.0-master:
            couplings:
            - fesom-2.0-master+oifs-43r3-master
          1.0-frontiers:
            couplings:
            - fesom-2.0-frontiers+oifs-43r3-awi-frontiers
          1.0-deck:
            couplings:
            - fesom-2.0+oifs-43r3
          '1.0':
            couplings:
            - fesom-2.0+oifs-43r3+xios-2.5
            add_include_models:
            - xios

        version: "1.0-deck"
        scenario: "PI-CTRL"
        resolution: ${oifs.resolution}_${fesom.resolution}
        postprocessing: false
        post_time: "00:05:00"
        compute_time: "00:30:00"

        reusable_filetypes: [input, bin, src]

        choose_computer.name:
                mistral:
                        pool_dir: "/work/ab0246/a270092/input"
                ollie:
                        pool_dir: "/work/ollie/jstreffi/input"
                juwels:
                        pool_dir: "/p/project/chhb19/jstreffi/input"
                aleph:
                        pool_dir: "/proj/awi/input"

        compute_recipe_with_preprocess:
            - "venv_bootstrap"
            - "_create_setup_folders"
            - "_create_component_folders"
            - "initialize_experiment_logfile"
            - "copy_tools_to_thisrun"
            - "compile_model"
            - "_copy_preliminary_files_from_experiment_to_thisrun"
            - "_show_simulation_info"
            - "create_new_files"
            - "prepare_coupler_files"
            - "add_batch_hostfile"
            - "assemble"
            - "log_used_files"
            - "_write_finalized_config"
            - "copy_files_to_thisrun"
            - "preprocess"
            - "modify_namelists"
            - "modify_files"
            - "copy_files_to_work"
            - "write_simple_runscript"
            - "report_missing_files"
            - "database_entry"
            - "submit"

        compute_recipe_no_preprocess:
            - "venv_bootstrap"
            - "_create_setup_folders"
            - "_create_component_folders"
            - "initialize_experiment_logfile"
            - "copy_tools_to_thisrun"
            - "compile_model"
            - "_copy_preliminary_files_from_experiment_to_thisrun"
            - "_show_simulation_info"
            - "create_new_files"
            - "prepare_coupler_files"
            - "add_batch_hostfile"
            - "assemble"
            - "log_used_files"
            - "_write_finalized_config"
            - "copy_files_to_thisrun"
            - "modify_namelists"
            - "modify_files"
            - "copy_files_to_work"
            - "write_simple_runscript"
            - "report_missing_files"
            - "database_entry"
            - "submit"

        choose_run_number:
                1:      # If first leg, use preprocessing
                        compute_recipe: ${compute_recipe_with_preprocess}
                "*":    # If not first leg, use no preprocessing
                        compute_recipe: ${compute_recipe_no_preprocess}

        # Load general environment for the whole coupled setup
        dr_hook_ignore_signals: -1
        further_reading:
               - oifs/oifs.env.yaml
               - oasis3mct/oasis3mct.env.yaml


#########################################################################################
########### necessary changes to submodels compared to standalone setups ################
#########################################################################################

oifs:
        version: "43r3"

        execution_command: ${executable} -v ecmwf -e ${oifs.input_expid}

        pool_dir: ${general.pool_dir}
        model_dir: ${general.model_dir}/oifs-${version}
        setup_dir: ${general.model_dir}
        restart_firstlast: "last"
        restart_rate: 12
        ocean_resolution: "${fesom.resolution}"

        mip: "cmip6"
        scenario: "historical"

        prepifs_expid: h6mv
        input_expid: awi3   # This cannot be longer than 4 characters
        input_dir: ${pool_dir}/oifs-${version}
        rtables_dir: ${input_dir}/rtables/
        forcing_dir: ${input_dir}/${version}/ifsdata/
        ifsdata_dir: ${input_dir}/${version}/ifsdata/
        namelist_dir: ${general.esm_namelist_dir}/oifs/${version}/awicm3/202011
        cmip6_data_dir_nml: ${input_dir}/cmip6-data
        cmip5_data_dir_nml: ${input_dir}/cmip5-data

        # nproc must be not a prime number for OpenIFS parallelisation to work
        # (This is just one of the many mysteries of the IFS...)
        #
        # We want to use 1 CPU for runoff mapper
        # 287 fulfills this requirement and 288 divides well with 36 and 48
        # (287 = 41 * 7)
        # so that the configuration fills up the compute nodes
        # 575 would also be ok (575 = 23 * 25)
        # Note: If we don't use MPI/OMP we don't need full nodes for oifs.
        nproc: 36
        omp_num_threads: 2
        choose_general.resolution:
                TL159_CORE2:
                        nproc: 36
                TCO159_CORE2:
                        nproc: 36

        # Wave model switch
        wam: true

        perturb: 0
        ensemble_id: 1

        # Microphysics switch: 0 for off, 1 for light version and 2 for full
        sclct_switch: 2

        resolution: TCO159
        levels: L91

        choose_general.version:
                "1.0":
                        with_xios: true

                        add_namelist_changes:
                                fort.4:
                                        NAMIO_SERV:
                                                NPROC_IO: 2
                                                NPROCESS_LEVEL: 5
                                                NIO_SERV_METHOD: 2
                                                NMSG_LEVEL_CLIENT: 0
                                                NMSG_LEVEL_SERVER: 1
                        #compiletime_environment_changes:
                        #        add_export_vars:
                        #                - 'OIFS_XIOS=enable'
                        #                - 'OIFS_XIOS_DIR=${general.model_dir}/xios'
                        #                - 'OIFS_XIOS_INCLUDE=-I${general.model_dir}/xios/inc/'
                        #                #- 'OIFS_XIOS_LIB=-L$OIFS_XIOS_DIR/lib -lxios'
                "1.0-deck":
                        with_xios: false
                "1.0-master":
                        with_xios: false

        with_xios: false

        runtime_environment_changes:
                add_export_vars:
                        # Turn on FESOM coupling
                        FESOM_USE_CPLNG: '"active"'
                        ECE_CPL_NEMO_LIM: '"false"'
                        ECE_CPL_FESOM_FESIM: '"true"'
                        ECE_AWI_CPL_FESOM: '"true"'

        res_level: ${resolution}${levels}
        awicm3_fields: [A_Qns_oce, A_Qs_all, A_Precip_liquid, A_Precip_solid, A_Evap, A_Subl, A_Q_ice, A_TauX_oce, A_TauY_oce, A_TauX_ice, A_TauY_ice, A_SST, A_Ice_frac, A_Snow_thickness, A_Ice_temp, A_Ice_albedo]

        coupling_fields:
                "[[awicm3_fields-->FIELD]]":
                    grid: atma
                A_Runoff:
                    grid: atmr
                A_Calving:
                    grid: atmr

        input_files:
                ICMGG_INIT: ICMGG_INIT
                ICMGG_INIUA: ICMGG_INIUA
                ICMSH_INIT: ICMSH_INIT

        prepifs_dir: ${input_dir}/${res_level}/
        tl_o3_data_dir: ${input_dir}/${version}/climate/
        ICMGG_INIT_name: "_${fesom.resolution}"

        # Remove ICMCL_INIT forcing
        remove_forcing_files:
                - ICMCL_INIT

        # preprocessing and postprocessing scripts needed here
        ############################################################
        preprocess:
                preprocess_shell:
                        method: "${general.esm_function_dir}/components/oifs/oifs-43r3-preprocess.sh ${thisrun_input_dir}/ ${icmcl_dir}/${icmcl_file} ${oifs.input_expid} ${oifs.input_expid} ${initial_date_cold!syear!smonth!sday} ${initial_date_cold!syear!smonth!sday} ${oifs.icmcl_end_date_formatted} ${thisrun_input_dir} ${oifs.wam_number} ${oifs.perturb} ${oifs.nx} ${oifs.ensemble_id} nostyle"
                        type: shell

        #postprocess:
        #        postprocess_shell:
        #                method: "${general.esm_namelist_dir}/../configs/components/oifs/oifs-43r3-postprocess.sh ${work_dir} ECE3 ${start_date!syear!smonth!sday} ${end_date!syear!smonth!sday}"
        #                type: shell


fesom:
        version: "2.0"
        time_step: 1800
        resolution: CORE2
        lresume: false
        nproc: 72
        omp_num_threads: 1
        choose_general.resolution:
                TCO159_CORE2:
                        nproc: 144
                TL159_CORE2:
                        nproc: 72

        opbnd_dir: ""
        tide_forcing_dir: ""
        forcing_data_dir: ""
        model_dir: ${general.model_dir}/fesom-${fesom.version}
        setup_dir: ${general.model_dir}

        pool_dir: "${general.pool_dir}/fesom2/"

        restart_unit: "d"
        leapyear: True


        # Move in the future to fesom-2.0.yaml
        mesh_dir: "${pool_dir}/${resolution}/"

        surf_relax_s: "0.0"

        namelist_changes:
                namelist.config:
                        restart_log:
                                restart_length_unit: "${restart_unit}"
                                restart_length: "${restart_rate}"
                namelist.oce:
                        oce_tra:
                                surf_relax_s: "${surf_relax_s}"

        # TODO: make indepent namelists. With XIOS use the latest namelist from fesom-2
        # Sets kkp_kv0 in namelist.cvmix to 5e-2 for the 1.0-deck version to be able to reproduce
        # old experiments. 5e-3 is a better value so it is used for XIOS version
        choose_general.version:
                "1.0-master":
                        namelist_dir: "${model_dir}/config/"
                "1.0-frontiers":
                        model_tag: "awicm-3-frontiers"
                        namelist_dir: "${esm_namelist_dir}/fesom2/awicm3/${model_tag}/"
                "1.0-deck":
                        model_tag: "awicm-3-deck"
                        namelist_dir: "${esm_namelist_dir}/fesom2/awicm3/${model_tag}/"
                        add_namelist_changes:
                                namelist.cvmix:
                                        param_kpp:
                                                kpp_kv0: 5e-2
                # Use better oce_tra parameters for the XIOS version that match the fesom-bounded namelist
                "1.0":
                        model_tag: "awicm-3-deck"
                        namelist_dir: "${esm_namelist_dir}/fesom2/awicm3/${model_tag}/"
                        add_namelist_changes:
                                namelist.oce:
                                        oce_tra:
                                                use_momix: true
                                                momix_lat: -50.0
                                                momix_kv: 0.01
                                                use_instabmix: true
                                                instabmix_kv: 0.1
                                                use_windmix: false
                                                windmix_kv: 1.e-3
                                                windmix_nl: 2
                                                diff_sh_limit: 5.0e-3

        remove_namelist_changes.namelist.config.inout: # Not present in the fesom-bounded namelist but in the fesom-2.0.yaml
                - restart_length
                - restart_length_unit
        remove_namelist_changes.namelist.config.paths:
                - ForcingDataPath
                - OpbndPath
                - TideForcingPath
        # Remove all namelist changes for namelist.forcing defined in fesom-2.0.yaml
        remove_namelist_changes:
                - namelist.forcing


        coupling_freq_in_steps: $((${oasis3mct.coupling_time_step} / ${fesom.time_step}))

        add_config_files:
                cvmix: cvmix

        add_config_sources:
                cvmix: "${namelist_dir}/namelist.cvmix"

        remove_config_files:
                - diag

        awicm3_fields: [ist_feom, sia_feom]

        coupling_fields:
                "[[awicm3_fields-->FIELD]]":
                        grid: feom

        compiletime_environment_changes:
                choose_computer.name:
                        mistral:
<<<<<<< HEAD
                                add_export_vars:
=======
                                # TODO: remove the double add_ when environment is fixed
                                add_add_export_vars:
>>>>>>> aa3e5fe9
                                        branch_deck: d4139d9
                        "*":
                                add_export_vars:
                                        branch_deck: juwels_chunk_io

further_reading:
        - fesom/fesom-2.0.io.yaml


xios:
        #model_dir: ${general.model_dir}/xios-${xios.version}
        #setup_dir: ${general.model_dir}

        nproc: ${computer.cores_per_node}

        #@JAN/JOAKIM: is ok to ignore this files?
        remove_config_sources:
                - ifs_xml


rnfmap:

        pool_dir: ${general.pool_dir}
        runoff_maps_name: _${fesom.resolution}

        nproc: 1
        omp_num_threads: ${computer.cores_per_node}
        time_step: ${oasis3mct.coupling_time_step}

        coupling_fields:
                "[[runoff_fields_send-->FIELD]]":
                        grid: rnfo

        grids:
                rnfa:
                        name: RnfA
                rnfo:
                        name: RnfO
                        nx: 512
                        ny: 256
                        oasis_grid_type: "LR"
        input_files:
                runoff_maps: runoff_maps


#########################################################################################

# Settings for OASIS
oasis3mct:
        model_dir: ${general.model_dir}/oasis
        pool_dir: ${general.pool_dir}/oasis/cy${oifs.version}/${oifs.resolution}-${fesom.resolution}/
        mct_version: 4.0
        norestart: "F"

        process_ordering:
                - fesom
                - oifs
                - rnfmap


        # lresume needs to be true to allow usage of flxatmos and sstocean
        # "restart" files in initial coupling time step
        # but only if the general model setup is a cold start (i.e. general.lresume = false)
        lresume: True
        ini_parent_date: "19500101" # not used, but needs to be present
        ini_parent_exp_id: "khw0030" # not used, but needs to be present
        ini_restart_dir: "${pool_dir}"

        output_exchanged_vars: false

        time_step: 86400

        a2o_lag: "${lag}"
        a2r_lag: "${lag}"
        o2a_lag: "${lag}"
        o2r_lag: 0
        r2a_lag: "${lag}"
        a2o_seq: 2
        o2a_seq: 2
        o2r_seq: 1
        r2a_seq: 2

        coupling_time_step: "${oasis3mct.time_step}"
        choose_general.version:
                "1.0":
                        add_process_ordering:
                                - xios
                '1.0-deck':
                        coupling_target_fields:
                                rstas.nc:
                                        - 'heat_oce:heat_swo <--bicubic_glb-- A_Qns_oce:A_Qs_all'
                                        - 'prec_oce:snow_oce:evap_oce:subl_oce <--bicubic_glb-- A_Precip_liquid:A_Precip_solid:A_Evap:A_Subl'
                                        - 'heat_ico <--bicubic_gss-- A_Q_ice'
                                        - 'taux_oce:tauy_oce:taux_ico:tauy_ico <--bicubic-- A_TauX_oce:A_TauY_oce:A_TauX_ice:A_TauY_ice'
                                        - 'R_Runoff_atm <--bicubic-- A_Runoff'
                                        - 'hydr_oce <--gauswgt_c-- R_Runoff_oce'
                                rstos.nc:
                                        - 'A_SST:A_Ice_frac:A_Snow_thickness:A_Ice_temp:A_Ice_albedo <--gauswgt_i-- sst_feom:sie_feom:snt_feom:ist_feom:sia_feom'
                '*':
                        coupling_target_fields:
                                rstas.nc:
                                        - 'heat_oce:heat_swo <--bicubic_glb-- A_Qns_oce:A_Qs_all'
                                        - 'prec_oce:snow_oce:evap_oce:subl_oce <--bicubic_glb-- A_Precip_liquid:A_Precip_solid:A_Evap:A_Subl'
                                        - 'heat_ico <--bicubic_gss-- A_Q_ice'
                                        - 'taux_oce:tauy_oce:taux_ico:tauy_ico <--bicubic-- A_TauX_oce:A_TauY_oce:A_TauX_ice:A_TauY_ice'
                                        - 'R_Runoff_atm:R_Calving_atm <--bicubic-- A_Runoff:A_Calving'
                                        - 'hydr_oce:enth_oce <--gauswgt_c-- R_Runoff_oce:R_Calving_oce'
                                rstos.nc:
                                        - 'A_SST:A_Ice_frac:A_Snow_thickness:A_Ice_temp:A_Ice_albedo <--gauswgt_i-- sst_feom:sie_feom:snt_feom:ist_feom:sia_feom'


        coupling_directions:
                'atma->feom':
                        lag: ${a2o_lag}
                        seq: ${a2o_seq}
                'atmr->rnfa':
                        lag: ${r2a_lag}
                        seq: ${r2a_seq}
                'rnfo->feom':
                        lag: ${o2r_lag}
                        seq: ${o2r_seq}
                'feom->atma':
                        lag: ${o2a_lag}
                        seq: ${o2a_seq}


        coupling_methods:
                bicubic:
                        time_transformation: average
                        remapping:
                                bicubic:
                                        search_bin: latitude
                                        nb_of_search_bins: 15

                bicubic_glb:
                        time_transformation: average
                        remapping:
                                bicubic:
                                        search_bin: latitude
                                        nb_of_search_bins: 15
                        postprocessing:
                                conserv:
                                        method: glbpos
                                        algorithm: opt
                bicubic_gss:
                        time_transformation: average
                        remapping:
                                bicubic:
                                        search_bin: latitude
                                        nb_of_search_bins: 15
                        postprocessing:
                                conserv:
                                        method: gsspos
                                        algorithm: opt
                gauswgt_c:
                        time_transformation: conserv
                        remapping:
                                gauswgt:
                                        search_bin: latitude
                                        nb_of_search_bins: 1
                                        nb_of_neighbours: 9
                                        weight: "2.0"
                        postprocessing:
                                conserv:
                                        method: glbpos
                                        algorithm: opt
                gauswgt_i:
                        time_transformation: instant
                        remapping:
                                gauswgt:
                                        search_bin: latitude
                                        nb_of_search_bins: 1
                                        nb_of_neighbours: 9
                                        weight: "2.0"

        input_files: {}

        input_in_work:
                areas: areas.nc
                masks: masks.nc
                grids: grids.nc

        input_sources:
                areas: ${pool_dir}/areas.nc
                masks: ${pool_dir}/masks.nc
                grids: ${pool_dir}/grids.nc

        restart_in_files:
                rmp: rmp
                rstas.nc: rstas.nc
                rstos.nc: rstos.nc

        restart_in_in_work:
                rmp: rmp_*.nc
                rstas.nc: rstas.nc
                rstos.nc: rstos.nc

        choose_lresume:
                false:
                        lag: 0
                        choose_general.run_number:
                                1:
                                        add_input_files:
                                                areas: areas
                                                masks: masks
                                                grids: grids
                true:
                        lag: "${time_step}"
                        # If ini_restart_dir is not specified in the runscript and, therefore,
                        # it is not a branched off experiment add the /fesom.nproc/ to the
                        # sources when the run_number is 1
                        load_restart_from_pool: "$(( '${pool_dir}' == '${ini_restart_dir}' and ${general.run_number} == 1))"
                        choose_load_restart_from_pool:
                                true:
                                        add_restart_in_sources:
                                                rmp: ${pool_dir}/${fesom.nproc}/rmp_*.nc
                                                rstas.nc: ${pool_dir}/${fesom.nproc}/rstas.nc
                                                rstos.nc: ${pool_dir}/${fesom.nproc}/rstos.nc

        restart_in_sources:
                rmp: rmp_*.nc
                rstas.nc: rstas.nc
                rstos.nc: rstos.nc

        restart_out_files:
                rmp: rmp
                rstas.nc: rstas.nc
                rstos.nc: rstos.nc

        restart_out_in_work:
                rmp: rmp_*.nc
                rstas.nc: rstas.nc
                rstos.nc: rstos.nc

        restart_out_sources:
                rmp: rmp_*.nc
                rstas.nc: rstas.nc
                rstos.nc: rstos.nc


computer:
        heterogeneous_parallelization: false<|MERGE_RESOLUTION|>--- conflicted
+++ resolved
@@ -351,12 +351,7 @@
         compiletime_environment_changes:
                 choose_computer.name:
                         mistral:
-<<<<<<< HEAD
                                 add_export_vars:
-=======
-                                # TODO: remove the double add_ when environment is fixed
-                                add_add_export_vars:
->>>>>>> aa3e5fe9
                                         branch_deck: d4139d9
                         "*":
                                 add_export_vars:
