"""Top-level package for ESM Master."""

__author__ = """Dirk Barbi"""
__email__ = "dirk.barbi@awi.de"
<<<<<<< HEAD
__version__ = "6.12.6"
=======
__version__ = "6.13.3"
>>>>>>> 6a627f38


from . import database<|MERGE_RESOLUTION|>--- conflicted
+++ resolved
@@ -2,11 +2,7 @@
 
 __author__ = """Dirk Barbi"""
 __email__ = "dirk.barbi@awi.de"
-<<<<<<< HEAD
-__version__ = "6.12.6"
-=======
 __version__ = "6.13.3"
->>>>>>> 6a627f38
 
 
 from . import database