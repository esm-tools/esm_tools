--- conflicted
+++ resolved
@@ -227,12 +227,8 @@
                 continue
 
             new_sources = new_targets = {}
-<<<<<<< HEAD
-            for categ, name in config[model][filetype + "_files"].items():
-=======
-            for category, name in six.iteritems(config[model][filetype + "_files"]):
+            for category, name in config[model][filetype + "_files"].items():
                 # TODO: change with user_error()
->>>>>>> 1943594c
                 if not name in config[model][filetype + "_sources"]:
                     print(
                         "Implementation "
@@ -307,15 +303,9 @@
     for filetype in config["general"]["all_model_filetypes"]:
         for model in config["general"]["valid_model_names"] + ["general"]:
             if filetype + "_targets" in config[model]:
-<<<<<<< HEAD
                 for descr, filename in config[model][filetype + "_targets"].items():
                     # * only in targets if denotes subfolder
-=======
-                for descr, filename in six.iteritems(
-                    config[model][filetype + "_targets"]
-                ):  # * only in targets if denotes subfolder
                     # TODO: change with user_error()
->>>>>>> 1943594c
                     if not descr in config[model][filetype + "_sources"]:
                         esm_parser.user_error(
                             "Filelists",
