--- conflicted
+++ resolved
@@ -13,13 +13,8 @@
 compiler_mpi: intel_2019a_psmpi2019
 #iolibraries: system_libs
 # for FOCI/FOCIOIFS use
-<<<<<<< HEAD
-compiler_mpi: intel2019_parastation
-iolibraries: geomar_libs
-=======
 #compiler_mpi: intel2020_psmpi2020
 iolibraries: awi_libs
->>>>>>> 8b2322d3
 
 # slurm setup
 batch_system: slurm
@@ -28,11 +23,7 @@
 launcher_flags: "-l "
 
 # set default for hyperthreading_flag
-<<<<<<< HEAD
-hyperthreading_flag: "--ntasks-per-core=1"
-=======
 hyperthreading_flag: ""
->>>>>>> 8b2322d3
 
 use_hyperthreading: False
 choose_use_hyperthreading:
@@ -41,11 +32,6 @@
         True:
                 hyperthreading_flag: ""
         "0":
-<<<<<<< HEAD
-                hyperthreading_flag: "--ntasks-per-core=1"
-        False:
-                hyperthreading_flag: "--ntasks-per-core=1"
-=======
                 choose_heterogeneous_parallelization:
                         False:
                                 hyperthreading_flag: "--ntasks-per-core=1"
@@ -67,7 +53,6 @@
                                         - "SLURM_NTASKS"
                                         - "SLURM_NPROCS"
                                         - "SLURM_ARBITRARY_NODELIST"
->>>>>>> 8b2322d3
 
 sh_interpreter: "/usr/bin/bash"
 
@@ -81,11 +66,7 @@
 # choose block
 choose_jobtype:
         tidy_and_resubmit:
-<<<<<<< HEAD
-                partition: devel
-=======
                 partition: batch
->>>>>>> 8b2322d3
         post:
                 partition: batch
         compute:
@@ -105,10 +86,7 @@
 
 export_vars:
         LC_ALL: en_US.UTF-8
-<<<<<<< HEAD
-=======
         TMPDIR: /tmp
->>>>>>> 8b2322d3
 
 # choose compiler and MPI implementation
 choose_compiler_mpi:
@@ -204,11 +182,7 @@
          MPIROOT: "\"$(mpiifort -show | perl -lne 'm{ -I(.*?)/include } and print $1')\""
          MPI_LIB: "\"$(mpiifort -show |sed -e 's/^[^ ]*//' -e 's/-[I][^ ]*//g')\""
 
-<<<<<<< HEAD
-   intel2019_parastation:
-=======
    intel_2019a_psmpi2019:
->>>>>>> 8b2322d3
       add_module_actions:
          - "load Stages/2019a"
          - "load Intel/2019.5.281-GCC-8.3.0"
@@ -216,15 +190,10 @@
          - "load CMake"
          - "load Python/3.6.8"
          - "load imkl/2019.3.199"
-<<<<<<< HEAD
-         #TODO check if we need perl
-         #- "load Perl/5.28.1"
-=======
          - "load Perl/5.28.1"
          - "unload netCDF-Fortran"
          - "unload netCDF"
          - "unload grib_api"
->>>>>>> 8b2322d3
       add_export_vars:
          FC: mpifort
          F77: mpifort
