--- conflicted
+++ resolved
@@ -161,10 +161,8 @@
         # 575 would also be ok (575 = 23 * 25)
         # Note: If we don't use MPI/OMP we don't need full nodes for oifs.
         nproc: 36
-<<<<<<< HEAD
         omp_num_threads: 2
-=======
->>>>>>> 1ed0db28
+
         choose_general.resolution:
                 TL159_CORE2:
                         nproc: 36
@@ -375,10 +373,8 @@
         runoff_maps_name: _${fesom.resolution}
 
         nproc: 1
-<<<<<<< HEAD
         omp_num_threads: ${computer.cores_per_node}
-=======
->>>>>>> 1ed0db28
+
         time_step: ${oasis3mct.coupling_time_step}
 
         coupling_fields:
@@ -581,8 +577,4 @@
 
         restart_out_sources:
                 rstas.nc: rstas.nc
-<<<<<<< HEAD
                 rstos.nc: rstos.nc
-=======
-                rstos.nc: rstos.nc
->>>>>>> 1ed0db28
