core:
        esm_runscripts:
                prepare:
                        - "_read_date_file"
                        - "check_model_lresume"
                        - "resolve_some_choose_blocks"
                        - "_initialize_calendar"
                        - "_add_all_folders"
                        - "set_prev_date"
                        - "set_parent_info"
                        - "finalize_config"
                        - "add_submission_info"
                        - "initialize_batch_system"
                        - "initialize_coupler"
                        - "set_logfile"
<<<<<<< HEAD
                        # see configs/esm_software/esm_runscripts/esm_runscripts.yaml
                        # - "add_vcs_info"
=======
                        #- "add_vcs_info"
>>>>>>> 0a0e010e
                        #- "check_vcs_info_against_last_run"
                        - "check_config_for_warnings_errors"

                prepexp:
                        - "_create_setup_folders"
                        - "_create_component_folders"
                        - "initialize_experiment_logfile"
                        - "copy_tools_to_thisrun"
                        - "_copy_preliminary_files_from_experiment_to_thisrun"
                        


                prepcompute:
                        - "compile_model"
                        - "_write_finalized_config"
                        - "_show_simulation_info"
                        - "assemble_filelists"
                        - "copy_files_to_thisrun"
                        - "modify_namelists"
                        - "modify_files"
                        - "create_new_files"
                        - "create_empty_folders"
                        - "prepare_coupler_files"
                        - "add_batch_hostfile"
                        - "copy_files_to_work"

                tidy:
                        - "tidy_coupler"
                        - "copy_stuff_back_from_work"
                        - "copy_all_results_to_exp"
                        - "clean_run_dir"
                        - "start_post_job"
                        - "_increment_date_and_run_number"
                        - "_write_date_file"
                        - "signal_tidy_completion"
                        - "throw_away_some_infiles"


                observe:          
                        - "init_monitor_file"
                          #- "get_last_jobid"
                        - "wait_and_observe"
                        - "wake_up_call"

                inspect:
                        - "inspect_overview"
                        - "inspect_workflow"
                        - "inspect_namelists"
                        - "inspect_folder"
                        - "inspect_file"
                        - "inspect_size"
                        - "inspect_config"

                last_minute:
                        - "apply_last_minute_changes"
                        - "restore_protected_last_minute_changes"

                filelists:
                        - "assemble"
                        - "log_used_files"
                        - "report_missing_files"
                        - "check_for_unknown_files"

                database_actions:
                        - "database_entry"

                batch_system:
                        #- "calculate_requirements"
                        - "write_simple_runscript"
                        - "write_env"
                        - "find_openmp"

                virtual_env_builder:
                        - "venv_bootstrap"

                resubmit:
                        - "submit"

                chunky_parts:
                        - "_update_run_in_chunk"
                        - "_update_chunk_date_file"
                        - "set_chunk_calendar"

                workflow:
                        - "assemble_workflow"



# To add your custom plugin, see oifs.yaml, section compute_recipe, and compare to the list above.
# the custom plugin 'preprocess' listed in the compute_recipe in oifs.yaml needs to be installed beforehand with
#
# git clone https://github.com/esm-tools-plugins/preprocess
# cd preprocess
# if required activate python3 e.g.
# module load anaconda3/bleeding_edge on
# pip install --user
#
# now check if the plugin is available
# esm_plugins should print
# The following plugins are installed and available:
#  - preprocess
#<|MERGE_RESOLUTION|>--- conflicted
+++ resolved
@@ -13,12 +13,7 @@
                         - "initialize_batch_system"
                         - "initialize_coupler"
                         - "set_logfile"
-<<<<<<< HEAD
-                        # see configs/esm_software/esm_runscripts/esm_runscripts.yaml
-                        # - "add_vcs_info"
-=======
                         #- "add_vcs_info"
->>>>>>> 0a0e010e
                         #- "check_vcs_info_against_last_run"
                         - "check_config_for_warnings_errors"
 
