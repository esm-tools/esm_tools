--- conflicted
+++ resolved
@@ -117,11 +117,8 @@
         KMP_LIBRARY: turnaround
         KMP_AFFINITY: "granularity=fine,scatter"
 
-<<<<<<< HEAD
 # kh 03.08.22 OMP_STACKSIZE default is 8MB which might not be sufficient for e.g. fesom in awiesm-2.1
         OMP_STACKSIZE: 64M
-=======
->>>>>>> 75b30860
 
 # Variables needed exclusively during runtime
 # NOTE: runtime_environment_changes does not work from the machine files
