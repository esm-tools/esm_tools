#!/usr/bin/env python

"""The setup script."""

from setuptools import setup, find_packages
from os import getenv

with open("README.rst") as readme_file:
    readme = readme_file.read()

with open("HISTORY.rst") as history_file:
    history = history_file.read()

requirements = [
    "Click>=7.0",
    "PyGithub",
    "colorama",
    "coloredlogs",
    "emoji",
    "f90nml",
    "gfw-creator",
    "gitpython",
    "loguru",
    "numpy",
    "packaging",
    "pandas>=1.0",
    "psutil",
    "pyyaml",
    "pyyaml>=5.1",
    "questionary",
    "semver",
    "six",
    "sqlalchemy",
    "tabulate",
    "tqdm",
    "typing_extensions>=3.10.0.0",
    "xdgenvpy",
]

setup_requirements = []

test_requirements = ["pyfakefs"]

setup(
    author="Dirk Barbi",
    author_email="dirk.barbi@awi.de",
    python_requires=">=3.6, <3.10",
    classifiers=[
        "Development Status :: 3 - Alpha",
        "Intended Audience :: Science/Research",
        "License :: OSI Approved :: GNU General Public License v2 (GPLv2)",
        "Natural Language :: English",
        "Programming Language :: Python :: 3",
        "Programming Language :: Python :: 3.6",
        "Programming Language :: Python :: 3.7",
        "Programming Language :: Python :: 3.8",
    ],
    description="ESM Tools external infrastructure for Earth System Modelling",
    entry_points={
        "console_scripts": [
            "esm_archive=esm_archiving.cli:main",
            "esm_cleanup=esm_cleanup.cli:main",
            "esm_database=esm_database.cli:main",
            "esm_master=esm_master.cli:main",
            "esm_plugins=esm_plugin_manager.cli:main",
            "esm_runscripts=esm_runscripts.cli:main",
            "esm_tests=esm_tests.cli:main",
            "esm_tools=esm_tools.cli:main",
            "esm_utilities=esm_utilities.cli:main",
        ],
    },
    install_requires=requirements,
    license="GNU General Public License v2",
    long_description=readme + "\n\n" + history,
    include_package_data=True,
    keywords="esm_tools",
    name="esm-tools",
    packages=find_packages("src")
    + ["esm_tools", "esm_tools.configs", "esm_tools.namelists", "esm_tools.runscripts"],
    package_dir={
        "": "src",
        "esm_tools.configs": "configs",
        "esm_tools.namelists": "namelists",
        "esm_tools.runscripts": "runscripts",
    },
    package_data={
        "esm_tools.configs": ["../configs/*"],
        "esm_tools.namelists": ["../namelists/*"],
        "esm_tools.runscripts": ["../runscripts/*"],
    },
    setup_requires=setup_requirements,
    test_suite="tests",
    tests_require=test_requirements,
    url="https://github.com/esm-tools/esm_tools",
<<<<<<< HEAD
    version="6.12.6",
=======
    version="6.13.3",
>>>>>>> 6a627f38
    zip_safe=False,
)<|MERGE_RESOLUTION|>--- conflicted
+++ resolved
@@ -2,8 +2,9 @@
 
 """The setup script."""
 
-from setuptools import setup, find_packages
 from os import getenv
+
+from setuptools import find_packages, setup
 
 with open("README.rst") as readme_file:
     readme = readme_file.read()
@@ -92,10 +93,6 @@
     test_suite="tests",
     tests_require=test_requirements,
     url="https://github.com/esm-tools/esm_tools",
-<<<<<<< HEAD
-    version="6.12.6",
-=======
     version="6.13.3",
->>>>>>> 6a627f38
     zip_safe=False,
 )