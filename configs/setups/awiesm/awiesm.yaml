#########################################################################################
######################### AWIESM 2 YAML CONFIGURATION FILE ##############################
#########################################################################################
#
# This file includes the presets for the following versions of AWIESM-2.1:
# - awiesm-2.1: standard version
#       + echam branch: 6.3.05p2-awiesm-2.1
#       + fesom branch: 2.1-awiesm-2.1
# - awiesm-2.1-wiso: Xiaoxu Shi and Martin Werner's version with WISO
#       + echam branch: wiso
#       + fesom branch: wiso
# - awiesm-2.1-recom: Ying Ye and Martin Butzin's version of the wiso branches with
#     REcoM integrated inside FESOM. Currently WISO on does not work, because a merge
#     in FESOM source code is needed
#       + echam branch: wiso
#       + fesom branch: awiesm2-recom-wiso (TODO: to be merged into wiso branch
#           eventually)
#
# Relevant variables controlling choose_ blocks
# ---------------------------------------------
# fesom.ALE_scheme: controls the ALE scheme for fesom, possible values being ``linfs``
#       and ``zstar``
#
# general.wiso_code: controls choose_ blocks that are needed in case the source
#       codes of FESOM and ECHAM include WISO, independently of whether the WISO is used
#       or not. This variable should not be changed from the runscript as it is bound to
#       the source code and version.
#
# general.with_wiso: controls the choose_ blocks that trigger the necessary changes
#       in the namelists to activate/deactivate WISO, and therefore, it is meant to be
#       edited in the runscript.

general:
        prepcompute_recipe:
            - "compile_model"
            - "_show_simulation_info"
            - "create_new_files"
            - "create_empty_folders"
            - "create_hosing_files"
            - "prepare_coupler_files"
            - "assemble"
            - "log_used_files"
            - "copy_files_to_thisrun"
            - "modify_namelists"
            - "modify_files"
            - "copy_files_to_work"
            - "report_missing_files"
            - "_write_finalized_config"
            - "database_entry"

        model: awiesm

        coupled_setup: True

        include_models:
                - echam
                - fesom
                - oasis3mct

        version: "2.1"
        available_versions:
        - '2.1'
        - '2.1-wiso'
        - '2.1-recom'
        choose_version:
          '2.1':
            couplings:
            - fesom-2.1-awiesm-2.1+echam-6.3.05p2-awiesm-2.1
            fesom_Dflags: "-DFESOM_COUPLED=ON"
          '2.1-wiso':
            couplings:
            - fesom-2.1-wiso+echam-6.3.05p2-wiso
            fesom_Dflags: "-DFESOM_COUPLED=ON"
          '2.1-recom':
            couplings:
            - fesom-2.1-wiso+echam-6.3.05p2-wiso+recom-2.0
            add_include_models:
            - recom
            fesom_Dflags: "-DFESOM_COUPLED=ON -DRECOM_COUPLED=ON"

        with_wiso: false
        with_pico: false
        with_icebergs: false
        with_bootstrap: false

        scenario: "PALEO"
        resolution: ${echam.resolution}_${fesom.resolution}
        postprocessing: false
        post_time: "00:05:00"
        choose_general.resolution:
                T63_CORE2:
                        compute_time: "02:00:00"
                T63_REF87K:
                        compute_time: "02:00:00"
                T63_REF:
                        compute_time: "02:00:00"

#########################################################################################
########### necessary changes to submodels compared to standalone setups ################
#########################################################################################

echam:
        restart_firstlast: "first"
        namelist_changes:
                namelist.echam:
                        runctl:
                                lcouple: .true.

        # Default namelist types provided with ESM-Tools. To see a list of supported
        # ``namelist_type`` options ``ls <PATH>/esm_tools/namelist/echam/<version>/
        namelist_type: "production"

        adj_input_dir: "${fesom.mesh_dir}/tarfiles${echam.resolution}/input/echam6"

        setup_dir: ${general.model_dir}
        ocean_resolution: "${fesom.resolution}"
        remove_forcing_files:
                - sst
                - sic
        with_wiso: ${general.with_wiso}

        # Variables depending on the general version of AWIESM
        # ----------------------------------------------------
        choose_general.version:
                "2.1":
                        version: "6.3.05p2-awiesm-2.1"
                        namelist_dir: "${general.esm_namelist_dir}/echam/${version}/${namelist_type}"
                        # NOTE(PG): This is needed since we give a different
                        # "destination" at the echam level. Not pretty, but, it
                        # works.
                        # FIXME: Destination not found??
                        #model_dir: ${general.model_dir}/${echam.destination}
                        # MA: see https://github.com/esm-tools/esm_tools/issues/627
                        model_dir: ${general.model_dir}/echam-6.3.05p2
                "2.1-wiso":
                        version: "6.3.05p2-wiso"
                        model_dir: ${general.model_dir}/echam-${echam.version}
                "2.1-recom":
                        version: "6.3.05p2-wiso"
                        model_dir: ${general.model_dir}/echam-${echam.version}
                        wiso_fields: [o18_atmo, hdo_atmo, o16_atmo, w1_atm, w2_atm, w3_atm, i1_atm, i2_atm, i3_atm] # MA: after merging in FESOM by Martin B. this can be removed
                        add_coupling_fields:
                                "[[wiso_fields-->FIELD]]":
                                        grid: atmo

        # Resolution switch
        # -----------------
        # kh 20.03.20 values may be superseded by section
        # choose_computer.cores_per_node: in .../configs/echam/echam.yaml
        choose_general.resolution:
                T63_CORE2:
                        nproca: 24
                        nprocb: 24
                        # NOTE(PG): These should be set to 24/24 once DKRZ
                        # gives us a working fast-radiation version.
                        nprocar: 0
                        nprocbr: 0
                        npromar: 8
                        lrad_async: False
                        lrestart_from_old: false
                T63_REF87K:
                        nproca: 24
                        nprocb: 24
                T63_REF:
                        nproca: 24
                        nprocb: 24

        # Environment
        # -----------
        add_compiletime_environment_changes:
            add_export_vars:
                # NOTE(PG)/FIXME(KH): The mh-linux is wrong, and uses OpenIFS Flags...???
                OIFS_OASIS_BASE: '$(pwd)/oasis'
                OIFS_OASIS_INCLUDE: '"-I$OIFS_OASIS_BASE/build/lib/psmile -I$OIFS_OASIS_BASE/build/lib/psmile/scrip -I$OIFS_OASIS_BASE/build/lib/psmile/mct -I$OIFS_OASIS_BASE/build/lib/psmile/mct/mpeu"'
                OASIS3MCT_FC_LIB: "$(pwd)/lib/"
                OASIS3MCTROOT: "$(pwd)/oasis/"
                configure_opts: '--with-coupler=oasis3-mct'

        # Bootstrap switch
        # ----------------
        choose_general.with_bootstrap:
                True:
                        add_input_files:
                                target_orography: target_orography
                        add_input_in_work:
                                target_orography: target_orography_echam6.nc
                        add_namelist_changes:
                                namelist.echam:
                                        submodelctl:
                                            lupdate_orog: True




#########################################################################################


jsbach:
        adj_input_dir: "${fesom.mesh_dir}/tarfiles${echam.resolution}/input/jsbach"
        choose_jsbach.dataset:
                "r0009":
                        cover_fract_dir: "${fesom.mesh_dir}/tarfiles${echam.resolution}/input/jsbach"
                "r0008":
                        cover_fract_dir: "${fesom.mesh_dir}/tarfiles${echam.resolution}/input/jsbach"
        namelist_changes:
                namelist.jsbach:
                        hydrology_ctl:
                                gethd: "remove_from_namelist"
                                puthd: "remove_from_namelist"
                        jsbach_ctl:
                            use_dynveg: true
        version: "3.20"

        choose_computer.name:
                ollie:
                        dynveg_file_ending: ""
                        no_dynveg_file_ending: ""

#########################################################################################


fesom:
        version: "2.1-awiesm-2.1"
        comp_command: "
                mkdir -p build;
                cd build;
                cmake ${general.fesom_Dflags} ..;
                make install -j `nproc --all`"

        leapyear: True

        with_wiso: ${general.with_wiso}
        with_pico: ${general.with_pico}
<<<<<<< HEAD

        # Variables depending on the general version of AWIESM
        # ----------------------------------------------------
=======
>>>>>>> 1093b9f0
        choose_general.version:
                "2.1":
                        version: "2.1-awiesm-2.1"
                        ALE_scheme: 'zstar'
                        namelist_dir: ${fesom.model_dir}/config/
                "2.1-wiso":
                        version: "2.1-wiso"
                        ALE_scheme: 'zstar'
                "2.1-recom":
                        version: "2.1-recom"
                        ALE_scheme: 'zstar'

                        num_tracers: 33
                        namelist_dir: ${fesom.model_dir}/config/
                        add_config_sources:
                                oce:     "${namelist_dir}/namelist.oce.recom.ciso"
                        add_config_in_work:
                                oce:     namelist.oce
                        remove_namelist_changes.namelist.config: [inout]
                        add_namelist_changes:
                                namelist.config:
                                        restart_log:
                                                restart_length: "${restart_rate}"
                                                restart_length_unit: "${restart_unit}"
                                namelist.oce:
                                        oce_tra:
                                                num_tracers: "${num_tracers}"
                        wiso_fields: [o18_feom, hdo_feom, o16_feom, w1_oce, w2_oce, w3_oce, i1_oce, i2_oce, i3_oce] # MA: after merging in FESOM by Martin B. this can be removed
                        add_coupling_fields:
                                "[[wiso_fields-->FIELD]]":
                                        grid: feom

        # General namelist_changes for coupled FESOM
        # ------------------------------------------
        opbnd_dir: "remove_from_namelist"
        tide_forcing_dir: "remove_from_namelist"
        forcing_data_dir: "remove_from_namelist"
        model_dir: ${general.model_dir}/${fesom.destination}
        setup_dir: ${general.model_dir}

        namelist_changes:
                namelist.config:
                        paths:
                                OpbndPath: "${opbnd_dir}"
                                TideForcingPath: "${tide_forcing_dir}"
                                ForcingDataPath: "${forcing_data_dir}"
                namelist.oce:
                        oce_tra:
                                surf_relax_s: 0.0
                                K_hor: ${K_hor}
                        oce_dyn:
                                K_gm: ${K_gm}
                                K_gm_max: ${K_gm_max}
                        boundary:
                                restore_s_surf: 0.0

        # Resolution switch
        # -----------------
        choose_general.resolution:
                T63_CORE2:
                        nproc: 288
                T63_REF87K:
                        nproc: 216
                T63_REF:
                        nproc: 128

        # with_pico switch
        # ----------------
        choose_with_pico:
          True:
            add_forcing_files:
              pico_forcing: temp_salt_default
            add_forcing_sources:
              # FIXME(PG): Needs to be in a pool somewhere...
              temp_salt_default: ${general.project_base}/nonstandard_forcings/pico/test.dat
            add_namelist_changes:
              namelist.forcing:
                pico:
                  use_pico: True
          "*":
            add_namelist_changes:
              namelist.forcing:
                pico:
                  use_pico: False

        # ALE_scheme switch
        # -----------------
        # Settings for Gent/McWilliams based upon the selected ALE scheme.
        K_gm: 3000.0
        K_hor: 3000.0
        K_gm_max: 2000.0

        choose_ALE_scheme:
            linfs:
                K_gm: 5000.0
                K_hor: 5000.0
                K_gm_max: "remove_from_namelist"
            zstar:
                K_gm_max: 2000.0
                K_hor: 3000.0
                K_gm: remove_from_namelist
            "*":
                is: invalid

#########################################################################################


recom:
        choose_general.version:
                2.1-recom:
                        version: "2.0"
                        bgc_num: 31
                        benthos_num: 8
                        bottflx_num: 8
                        add_namelist_changes:
                            namelist.recom:
                                pavariables:
                                    benthos_num: "${benthos_num}"
                                    bottflx_num: "${bottflx_num}"

                        data_path: /work/ollie/mbutzin/fesom2/input/dust/

                        restart_name: "restart."

                        remove_namelist_changes.namelist.recom.pavariables:
                            - constant_CO2
                            - firstyearoffesomcycle
                            - lastyearoffesomcycle
                            - numofCO2cycles
                            - currentCO2cycle
                            - REcoM_PI
                        remove_namelist_changes.namelist.recom.paco2_flux_param:
                            - CO2_for_spinup

                        namelist_dir: ${fesom.model_dir}/config/

                        # Include the extra namelist that is not included by default in recom.yaml
#                        add_namelists:
#                                - namelist.io.recom.ciso
#                        add_config_files:
#                                io.recom.ciso: io.recom.ciso
                        add_config_sources:
                                recom: ${namelist_dir}/namelist.recom
                        add_config_in_work:
                                recom: namelist.recom
                "*":
                        not_used: ""

#########################################################################################

oasis3mct:
        model_dir: ${general.model_dir}/oasis

        process_ordering:
                - fesom
                - echam

        a2o_lag: "${echam.time_step}"
        o2a_lag: "${fesom.time_step}"
        a2o_seq: 2

        coupling_time_step: 3600
        # Example for input fields:
        #coupling_input_fields:
        #    gfw_atmo:
        #        freq: 86400
        #        field_filepath: "foo/bar.nc"
        coupling_target_fields:
                o2a_flux:
                        - 'sst_atmo:sit_atmo:sie_atmo <--distwgt-- sst_feom:sit_feom:sie_feom'
                        - 'snt_atmo <--distwgt-- snt_feom'

                a2o_flux:
                        - 'taux_oce:tauy_oce:taux_ico:tauy_ico <--bicubic-- taux_atm:tauy_atm:taux_ica:tauy_ica'
                        - 'prec_oce <--distwgt-- prec_atm'
                        - 'snow_oce <--distwgt-- snow_atm'
                        - 'evap_oce <--distwgt-- evap_atm'
                        - 'subl_oce <--distwgt-- subl_atm'
                        - 'heat_oce <--distwgt-- heat_atm'
                        - 'heat_ico <--distwgt-- heat_ica'
                        - 'heat_swo <--distwgt-- heat_swa'
                        - 'hydr_oce <--distwgt-- hydr_atm'
        choose_general.with_wiso:
                True:
        # choose_general.wiso_code: # MA: after merging FESOM, from Martin B. this can be unified
        #        true:
                        add_coupling_target_fields:
                                add_o2a_flux:
                                        - 'o18w_atm <--distwgt-- o18w_oce'
                                        - 'hdow_atm <--distwgt-- hdow_oce'
                                        - 'o16w_atm <--distwgt-- o16w_oce'
                                        - 'o18i_atm <--distwgt-- o18i_oce'
                                        - 'hdoi_atm <--distwgt-- hdoi_oce'
                                        - 'o16i_atm <--distwgt-- o16i_oce'
                                add_a2o_flux:
                                        - 'w1_oce <--distwgt-- w1_atm'
                                        - 'w2_oce <--distwgt-- w2_atm'
                                        - 'w3_oce <--distwgt-- w3_atm'
                                        - 'i1_oce <--distwgt-- i1_atm'
                                        - 'i2_oce <--distwgt-- i2_atm'
                                        - 'i3_oce <--distwgt-- i3_atm'
        choose_general.version:
                "2.1-recom": # MA: after merging in FESOM by Martin B. this can be removed
                        add_coupling_target_fields:
                                add_o2a_flux:
                                        - 'o18_atmo <--distwgt-- o18_feom'
                                        - 'hdo_atmo <--distwgt-- hdo_feom'
                                        - 'o16_atmo <--distwgt-- o16_feom'
                                add_a2o_flux:
                                        - 'w1_oce <--distwgt-- w1_atm'
                                        - 'w2_oce <--distwgt-- w2_atm'
                                        - 'w3_oce <--distwgt-- w3_atm'
                                        - 'i1_oce <--distwgt-- i1_atm'
                                        - 'i2_oce <--distwgt-- i2_atm'
                                        - 'i3_oce <--distwgt-- i3_atm'


        coupling_directions:
                'feom->atmo':
                        lag: ${o2a_lag}
                        seq: 2
                'atmo->feom':
                        lag: ${a2o_lag}
                        seq: ${a2o_seq}


        coupling_methods:
                distwgt:
                        time_transformation: instant
                        remapping:
                                distwgt:
                                        search_bin: latitude
                                        nb_of_search_bins: 15
                                        nb_of_neighbours: 6
                bicubic:
                        time_transformation: instant
                        remapping:
                                bicubic:
                                        search_bin: latitude
                                        nb_of_search_bins: 15

        add_restart_out_files:
                rmp_a2f_B: rmp_a2f_B
                rmp_a2f_D: rmp_a2f_D
                rmp_f2a_D: rmp_f2a_D

        add_restart_out_in_work:
                rmp_a2f_B: rmp_atmo_to_feom_BICUBIC.nc
                rmp_a2f_D: rmp_atmo_to_feom_DISTWGT.nc
                rmp_f2a_D: rmp_feom_to_atmo_DISTWGT.nc

        add_restart_out_sources:
                rmp_a2f_B: rmp_atmo_to_feom_BICUBIC.nc
                rmp_a2f_D: rmp_atmo_to_feom_DISTWGT.nc
                rmp_f2a_D: rmp_feom_to_atmo_DISTWGT.nc

        add_restart_in_files:
                rmp_a2f_B: rmp_a2f_B
                rmp_a2f_D: rmp_a2f_D
                rmp_f2a_D: rmp_f2a_D

        add_restart_in_in_work:
                rmp_a2f_B: rmp_atmo_to_feom_BICUBIC.nc
                rmp_a2f_D: rmp_atmo_to_feom_DISTWGT.nc
                rmp_f2a_D: rmp_feom_to_atmo_DISTWGT.nc

        add_restart_in_sources:
                rmp_a2f_B: rmp_atmo_to_feom_BICUBIC.nc
                rmp_a2f_D: rmp_atmo_to_feom_DISTWGT.nc
                rmp_f2a_D: rmp_feom_to_atmo_DISTWGT.nc

<|MERGE_RESOLUTION|>--- conflicted
+++ resolved
@@ -231,12 +231,9 @@
 
         with_wiso: ${general.with_wiso}
         with_pico: ${general.with_pico}
-<<<<<<< HEAD
 
         # Variables depending on the general version of AWIESM
         # ----------------------------------------------------
-=======
->>>>>>> 1093b9f0
         choose_general.version:
                 "2.1":
                         version: "2.1-awiesm-2.1"
