--- conflicted
+++ resolved
@@ -36,11 +36,7 @@
     "tqdm==4.66.3",
     "typing_extensions>=4.1.1",  # Maximum number for Python 3.6 support
     "xdgenvpy==2.3.5",
-<<<<<<< HEAD
-    "pydantic==1.10.13",
-=======
-    "pydantic>=1.10.2",
->>>>>>> 11eaa718
+    "pydantic>=1.10.13",
     "h5netcdf>=0.8.1",
 ]
 
