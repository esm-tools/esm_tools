--- conflicted
+++ resolved
@@ -68,41 +68,24 @@
         # Locale Settings
         #########################################################################
         #
-<<<<<<< HEAD
         LC_ALL: en_US.UTF-8
-=======
-        "LC_ALL=en_US.UTF-8"
->>>>>>> 276c44be
 
         #########################################################################
         # Compiler Settings
         #########################################################################
         #
-<<<<<<< HEAD
         FC: ${fc}
         F77: ${f77}
         MPIFC: ${mpifc}
         CC: ${cc}
         CXX: ${cxx}
-=======
-        "FC=${fc}"
-        "F77=${f77}"
-        "MPIFC=${mpifc}"
-        "CC=${cc}"
-        "CXX=${cxx}"
->>>>>>> 276c44be
 
         #########################################################################
         # MPI Settings
         #########################################################################
         #
-<<<<<<< HEAD
         MPIROOT: "\"$(${mpifc} -show | perl -lne 'm{ -I(.*?)/include } and print $1')\""
         MPI_LIB: "\"$(${mpifc} -show |sed -e 's/^[^ ]*//' -e 's/-[I][^ ]*//g')\""
-=======
-        "MPIROOT=\"$(${mpifc} -show | perl -lne 'm{ -I(.*?)/include } and print $1')\""
-        "MPI_LIB=\"$(${mpifc} -show |sed -e 's/^[^ ]*//' -e 's/-[I][^ ]*//g')\""
->>>>>>> 276c44be
 
         #########################################################################
         # HDF5 Defaults
@@ -114,19 +97,11 @@
         # NOTE(JK): Using wrong combination of HDF5, netCDF-C and netCDF-F libs can lead to
         #           undefined symbol: __intel_skx_avx512_memcpy
         #           This combination was recommended by DKRZ support
-<<<<<<< HEAD
         HDF5ROOT: /sw/rhel6-x64/hdf5/hdf5-1.8.14-parallel-impi-intel14/
         HDF5_C_INCLUDE_DIRECTORIES: $HDF5ROOT/include
         # NOTE(PG): The version of HDF5_ROOT **WITH** an underscore is used by PISM Cmake.
         #           Moved to PISM yamls, but doesn't show up??
         HDF5_ROOT: $HDF5ROOT
-=======
-        "HDF5ROOT=/sw/rhel6-x64/hdf5/hdf5-1.8.14-parallel-impi-intel14/"
-        "HDF5_C_INCLUDE_DIRECTORIES=$HDF5ROOT/include"
-        # NOTE(PG): The version of HDF5_ROOT **WITH** an underscore is used by PISM Cmake.
-        #           Moved to PISM yamls, but doesn't show up??
-        "HDF5_ROOT=$HDF5ROOT"
->>>>>>> 276c44be
 
         #########################################################################
         # NETCDF Defaults
@@ -134,13 +109,8 @@
         #
         # NOTE(PG): Is it intentional to have different netcdf_fortran and
         # netcdf_c versions?
-<<<<<<< HEAD
         NETCDFFROOT: /sw/rhel6-x64/netcdf/netcdf_fortran-4.4.2-parallel-impi-intel14/
         NETCDFROOT: /sw/rhel6-x64/netcdf/netcdf_c-4.3.2-parallel-impi-intel14/
-=======
-        "NETCDFFROOT=/sw/rhel6-x64/netcdf/netcdf_fortran-4.4.2-parallel-impi-intel14/"
-        "NETCDFROOT=/sw/rhel6-x64/netcdf/netcdf_c-4.3.2-parallel-impi-intel14/"
->>>>>>> 276c44be
         # NOTE(PG): The next lines are moved to echam.yaml, and only active for:
         # A) mistral
         # and
@@ -149,51 +119,30 @@
         # - "NETCDFROOT=/sw/rhel6-x64/netcdf/netcdf_c-4.3.2-gcc48"
         # this doesn't - mismatch with cxx_include_directories???:
         # - "NETCDFROOT=/sw/rhel6-x64/netcdf/netcdf_c-4.3.2-parallel-impi-intel14/"
-<<<<<<< HEAD
         NETCDF_Fortran_INCLUDE_DIRECTORIES: $NETCDFFROOT/include
         NETCDF_C_INCLUDE_DIRECTORIES: $NETCDFROOT/include
         NETCDF_CXX_INCLUDE_DIRECTORIES: /sw/rhel6-x64/netcdf/netcdf_cxx-4.2.1-gcc48/include
-=======
-        "NETCDF_Fortran_INCLUDE_DIRECTORIES=$NETCDFFROOT/include"
-        "NETCDF_C_INCLUDE_DIRECTORIES=$NETCDFROOT/include"
-        "NETCDF_CXX_INCLUDE_DIRECTORIES=/sw/rhel6-x64/netcdf/netcdf_cxx-4.2.1-gcc48/include"
->>>>>>> 276c44be
 
         #########################################################################
         # Linear Algebra (LAPACK)
         #########################################################################
         #
-<<<<<<< HEAD
         LAPACK_LIB: "'-mkl=sequential'"
         LAPACK_LIB_DEFAULT: "'-L/sw/rhel6-x64/intel/intel-18.0.1/mkl/lib/intel64 -lmkl_intel_lp64 -lmkl_core -lmkl_sequential'"
-=======
-        "LAPACK_LIB='-mkl=sequential'"
-        "LAPACK_LIB_DEFAULT='-L/sw/rhel6-x64/intel/intel-18.0.1/mkl/lib/intel64 -lmkl_intel_lp64 -lmkl_core -lmkl_sequential'"
->>>>>>> 276c44be
 
         #########################################################################
         # General Software (Perl, usw.)
         #########################################################################
         #
-<<<<<<< HEAD
         PERL5LIB: /usr/lib64/perl5
         SZIPROOT: /sw/rhel6-x64/sys/libaec-0.3.2-gcc48
         ZLIBROOT: /usr
-=======
-        "PERL5LIB=/usr/lib64/perl5"
-        "SZIPROOT=/sw/rhel6-x64/sys/libaec-0.3.2-gcc48"
-        "ZLIBROOT=/usr"
->>>>>>> 276c44be
 
         #########################################################################
         # seb-wahl: OASIS3MCT_FC_LIB is used by ECHAM, since it's unclear whether
         # it's used by other models it stays in mistral.yaml for now
         #########################################################################
-<<<<<<< HEAD
         OASIS3MCT_FC_LIB: '"-L$NETCDFFROOT/lib -lnetcdff"'
-=======
-        'OASIS3MCT_FC_LIB="-L$NETCDFFROOT/lib -lnetcdff"'
->>>>>>> 276c44be
 
         #########################################################################
         # LD_LIBRARY_PATH
@@ -202,22 +151,15 @@
         # to be at the end!!
         #########################################################################
         #
-<<<<<<< HEAD
         LD_LIBRARY_PATH[(0)]: $NETCDFROOT/lib:$NETCDFFROOT/lib:$HDF5ROOT/lib:$LD_LIBRARY_PATH
         # avoid GLIBCXX_3.4.15 not found error
         LD_LIBRARY_PATH[(1)]: /sw/rhel6-x64/gcc/gcc-4.8.2/lib64:$LD_LIBRARY_PATH
-=======
-        "LD_LIBRARY_PATH=$NETCDFROOT/lib:$NETCDFFROOT/lib:$HDF5ROOT/lib:$LD_LIBRARY_PATH"
-        # avoid GLIBCXX_3.4.15 not found error
-        "LD_LIBRARY_PATH=/sw/rhel6-x64/gcc/gcc-4.8.2/lib64:$LD_LIBRARY_PATH"
->>>>>>> 276c44be
         # The following line is also moved to echam.yaml, only active for mistral and paleodyn echam6:
         # - "LD_LIBRARY_PATH=/sw/rhel6-x64/netcdf/parallel_netcdf-1.6.1-impi-intel14/lib/:$LD_LIBRARY_PATH"
 
         ################################################
         # This needs to be moved into OIFS
         # MPI environent variables important at runtime
-<<<<<<< HEAD
         I_MPI_FABRICS: shm:dapl
         I_MPI_FALLBACK: disable
         I_MPI_SLURM_EXT: 1
@@ -235,36 +177,16 @@
 
         MXM_RDMA_PORTS: mlx5_0:1
         MXM_LOG_LEVEL: FATAL
-=======
-        'I_MPI_FABRICS=shm:dapl'
-        'I_MPI_FALLBACK=disable'
-        'I_MPI_SLURM_EXT=1'
-        'I_MPI_LARGE_SCALE_THRESHOLD=8192'
-        'I_MPI_DYNAMIC_CONNECTION=1'
-
 # kh 22.01.21
-        'I_MPI_STATS=ipm'
-        'I_MPI_STATS_FILE=prof_mpi_mistral.dat'
+        I_MPI_STATS: ipm
+        I_MPI_STATS_FILE: prof_mpi_mistral.dat
 
 # kh 01.04.21 avoid problems at mpi startup if a hybrid configuration (MPI + OpenMP) for a multi program environment is used, 
 # also see https://www.dkrz.de/up/help/known-issues topic "Fatal error in MPI_Init: Other MPI error ..."
-        'I_MPI_SLURM_EXT=0'
+        I_MPI_SLURM_EXT: 0
 
 # kh 02.04.21
-        'KMP_AFFINITY=verbose'        
-
-        'DAPL_NETWORK_NODES=$SLURM_NNODES'
-        'DAPL_NETWORK_PPN=$SLURM_NTASKS_PER_NODE'
-        'DAPL_WR_MAX=500'
-
-        'OMPI_MCA_pml=cm'
-        'OMPI_MCA_mtl=mxm'
-        'OMPI_MCA_coll=^ghc'
-        'OMPI_MCA_mtl_mxm_np=0'
-
-        'MXM_RDMA_PORTS=mlx5_0:1'
-        'MXM_LOG_LEVEL=FATAL'
->>>>>>> 276c44be
+        KMP_AFFINITY: verbose 
         ################################################
 
 choose_useMPI:
