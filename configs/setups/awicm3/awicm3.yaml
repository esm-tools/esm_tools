--- conflicted
+++ resolved
@@ -24,11 +24,8 @@
         - 'v3.1.3'
         - 'v3.2'
         - 'v3.2.1'
-<<<<<<< HEAD
+        - 'v3.2.2'
         - 'v3.3'
-=======
-        - 'v3.2.2'
->>>>>>> f3542879
         - 'master'
         - 'frontiers-xios'
 
@@ -97,7 +94,6 @@
             add_further_reading:
             - xios/xios.env.yaml
             oasis_with_yac: True
-<<<<<<< HEAD
           v3.3:
             major_version: v3.3
             couplings:
@@ -112,7 +108,6 @@
                 levante:
                     iolibraries: system_gnu_libs
             oasis_with_yac: False
-=======
           v3.2.2:
             major_version: v3.2
             couplings:
@@ -122,7 +117,6 @@
             add_further_reading:
             - xios/xios.env.yaml
             oasis_with_yac: True
->>>>>>> f3542879
           master:
             major_version: master
             couplings:
