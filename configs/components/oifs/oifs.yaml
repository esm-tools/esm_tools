--- conflicted
+++ resolved
@@ -13,16 +13,14 @@
 with_xios: False
 xml_dir: ''
 
-<<<<<<< HEAD
-=======
-include_models:
-        - xios
+# MA: I think the following lines can be deleted but needs testing
+#include_models:
+#        - xios
 
 required_plugins:
         - "git+https://github.com/esm-tools-plugins/postprocess"
         - "git+https://github.com/esm-tools-plugins/preprocess"
 
->>>>>>> 72e779c0
 description: |
         The OpenIFS atmosphere model based on ECMWF IFS
         Carver et al., in prep.
