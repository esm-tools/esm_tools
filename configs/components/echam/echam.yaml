--- conflicted
+++ resolved
@@ -3,8 +3,10 @@
 model: echam
 repository: https://gitlab.dkrz.de/modular_esm/echam6
 type: atmosphere
+
+
+
 compile_infos:
-<<<<<<< HEAD
         available_versions:
         - 6.3.04p1-esm-interface-yac
         - 6.3.05p2
@@ -14,6 +16,7 @@
         - 6.3.05p2-concurrent_radiation
         - 6.3.04p1-paleodyn
         - 6.3.04p1-recom-awicm
+        - 6.3.05p2-concurrent_radiation-paleodyn
         - 6.3.04p1
         branch: ${echam.version}
         choose_version:
@@ -40,14 +43,23 @@
             git-repository: https://gitlab.dkrz.de/foci/src/echam.git
           6.3.05p2-concurrent_radiation:
             branch: concurrent_radiation
+            clean_command: rm -rf src/echam/bin; rm -rf bin; make clean
+            comp_command: ./config/createMakefiles.pl; autoreconf -i --force; ./configure --with-fortran=intel --with-coupler=oasis3-mct INSTALL='/usr/bin/install -p'; make -j `nproc --all`; make install -j `nproc --all`; mkdir -p src/echam/bin; cp  bin/echam6 src/echam/bin/echam6
+            conf_command: export OASIS3MCT_FC_LIB=$(pwd)/../lib/; export OASIS3MCTROOT=$(pwd)/../oasis/; ./config/createMakefiles.pl; autoreconf -i --force; mkdir -p src/.deps yaxt/src/.deps yaxt/tests/.deps; ./configure --with-coupler=oasis3-mct --with-fortran=intel INSTALL='/usr/bin/install -p'
+            git-repository: "https://gitlab.dkrz.de/PalMod/echam6-PalMod.git"
+          6.3.05p2-concurrent_radiation-paleodyn:
+            branch: "cmake_attempt"
+            git-repository: "https://gitlab.awi.de/pgierz/echam6.git"
+          6.3.05p2-concurrent_radiation-paleodyn-hammoz:
+            branch: "hammoz"
             clean_command: rm -rf src/echam/bin; make clean
             comp_command: make -j `nproc --all`; make install -j `nproc --all`; mkdir -p src/echam/bin;
               cp  bin/echam6 src/echam/bin/echam6
             conf_command: export OASIS3MCT_FC_LIB=$(pwd)/../lib/; export OASIS3MCTROOT=$(pwd)/../oasis/;
               ./config/createMakefiles.pl; autoreconf -i --force; mkdir -p src/.deps yaxt/src/.deps
               yaxt/tests/.deps; ./configure --with-coupler=oasis3-mct --with-fortran=intel
-              INSTALL='/usr/bin/install -p'
-            git-repository: https://gitlab.dkrz.de/PalMod/echam6-PalMod.git
+              FCFLAGS="-cpp -DHAMMOZ" INSTALL='/usr/bin/install -p'
+            git-repository: https://gitlab.awi.de/pgierz/echam6.git
           6.3.05p2-foci:
             branch: esm-tools
             git-repository: https://git.geomar.de/foci/src/echam.git
@@ -58,74 +70,8 @@
             conf_command: ./configure
         clean_command: ${defaults.clean_command}
         comp_command: ${defaults.comp_command}
-=======
-    available_versions:
-    - 6.3.04p1-esm-interface-yac
-    - 6.3.05p2
-    - 6.3.05p2-foci
-    - 6.3.02p4
-    - 6.3.04p1-esm-interface
-    - 6.3.05p2-concurrent_radiation
-    - 6.3.05p2-concurrent_radiation-paleodyn
-    - 6.3.04p1-paleodyn
-    - 6.3.04p1
-    branch: ${echam.version}
-    choose_version:
-      6.3.02p4:
-        install_bins: src/bin/echam6
-      6.3.04p1-esm-interface:
-        branch: using_esm_interfaces
-        destination: echam-6.3.04p1
         git-repository: https://gitlab.dkrz.de/modular_esm/echam6.git
-      6.3.04p1-esm-interface-yac:
-        branch: using_esm_interfaces_yac
-        destination: echam-6.3.04p1
->>>>>>> 4e484c88
-        git-repository: https://gitlab.dkrz.de/modular_esm/echam6.git
-      6.3.04p1-paleodyn:
-        branch: paleodyn
-        destination: echam-6.3.04p1
-        git-repository: https://gitlab.dkrz.de/modular_esm/echam6.git
-      6.3.05p2:
-        branch: esm-tools
-        git-repository: https://gitlab.dkrz.de/foci/src/echam.git
-      6.3.05p2-concurrent_radiation-paleodyn-hammoz:
-        git-repository: https://gitlab.awi.de/pgierz/echam6.git
-        branch: hammoz
-        clean_command: rm -rf src/echam/bin; make clean
-        comp_command: make -j `nproc --all`; make install -j `nproc --all`; mkdir -p src/echam/bin;
-          cp  bin/echam6 src/echam/bin/echam6
-        conf_command: export OASIS3MCT_FC_LIB=$(pwd)/../lib/; export OASIS3MCTROOT=$(pwd)/../oasis/;
-          ./config/createMakefiles.pl; autoreconf -i --force; mkdir -p src/.deps yaxt/src/.deps
-          yaxt/tests/.deps; ./configure --with-coupler=oasis3-mct --with-fortran=intel FCFLAGS="-cpp -DHAMMOZ"
-          INSTALL='/usr/bin/install -p'
-      6.3.05p2-concurrent_radiation-paleodyn:
-        git-repository: https://gitlab.awi.de/pgierz/echam6.git
-        branch: cmake_attempt
-        #clean_command: rm -rf src/echam/bin; make clean
-        #comp_command: make -j `nproc --all`; make install -j `nproc --all`; mkdir -p src/echam/bin;
-        #  cp  bin/echam6 src/echam/bin/echam6
-        #conf_command: export OASIS3MCT_FC_LIB=$(pwd)/../lib/; export OASIS3MCTROOT=$(pwd)/../oasis/;
-        #  ./config/createMakefiles.pl; autoreconf -i --force; mkdir -p src/.deps yaxt/src/.deps
-        #  yaxt/tests/.deps; ./configure --with-coupler=oasis3-mct --with-fortran=intel
-        #  INSTALL='/usr/bin/install -p'
-      6.3.05p2-concurrent_radiation:
-        branch: concurrent_radiation
-        git-repository: https://gitlab.dkrz.de/PalMod/echam6-PalMod.git
-        clean_command: rm -rf src/echam/bin; rm -rf bin; make clean
-        comp_command: "./config/createMakefiles.pl; autoreconf -i --force; ./configure --with-fortran=intel --with-coupler=oasis3-mct INSTALL='/usr/bin/install -p'; make -j `nproc --all`; make install -j `nproc --all`; mkdir -p src/echam/bin; cp  bin/echam6 src/echam/bin/echam6"
-      6.3.05p2-foci:
-        branch: esm-tools
-        git-repository: https://git.geomar.de/foci/src/echam.git
-      6.3.05p2-wiso:
-        branch: wiso
-        clean_command: make clean
-        comp_command: make; make install
-        conf_command: ./configure
-    clean_command: ${defaults.clean_command}
-    comp_command: ${defaults.comp_command}
-    git-repository: https://gitlab.dkrz.de/modular_esm/echam6.git
-    install_bins: src/echam/bin/echam6
+        install_bins: src/echam/bin/echam6
 
 
 
