"""
This module contains the description of a SimulationFile.

Developer Notes
---------------
* Internal functions, decorators, and methods are prefixed with _. They should
  only be used inside of this file.
* Decorators should have names that map to an attribute of the object. See the
  example in ``_allowed_to_be_missing``.
"""
import copy
import functools
import glob
import os
import pathlib
import shutil
import sys
from enum import Enum, auto
from typing import Any, AnyStr

import dpath.util
import yaml
from esm_parser import ConfigSetup, user_error
from loguru import logger

logger.remove()
LEVEL = "ERROR"  # "WARNING"  # "INFO"  # "DEBUG"
LOGGING_FORMAT = "[{time:HH:mm:ss  DD/MM/YYYY}]  <level>|{level}|  [{file} -> {function}() line:{line: >3}] >> </level>{message}"
logger.add(sys.stderr, level=LEVEL, format=LOGGING_FORMAT)

# Enumeration of file types
class FileTypes(Enum):
    """
    Describes which type a particular file might have, e.g. ``FILE``,
    ``NOT_EXISTS``, ``BROKEN_LINK``.
    """

    FILE = auto()  # ordinary file
    DIR = auto()  # directory
    LINK = auto()  # symbolic link
    EXISTS = auto()  # object exists in the system
    NOT_EXISTS = auto()  # file does not exist
    BROKEN_LINK = auto()  # target of the symbolic link does not exist


# NOTE(PG): Comment can be removed later. Here I prefix with an underscore as
# this decorator should **only** be used inside of this file.
def _allowed_to_be_missing(method):
    """Allows to decorate a method with ``_allowed_to_be_missing``, causing it
    to always return ``None``.

    If a method is decorated with ``@_allowed_to_be_missing``, it will return
    ``None`` instead of executing if the file has a attribute of
    ``allowed_to_be_missing`` set to ``True. You get a warning via the logger
    giving the full method name that was decorated and a representation of the
    file that was trying to be moved, linked, or copied.

    Usage Example
    -------------
    Given you have an instanciated simulation file under ``sim_file`` with the following property::
        >>> sim_file.allowed_to_be_missing  # doctest: +SKIP
        True

    And given that you have a decorated method foo, that would act on the file::
        >>> rvalue = sim_file.foo(*args, **kwargs)  # doctest: +SKIP
        >>> rvalue is None  # doctest: +SKIP
        True
        >>> print(rvalue)  # doctest: +SKIP
        None

    Programming Example
    -------------------
    class MyCoolClass:
        def __init__(self):
            self.allowed_to_be_missing = True

        @_allowed_to_be_missing
        def foo(self, *args, **kwargs):
            # This method will always return None, the return below is never
            # reached:
            return 123
    """

    @functools.wraps(method)
    def inner_method(self, *args, **kwargs):
        if self.allowed_to_be_missing:
            try:
                return method(self, *args, **kwargs)
            except (FileNotFoundError, IOError):
                logger.warning(
                    f"Skipping {method.__qualname__} as this file ({self}) is allowed to be missing!"
                )
                return None  # None is the default return, but let us be explicit here, as it is a bit confusing
        else:
            return method(self, *args, **kwargs)

    return inner_method


def _fname_has_date_stamp_info(fname, date, reqs=["%Y", "%m", "%d"]):
    """
    Checks if a particular file has all elements of a particular date in its name.

    Parameters
    ----------
    fname : str
        The name of the file to check
    date : esm_calendar.Date
        The date to be checked against
    reqs : list of str
        A list of ``strftime`` compliant strings to determine which elements of
        the date to check. Compatible with %Y %m %d %H %M %S (year, month, day,
        hour, minute, second)

    Returns
    -------
    bool :
        True if all elements appear in the filename, False otherwise.

    """
    date_attrs = {
        "%Y": "syear",
        "%m": "smonth",
        "%d": "sday",
        "%H": "shour",
        "%M": "sminute",
        "%S": "ssecond",
    }
    required_attrs = [getattr(date, v) for k, v in date_attrs.items() if k in reqs]
    # all(attr in fname for attr in required_attrs)
    for attr in required_attrs:
        if attr in fname:
            fname = fname.replace(attr, "checked", 1)
    return fname.count("checked") == len(reqs)


def globbing(method):
    """
    Decorator method for ``SimulationFile``'s methods ``cp``, ``mv``, ``ln``, that
    enables globbing. If a ``*`` is found on the ``source`` or ``target`` the globbing
    logic is activated, and consist of:
    - run checks for globbing syntax
    - check if any file matches the globbing pattern
    - construct one instance of ``SimulationFile`` for each file matching the globbing
    - run the ``method`` for that particular file

    Parameters
    ----------
    method : method
        The decorated method (``cp``, ``mv``, ``ln``)

    Returns
    -------
    method : method
        If no globbing is needed, returns the method as it was given originally.
    """

    @functools.wraps(method)
    def inner_method(self, source, target, *args, **kwargs):
        method_name = method.__name__
        source_name = self[f"name_in_{source}"]
        target_name = self[f"name_in_{target}"]

        if "*" in source_name or "*" in target_name:
            # Get wildcard patterns
            source_pattern = source_name.split("*")
            target_pattern = target_name.split("*")

            # Check wild cards syntax
            self.wild_card_check(source_pattern, target_pattern)

            # Obtain source files
            glob_source_paths = self.find_globbing_files(source)

            # Extract globbing source names
            glob_source_names = [
                pathlib.Path(glob_source_path).name
                for glob_source_path in glob_source_paths
            ]

            # Solve the globbing target names
            glob_target_names = []
            for glob_source_name in glob_source_names:
                glob_target_name = glob_source_name
                for sp, tp in zip(source_pattern, target_pattern):
                    glob_target_name = glob_target_name.replace(sp, tp)
                glob_target_names.append(glob_target_name)

            # Loop through source files
            for glob_source_name, glob_target_name in zip(
                glob_source_names, glob_target_names
            ):
                # Create a new simulation file object for this specific glob file
                glob_config = copy.deepcopy(self._config)
                glob_dict = dpath.util.get(
                    glob_config, self.attrs_address, separator=".", default={}
                )
                glob_dict[f"name_in_{source}"] = glob_source_name
                glob_dict[f"name_in_{target}"] = glob_target_name
                glob_file = SimulationFile(glob_config, self.attrs_address)
                # Use method
                this_method = getattr(glob_file, method_name)
                this_method(source, target, *args, **kwargs)
        else:
            return method(self, source, target, *args, **kwargs)

    return inner_method


class SimulationFile(dict):
    """
    Describes a file used within a ESM Simulation.

    A ``SimulationFile`` object describes one particular file used within an
    ``esm-tools`` run. This description is similar to a standard Python
    dictionary. Beyond the standard dictionary methods and attributes, there
    are a variety of attributes that describe how the file should behave, as
    well as a few additional methods you can use to relocate the file around on
    the system. Please see the detailed documentation on each of the methods
    for more specifics, but in summary, a ``SimulationFile`` has the following
    additional functions::

        >>> sim_file = SimulationFile(...)  # doctest: +SKIP
        >>> sim_file.mv("computer", "work")  # doctest: +SKIP
        >>> sim_file.ln("work", "run_tree")  # doctest: +SKIP
        >>> sim_file.cp("run_tree", "exp_tree")  # doctest: +SKIP

    You get extra functions for moving, copying, or linking a file from one
    location to another. Location keys are desccribed in detail in the Notes
    section.

    Furthermore, there are a few attributes that you should be aware of. These
    include:

    * ``name`` : A human readable name for the file.
    * ``allowed_to_be_missing`` : A ``bool`` value to set a certain file as
      allowed to be missing or not. in case it is, the cp/ln/mv command will not
      fail if the original file is not found.
    * ``datestamp_method`` : Sets how a datestamp should be added. See
      ``_allowed_datestamp_methods`` for more information.
    * ``datestamp_format`` : Stes how a datestamp should be formatted. See
      ``_allowed_datestamp_methods`` for more information.

    Example
    -------
    Given a config, you should be able to use this in YAML::

        $ cat dummy_config.yaml

        echam:
            files:
                jan_surf:
                    name_in_computer: T63CORE2_jan_surf.nc
                    name_in_work: unit.24
                    filetype: NetCDF
                    allowed_to_be_missing: True
                    description: >
                        Initial values used for the simulation, including
                        properties such as geopotential, temperature, pressure

    And, assuming config is as described above::

        >>> sim_file = SimulationFile(config, ['echam']['files']['jan_surf'])  # doctest: +SKIP

    You could then copy the file to the experiment folder::

        >>> sim_file.cp_to_exp_tree()  # doctest: +SKIP

    Notes
    -----
    A file can be located in one of these categories (``LOCATION_KEYS``):
    - computer: pool/source directory (for input files)
    - exp_tree: file in the category directory in experiment directory (eg. input, output, ...)
    - run_tree: file in the experiment/run_<DATE>/<CATEGORY>/ directory
    - work:     file in the current work directory. Eg. experiment/run_<DATE>/work/

    LOCATION_KEY is one of the strings defined in LOCATION_KEY list
    - name_in<LOCATION_KEY> : file name (without path) in the LOCATION_KEY
      - eg. name_in_computer: T63CORE2_jan_surf.nc
      - eg. name_in_work: unit.24
    - absolute_path_in_<LOCATION_KEY> : absolute path in the LOCATION_KEY
      - eg. absolute_path_in_run_tree:
      - /work/ollie/pgierz/some_exp/run_20010101-20010101/input/echam/T63CORE2_jan_surf.nc
    """

    def __init__(self, full_config: dict, attrs_address: str):
        """
        - Initiates the properties of the object
        - Triggers basic checks

        Parameters
        ----------
        full_config : dict
            The full simulation configuration
        attrs_address : str
            The address of this specific file in the full config, separated by dots.
        """
        attrs_dict = dpath.util.get(
            full_config, attrs_address, separator=".", default={}
        )
        super().__init__(attrs_dict)
        self._original_filedict = copy.deepcopy(attrs_dict)
        self._config = full_config
        self.attrs_address = attrs_address
        self._sim_date = full_config["general"][
            "current_date"
        ]  # NOTE: we might have to change this in the future, depending on whether SimulationFile is access through tidy ("end_date") or prepcompute ("start_date")
        self.name = attrs_address.split(".")[-1]
        self.component = attrs_address.split(".")[0]
        self.all_model_filetypes = full_config["general"]["all_model_filetypes"]
        self.path_in_computer = self.get("path_in_computer")
        self._datestamp_method = self.get(
            "datestamp_method", "avoid_overwrite"
        )  # This is the old default behaviour
        if self.path_in_computer:
            self.path_in_computer = pathlib.Path(self.path_in_computer)

        self._check_file_syntax()

        # Complete tree names if not defined by the user
        self._complete_file_names()

        # possible paths for files:
        location_keys = ["computer", "exp_tree", "run_tree", "work"]
        # initialize the locations and complete paths for all possible locations
        self.locations = dict.fromkeys(location_keys, None)
        self._resolve_abs_paths()

        # Verbose set to true by default, for now at least
        self._verbose = full_config.get("general", {}).get("verbose", True)

        # Checks
        self._check_path_in_computer_is_abs()

    ##############################################################################################
    # Overrides of standard dict methods
    ##############################################################################################

    def __str__(self):
        address = " -> ".join(self.attrs_address.split("."))
        return address

    def __setattr__(self, name: str, value: Any) -> None:
        """Checks when changing dot attributes for disallowed values"""
        if name == "datestamp_format":
            self._check_datestamp_format_is_allowed(value)
        if name == "datestamp_method":
            self._check_datestamp_method_is_allowed(value)
        return super().__setattr__(name, value)

    def __setitem__(self, key: Any, value: Any) -> None:
        """Checks for changing with sim_file['my_key'] = 'new_value'"""
        if key == "datestamp_format":
            self._check_datestamp_format_is_allowed(value)
        if key == "datestamp_method":
            self._check_datestamp_method_is_allowed(value)
        return super().__setitem__(key, value)

    def update(self, *args, **kwargs):
        """
        Standard dictionary update method, enhanced by additional safe-guards
        for particular values.
        """
        for k, v in dict(*args, **kwargs).items():
            if k == "datestamp_format":
                self._check_datestamp_format_is_allowed(v)
            if k == "datestamp_method":
                self._check_datestamp_method_is_allowed(v)
            self[k] = v

    ##############################################################################################

    ##############################################################################################
    # Object Properities
    ##############################################################################################
    def _complete_file_names(self):
        """
        Complete missing names in the file with the default name, depending whether
        the file is of type ``input`` or ``output``.
        """
        if self["type"] in self.input_file_types:
            default_name = self["name_in_computer"]
        elif self["type"] in self.output_file_types:
            default_name = self["name_in_work"]
        self["name_in_computer"] = self.get("name_in_computer", default_name)
        self["name_in_run_tree"] = self.get("name_in_run_tree", default_name)
        self["name_in_exp_tree"] = self.get("name_in_exp_tree", default_name)
        self["name_in_work"] = self.get("name_in_work", default_name)

    # This part allows for dot-access to allowed_to_be_missing:
    @property
    def allowed_to_be_missing(self):
        """
        Example
        -------
            >>> sim_file = SimulationFile(config, 'echam.files.jan_surf')  # doctest: +SKIP
            >>> sim_file.allowed_to_be_missing  # doctest: +SKIP
            True
        """
        return self.get("allowed_to_be_missing", False)

    @property
    def datestamp_method(self):
        """
        Defines which datestamp_method shall be used when possibly including
        date stamps to the file. Valid choices are "never", "always",
        "avoid_overwrite".
        """
        return self._datestamp_method

    @datestamp_method.setter
    def datestamp_method(self, new_attr_value):
        """
        Sets a new value for datestamp method.
        """
        # NOTE(PG): The checks could go here
        self._datestamp_method = new_attr_value

    @property
    def datestamp_format(self):
        """
        Defines which datestamp_format shall be used when possibly including
        date stamps to the file. Valid choices are "check_from_filename" and
        "append".
        """
        datestamp_format = self.get(
            "datestamp_format", "append"
        )  # This is the old default behaviour
        return datestamp_format

    ##############################################################################################
    # Main Methods
    ##############################################################################################
    @globbing
    @_allowed_to_be_missing
    def cp(self, source: str, target: str) -> None:
        """
        Copies the source file or folder to the target path. It changes the name of the
        target if ``self["name_in_<target>"]`` differs from ``self["name_in_<source>"].

        Parameters
        ----------
        source : str
            String specifying one of the following options: ``"computer"``, ``"work"``,
            ``"exp_tree"``, ``run_tree``
        target : str
            String specifying one of the following options: ``"computer"``, ``"work"``,
            ``"exp_tree"``, ``run_tree``
        """
        if source not in self.locations:
            raise ValueError(
                f"Source is incorrectly defined, and needs to be in {self.locations}"
            )
        if target not in self.locations:
            raise ValueError(
                f"Target is incorrectly defined, and needs to be in {self.locations}"
            )
        source_path = self[f"absolute_path_in_{source}"]
        target_path = self[f"absolute_path_in_{target}"]

        # Create subfolders contained in ``name_in_{target}``
        self._makedirs_in_name(target)

        # Datestamps
        if self.datestamp_method == "always":
            target_path = self._always_datestamp(target_path)
        if self.datestamp_method == "avoid_overwrite":
            target_path = self._avoid_override_datestamp(target_path)

        # General Checks
        self._check_source_and_target(source_path, target_path)

        # Actual copy
        source_path_type = self._path_type(source_path)
        if source_path_type == FileTypes.DIR:
            copy_func = shutil.copytree
        else:
            copy_func = shutil.copy2
        try:
            copy_func(source_path, target_path)
            logger.debug(f"Copied {source_path} --> {target_path}")
        except IOError as error:
            raise IOError(
                f"Unable to copy {source_path} to {target_path}\n\n"
                f"Exception details:\n{error}"
            )

    @globbing
    @_allowed_to_be_missing
    def ln(self, source: AnyStr, target: AnyStr) -> None:
        """creates symbolic links from the path retrieved by ``source`` to the one by ``target``.

        Parameters
        ----------
        source : str
            key to retrieve the source from the file dictionary. Possible options: ``computer``, ``work``, ``exp_tree``, ``run_tree``

        target : str
            key to retrieve the target from the file dictionary. Possible options: ``computer``, ``work``, ``exp_tree``, ``run_tree``

        Returns
        -------
        None

        Raises
        ------
        FileNotFoundError
            - Source path does not exist
        OSError
            - Target path is a directory
            - Symbolic link is trying to link to itself
            - Target path does not exist
        FileExistsError
            - Target path already exists
        """
        if source not in self.locations:
            raise ValueError(
                f"Source is incorrectly defined, and needs to be in {self.locations}"
            )
        if target not in self.locations:
            raise ValueError(
                f"Target is incorrectly defined, and needs to be in {self.locations}"
            )
        # full paths: directory path / file name
        source_path = self[f"absolute_path_in_{source}"]
        target_path = self[f"absolute_path_in_{target}"]

        # Create subfolders contained in ``name_in_{target}``
        self._makedirs_in_name(target)

        # Datestamps
        if self.datestamp_method == "always":
            target_path = self._always_datestamp(target_path)
        if self.datestamp_method == "avoid_overwrite":
            target_path = self._avoid_override_datestamp(target_path)

        # General Checks
        self._check_source_and_target(source_path, target_path)

        try:
            os.symlink(source_path, target_path)
            logger.debug(f"Linked {source_path} --> {target_path}")
        except IOError as error:
            raise IOError(
                f"Unable to link {source_path} to {target_path}\n\n"
                f"Exception details:\n{error}"
            )

    @globbing
    @_allowed_to_be_missing
    def mv(self, source: str, target: str) -> None:
        """
        Moves (renames) the SimulationFile from it's location in ``source`` to
        it's location in ``target``.

        Parameters
        ----------
        source : str
            One of ``"computer"``, ``"work"``, ``"exp_tree"``, "``run_tree``"
        target : str
            One of ``"computer"``, ``"work"``, ``"exp_tree"``, "``run_tree``"
        """
        if source not in self.locations:
            raise ValueError(
                f"Source is incorrectly defined, and needs to be in {self.locations}"
            )
        if target not in self.locations:
            raise ValueError(
                f"Target is incorrectly defined, and needs to be in {self.locations}"
            )
        source_path = self[f"absolute_path_in_{source}"]
        target_path = self[f"absolute_path_in_{target}"]

        # Create subfolders contained in ``name_in_{target}``
        self._makedirs_in_name(target)

        # Datestamps
        if self.datestamp_method == "always":
            target_path = self._always_datestamp(target_path)
        if self.datestamp_method == "avoid_overwrite":
            target_path = self._avoid_override_datestamp(target_path)

        # General Checks
        self._check_source_and_target(source_path, target_path)

        # Perform the movement:
        try:
            source_path.rename(target_path)
            logger.debug(f"Moved {source_path} --> {target_path}")
        except IOError as error:
            raise IOError(
                f"Unable to move {source_path} to {target_path}\n\n"
                f"Exception details:\n{error}"
            )

    _allowed_datestamp_methods = {"never", "always", "avoid_overwrite"}
    """
    Set containing the allowed datestamp methods which can be chosen from.

    Notes on possible datestamp methods
    -----------------------------------
    never : str
        This will never add a datestamp to a file. **WARNING** this will
        cause you to possibly overwrite files.
    always : str
        This will always add a datestamp to a file, even if the canonical
        target name would not suggest one.
    avoid_overwrite : str
        This will add a datestamp at the end of the file, if the during the
        mv/cp/ln operation the file would be identically named.
    """

    _allowed_datestamp_formats = {"check_from_filename", "append"}
    """
    Set containing the allowed datestamp formats which can be chosen from.

    Notes on possible datestamp formats
    -----------------------------------
    check_from_filename : str
        This option will add a datestamp to a file, if the year, month, and day
        cannot be extracted from the standard declared filename.
    append : str
        This will add a datestamp at the end of the file, regardless of if it
        can be extracted from the file or not.
    """

    def _check_datestamp_method_is_allowed(self, datestamp_method):
        """
        Ensures that the datestamp method is in the defined valid set.
        """
        if datestamp_method not in self._allowed_datestamp_methods:
            raise ValueError(
                "The datestamp_method must be defined as one of never, always, or avoid_overwrite"
            )

    def _check_datestamp_format_is_allowed(self, datestamp_format):
        """
        Ensures that the datestamp format is in the defined valid set.
        """
        if datestamp_format not in self._allowed_datestamp_formats:
            raise ValueError(
                "The datestamp_format must be defined as one of check_from_filename or append"
            )

    def _resolve_abs_paths(self) -> None:
        """
        Builds the absolute paths of the file for the different locations
        (``computer``, ``work``, ``exp_tree``, ``run_tree``) using the information
        about the experiment paths in ``self._config`` and the
        ``self["path_in_computer"]``.

        It defines these new variables in the ``SimulationFile`` dictionary:
        - ``self["absolute_path_in_work"]``
        - ``self["absolute_path_in_computer"]``
        - ``self["absolute_path_in_run_tree"]``
        - ``self["absolute_path_in_exp_tree"]``
        """
        self.locations = {
            "work": pathlib.Path(self._config["general"]["thisrun_work_dir"]),
            "computer": self.path_in_computer,  # Already Path type from _init_
            "exp_tree": pathlib.Path(
                self._config[self.component][f"experiment_{self['type']}_dir"]
            ),
            "run_tree": pathlib.Path(
                self._config[self.component][f"thisrun_{self['type']}_dir"]
            ),
        }

        for key, path in self.locations.items():
            if key == "computer" and path is None:
                self[f"absolute_path_in_{key}"] = None
            else:
                self[f"absolute_path_in_{key}"] = path.joinpath(self[f"name_in_{key}"])

    def _path_type(self, path: pathlib.Path) -> FileTypes:
        """
        Checks if the given ``path`` exists. If it does returns it's type, if it
        doesn't, returns ``None``.

        Parameters
        ----------
        path : pathlib.Path
            Path to be checked.

        Returns
        -------
        Enum value
            One of the values from FileType enumeration

        Raises
        ------
        TypeError
          - when ``path`` has incompatible type
          - when ``path`` is not identified
        """
        if not isinstance(path, (str, pathlib.Path)):
            datatype = type(path).__name__
            raise TypeError(
                f"Path ``{path}`` has an incompatible datatype ``{datatype}``. str or pathlib.Path is expected"
            )

        if isinstance(path, str):
            path = pathlib.Path(path)

        # NOTE: is_symlink() needs to come first because it is also a is_file()
        # NOTE: pathlib.Path().exists() also checks is the target of a symbolic link exists or not
        if path.is_symlink() and not path.exists():
            logger.warning(f"Broken link detected: {path}")
            return FileTypes.BROKEN_LINK
        elif not path.exists():
            logger.warning(f"File does not exist: {path}")
            return FileTypes.NOT_EXISTS
        elif path.is_symlink():
            return FileTypes.LINK
        elif path.is_file():
            return FileTypes.FILE
        elif path.is_dir():
            return FileTypes.DIR
        else:
            # probably, this will not happen
            raise TypeError(f"{path} can not be identified")

    def _always_datestamp(self, fname):
        """
        Method called when ``always`` is the ``datestamp_method.

        Appends the datestamp in any case if ``datestamp_format`` is
        ``append``. Appends the datestamp only if it is not obviously in the
        filename if the ``datestamp_format`` is ``check_from_filename``. Only
        appends to files or links, not directories.

        Parameters
        ----------
        fname : pathlib.Path
            The file who's name should be modified.

        Returns
        -------
        pathlib.Path
            A modified file with an added date stamp.
        """
        if fname.is_dir():
            return fname
        if self.datestamp_format == "append":
            return pathlib.Path(f"{fname}_{self._sim_date}")
        if self.datestamp_format == "check_from_filename":
            if _fname_has_date_stamp_info(fname, self._sim_date):
                return fname
            else:
                return pathlib.Path(f"{fname}_{self._sim_date}")

    def _avoid_override_datestamp(self, target: pathlib.Path) -> pathlib.Path:
        """
        If source and target are identical, adds the date stamp to the target.

        This method is used in the case that the object's attribute
        ``datestamp_method`` is set to ``avoid_overwrite``, and is called
        before the checks of each of ln, cp, and mv.

        Parameters
        ----------
        target : pathlib.Path

        Returns
        -------
        pathlib.Path :
            The new target that can be used
        """
        if target.exists() and not target.is_dir():
            if self.datestamp_format == "append":
                target = pathlib.Path(f"{target}_{self._sim_date}")
            # The other case ("check_from_filename") is meaningless?
        return target

    @staticmethod
    def wild_card_check(source_pattern: list, target_pattern: list) -> bool:
        """
        Checks for syntax mistakes. If any were found, it notifies the user about these
        errors in the syntax using ``esm_parser.error``.

        Parameters
        ----------
        source_pattern : list
            A list including the different pieces of the source name pattern
        target_pattern : list
            A list including the different pieces of the target name pattern

        Returns
        -------
        True :
            If no issues were found
        """
        if len(target_pattern) != len(source_pattern):
            user_error(
                "Wild card",
                (
                    "The wild card pattern of the source "
                    + f"``{source_pattern}`` does not match with the "
                    + f"target ``{target_pattern}``. Make sure the "
                    + "that the number of ``*`` are the same in both "
                    + "sources and targets."
                ),
            )

        return True

    def find_globbing_files(self, location: str) -> list:
        """
        Lists the files matching the globbing path of the given ``location``, and
        notifies the user if none were found, via ``esm_parser.user_error``.

        Parameters
        ----------
        location : str
            The location string (``work``, ``computer``, ``exp_tree``, ``run_tree``)

        Returns
        -------
        glob_paths : list
            List of paths found matching the globbing case for the ``location`` pattern
        """
        absolute_path_in_location = str(self[f"absolute_path_in_{location}"])
        glob_paths = glob.glob(absolute_path_in_location)

        # Check that there are any source files available
        if len(glob_paths) == 0:
            user_error(
                "Globbing",
                f"No files found for the globbing pattern "
                f"``{absolute_path_in_location}``.",
            )

        return glob_paths

    def _makedirs_in_name(self, name_type: str) -> None:
        """
        Creates subdirectories included in the ``name_in_<name_type>``, if any.

        Raises
        ------
        FileNotFoundError
            If ``self.locations[name_type]`` path does not exist
        """
        # Are there any subdirectories in ``name_in_<name_type>?
        if "/" in self[f"name_in_{name_type}"]:
            parent_path = self[f"absolute_path_in_{name_type}"].parent
            # If the parent path does not exist check whether the file location
            # exists
            if not parent_path.exists():
                location = self.locations[name_type]
                if location.exists():
                    # The location exists therefore the remaining extra directories
                    # from the parent_path can be created
                    os.makedirs(parent_path)
                else:
                    # The location does not exist, the role of this function is not
                    # to create it, therefore, raise an error
                    raise FileNotFoundError(
                        f"Unable to perform file operation. Path for ``{name_type}`` "
                        f"({location}) does not exist!"
                    )

    def _check_file_syntax(self) -> None:
        """
        Checks for missing variables:
        - ``type``
        - ``path_in_computer`` if the file it an input for the experiment
        - ``name_in_computer`` if the file it an input for the experiment
        - ``name_in_work`` if the file it an output of the experiment

        It also checks whether ``type``'s value is correct.

        It notifies the user about these errors in the syntax using
        ``esm_parser.error``.
        """
        error_text = ""
        missing_vars = ""
        types_text = ", ".join(self.all_model_filetypes)
        this_filedict = copy.deepcopy(self._original_filedict)
        self.input_file_types = input_file_types = ["config", "forcing", "input"]
        self.output_file_types = output_file_types = [
            "analysis",
            "couple",
            "log",
            "mon",
            "outdata",
            "restart",
            "viz",
            "ignore",
        ]

        if "type" not in self.keys():
            error_text = (
                f"{error_text}"
                f"- the ``type`` variable is missing. Please define a ``type`` "
                f"({types_text})\n"
            )
            missing_vars = (
                f"{missing_vars}    ``type``: forcing/input/restart/outdata/...\n"
            )
        elif self["type"] not in self.all_model_filetypes:
            error_text = (
                f"{error_text}"
                f"- ``{self['type']}`` is not a supported ``type`` "
                f"(``files.{self.name}.type``), please choose one of the following "
                f"types: {types_text}\n"
            )
            this_filedict["type"] = f"``{this_filedict['type']}``"

        if (
            "path_in_computer" not in self.keys()
            and self.get("type") in input_file_types
        ):
            error_text = (
                f"{error_text}"
                f"- the ``path_in_computer`` variable is missing. Please define a "
                f"``path_in_computer`` (i.e. the path to the file excluding its name)."
                f" NOTE: this is only required for {', '.join(input_file_types)} file "
                f"types\n"
            )
            missing_vars = (
                f"{missing_vars}    ``path_in_computer``: <path_to_file_dir>\n"
            )

        if (
            "name_in_computer" not in self.keys()
            and self.get("type") in input_file_types
        ):
            error_text = (
                f"{error_text}"
                f"- the ``name_in_computer`` variable is missing. Please define a ``name_in_computer`` "
                f"(i.e. name of the file in the work folder). NOTE: this is only required for "
                f"{', '.join(input_file_types)} file types\n"
            )
            missing_vars = f"{missing_vars}    ``name_in_computer``: <name_of_file_in_computer_dir>\n"

        if "name_in_work" not in self.keys() and self.get("type") in output_file_types:
            error_text = (
                f"{error_text}"
                f"- the ``name_in_work`` variable is missing. Please define a ``name_in_work`` "
                f"(i.e. name of the file in the work folder). NOTE: this is only required for "
                f"{', '.join(output_file_types)} file types\n"
            )
            missing_vars = (
                f"{missing_vars}    ``name_in_work``: <name_of_file_in_work_dir>\n"
            )

        missing_vars = (
            f"Please, complete/correct the following vars for your file:\n\n"
            f"{self.pretty_filedict(this_filedict)}"
            f"{missing_vars}"
        )

        if error_text:
            error_text = (
                f"The file dictionary ``{self.name}`` is missing relevant information "
                f"or is incorrect:\n{error_text}"
            )
            user_error("File Dictionaries", f"{error_text}\n{missing_vars}")

    def _check_path_in_computer_is_abs(self):
        """
        Determines if the path for files stored in the computer (rather than
        the experiment tree or the work folder) is an absolute path.

        Raises
        ------
        user_error :
            The user_error function will raises a sys.exit with a user message if the path for
            the computer is not an absolute path.
        """
        if (
            self.path_in_computer is not None
            and not self.path_in_computer.is_absolute()
        ):
            user_error(
                "File Dictionaries",
                "The path defined for "
                f"``{self.component}.files.{self.name}.path_in_computer`` is not "
                f"absolute (``{self.path_in_computer}``). Please, always define an "
                "absolute path for the ``path_in_computer`` variable.",
            )

    def _check_source_and_target(
        self, source_path: pathlib.Path, target_path: pathlib.Path
    ) -> bool:
        """
        Performs common checks for file movements

        Parameters
        ----------
        source_path : pathlib.Path
            path of the file to be copied / linked / moved

        target_path : pathlib.Path
            path of the file to be generated

        Returns
        -------
        True

        Raises
        ------
        Exception
            - If the ``source_path`` does not exist
            - If the ``target_path`` exists
            - If the parent dir of the ``target_path`` does not exist
        """
        # Types. Eg. file, dir, link, or None
        source_path_type = self._path_type(source_path)
        target_path_type = self._path_type(target_path)

        # Checks
        # ------
        # Source does not exist
        if source_path_type == FileTypes.NOT_EXISTS:
            err_msg = f"Unable to perform file operation. Source ``{source_path}`` does not exist!"
            raise FileNotFoundError(err_msg)

        # Target already exists
        target_exists = (
            os.path.exists(target_path) or target_path_type == FileTypes.LINK
        )
        if target_exists:
            err_msg = f"Unable to perform file operation. Target ``{target_path}`` already exists"
            raise FileExistsError(err_msg)

        # Target parent directory does not exist
        if not target_path.parent.exists():
            # TODO: we might consider creating it (Miguel)
            err_msg = f"Unable to perform file operation. Parent directory of the target ``{target_path}`` does not exist"
            raise FileNotFoundError(err_msg)

        # if source is a broken link. Ie. pointing to a non-existing file
        if source_path_type == FileTypes.BROKEN_LINK:
            err_msg = f"Unable to create symbolic link: ``{source_path}`` points to a broken path: {source_path.resolve()}"
            raise FileNotFoundError(err_msg)

        return True

    def pretty_filedict(self, filedict):
        """
        Returns a string in yaml format of the given file dictionary.

        Parameters
        ----------
        dict :
            A file dictionary

        Returns
        -------
        str :
            A string in yaml format of the given file dictionary
        """
        return yaml.dump({"files": {self.name: filedict}})


<<<<<<< HEAD
def copy_files(config: ConfigSetup) -> ConfigSetup:
    """Copies files"""
    # PG: No. We do not want this kind of general function. This is just to
    # demonstrate how the test would work
    return config
=======
def resolve_file_movements(config: ConfigSetup) -> ConfigSetup:
    """
    Runs all methods required to get files into their correct locations.
>>>>>>> 41e35f1d

    Parameters
    ----------
    config : ConfigSetup
        The complete simulation configuration.

    Returns
    -------
    config : ConfigSetup
        The complete simulation configuration, potentially modified.
    """
    # TODO: to be filled with functions
    # DONE: type annotation
    # DONE: basic unit test: test_resolve_file_movements
    return config<|MERGE_RESOLUTION|>--- conflicted
+++ resolved
@@ -1055,17 +1055,9 @@
         return yaml.dump({"files": {self.name: filedict}})
 
 
-<<<<<<< HEAD
-def copy_files(config: ConfigSetup) -> ConfigSetup:
-    """Copies files"""
-    # PG: No. We do not want this kind of general function. This is just to
-    # demonstrate how the test would work
-    return config
-=======
 def resolve_file_movements(config: ConfigSetup) -> ConfigSetup:
     """
     Runs all methods required to get files into their correct locations.
->>>>>>> 41e35f1d
 
     Parameters
     ----------
