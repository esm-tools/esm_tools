--- conflicted
+++ resolved
@@ -18,13 +18,8 @@
       bin:
          init_to_exp: copy
          exp_to_run: copy
-<<<<<<< HEAD
-         run_to_work: link
-         work_to_run: link
-=======
          run_to_work: copy
          work_to_run: copy
->>>>>>> 6f262d4d
       forcing:
          all_directions: link
       input:
@@ -33,13 +28,8 @@
          # seb-wahl: need to copy restart files by default
          # as oasis modifies the restart file !!!!
          init_to_exp: copy 
-<<<<<<< HEAD
          exp_to_run: copy
          run_to_work: copy
-=======
-         exp_to_run: link
-         run_to_work: copy 
->>>>>>> 6f262d4d
          work_to_run: link
       restart_out:
          all_directions: copy
