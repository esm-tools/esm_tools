--- conflicted
+++ resolved
@@ -220,15 +220,11 @@
                     yaml_load["computer"]["runtime_environment_changes"][
                         "add_export_vars"
                     ] = add_export_vars
-<<<<<<< HEAD
 
             yaml_load = DictWithProvenance(yaml_load, provenance)
 
             return yaml_load
 
-=======
-                return yaml_load
->>>>>>> 259bc359
         except IOError as error:
             logger.debug(
                 f"IOError ({error.errno}): File not found with {filepath+extension}, trying another extension pattern."
