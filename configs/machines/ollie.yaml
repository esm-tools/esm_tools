# THE ollie.awi.de YAML config file

name: ollie

accounting: false
batch_system: "slurm"

operating_system: "linux-centos"

jobtype: compute
sh_interpreter: "/usr/bin/bash"


choose_jobtype:
        post:
                partition: smp
        compute:
                partition: mpp
        tidy_and_resubmit:
                partition: mpp

choose_partition:
        "mpp":
                cores_per_node: 36
        "smp":
                cores_per_node: 1

logical_cpus_per_core: 2

threads_per_core: 1

pool_dir: "/work/ollie/pool"

pool_directories:
        pool: "/work/ollie/pool"
        projects: "/work/ollie/projects"
        focipool: "/dev/null"

# ?????
choose_submitted:
        true:
                modules_needed:
                        - centoslibs
        false:
                nothing: much

submitted: false
hyper_flag: "" # No hyperthreading on ollie

# standard environment setup
#
#



useMPI: intelmpi

module_actions:
        - "purge"
        - "load cmake"
        - "load udunits"
        - "load gribapi/1.28.0"
        - "unload intel.compiler"
        - "load intel.compiler"
        - "unload netcdf"
        - "load hdf5"
        - "load centoslibs cdo nco netcdf/4.6.2_intel"
        - "load automake"
        - "load python3/3.7.7_intel2020u2"
        - "load git"
        # - "load python3/3.6.5_intel2019"
        - "list"

export_vars:
        LC_ALL: en_US.UTF-8

        FC: ${fc}
        F77: ${f77}
        MPIFC: ${mpifc}
        MPICC: ${mpicc}
        CC: ${cc}
        CXX: ${cxx}

        HDF5ROOT: $HDF5_ROOT

        NETCDFFROOT: $NETCDF_DIR
        NETCDFROOT: $NETCDF_DIR
        NETCDF_Fortran_INCLUDE_DIRECTORIES: $NETCDFROOT/include
        NETCDF_CXX_INCLUDE_DIRECTORIES: $NETCDFROOT/include
        NETCDF_CXX_LIBRARIES: $NETCDFROOT/lib

        PERL5LIB: /usr/lib64/perl5
<<<<<<< HEAD
        LAPACK_LIB: '"-lmkl_intel_lp64 -lmkl_core -mkl=sequential -lpthread -lm -ldl"'
        LAPACK_LIB_DEFAULT: '"-L/global/AWIsoft/intel/2018/compilers_and_libraries_2018.5.274/linux/mkl/lib/intel64 -lmkl_intel_lp64 -lmkl_core -lmkl_sequential"'
        XML2ROOT: /usr
        ZLIBROOT: /usr

        MPIROOT: "$(${mpifc} -show | perl -lne 'm{ -I(.*?)/include } and print $1')"
        MPI_LIB: "$(${mpifc} -show |sed -e 's/^[^ ]*//' -e 's/-[I][^ ]*//g')"

        PATH: /work/ollie/jhegewal/sw/cmake/bin:$PATH
=======
        LAPACK_LIB: '-lmkl_intel_lp64 -lmkl_core -mkl=sequential -lpthread -lm -ldl'
        LAPACK_LIB_DEFAULT: "-L/global/AWIsoft/intel/2018/compilers_and_libraries_2018.5.274/linux/mkl/lib/intel64 -lmkl_intel_lp64 -lmkl_core -lmkl_sequential"
        XML2ROOT: /usr
        ZLIBROOT: /usr

        MPIROOT: $(${mpifc} -show | perl -lne 'm{ -I(.*?)/include } and print $1')"
        MPI_LIB: $(${mpifc} -show |sed -e 's/^[^ ]*//' -e 's/-[I][^ ]*//g')"

        PATH: /work/ollie/jhegewal/sw/cmake/bin:$PATH'

# kh 26.03.21
        I_MPI_STATS: ipm
        I_MPI_STATS_FILE: prof_mpi_ollie.dat

# kh 01.04.21 avoid problems at mpi startup if a hybrid configuration (MPI + OpenMP) for a multi program environment is used, 
# also see https://www.dkrz.de/up/help/known-issues topic "Fatal error in MPI_Init: Other MPI error ..."
        I_MPI_SLURM_EXT: 0

# kh 02.04.21
        KMP_AFFINITY: verbose        
>>>>>>> 276c44be

choose_useMPI:
        intelmpi:
                add_module_actions:
                        - "unload intel.mpi"
                        - "load intel.mpi"
                fc: "mpiifort -mkl"
                f77: "mpiifort -mkl"
                mpifc: mpiifort
                mpicc: mpiicc
                cc: mpiicc
                cxx: mpiicpc

                add_export_vars:
                        MPIROOT: ${I_MPI_ROOT}/intel64

further_reading:
        - batch_system/slurm.yaml<|MERGE_RESOLUTION|>--- conflicted
+++ resolved
@@ -90,7 +90,6 @@
         NETCDF_CXX_LIBRARIES: $NETCDFROOT/lib
 
         PERL5LIB: /usr/lib64/perl5
-<<<<<<< HEAD
         LAPACK_LIB: '"-lmkl_intel_lp64 -lmkl_core -mkl=sequential -lpthread -lm -ldl"'
         LAPACK_LIB_DEFAULT: '"-L/global/AWIsoft/intel/2018/compilers_and_libraries_2018.5.274/linux/mkl/lib/intel64 -lmkl_intel_lp64 -lmkl_core -lmkl_sequential"'
         XML2ROOT: /usr
@@ -100,16 +99,6 @@
         MPI_LIB: "$(${mpifc} -show |sed -e 's/^[^ ]*//' -e 's/-[I][^ ]*//g')"
 
         PATH: /work/ollie/jhegewal/sw/cmake/bin:$PATH
-=======
-        LAPACK_LIB: '-lmkl_intel_lp64 -lmkl_core -mkl=sequential -lpthread -lm -ldl'
-        LAPACK_LIB_DEFAULT: "-L/global/AWIsoft/intel/2018/compilers_and_libraries_2018.5.274/linux/mkl/lib/intel64 -lmkl_intel_lp64 -lmkl_core -lmkl_sequential"
-        XML2ROOT: /usr
-        ZLIBROOT: /usr
-
-        MPIROOT: $(${mpifc} -show | perl -lne 'm{ -I(.*?)/include } and print $1')"
-        MPI_LIB: $(${mpifc} -show |sed -e 's/^[^ ]*//' -e 's/-[I][^ ]*//g')"
-
-        PATH: /work/ollie/jhegewal/sw/cmake/bin:$PATH'
 
 # kh 26.03.21
         I_MPI_STATS: ipm
@@ -121,7 +110,6 @@
 
 # kh 02.04.21
         KMP_AFFINITY: verbose        
->>>>>>> 276c44be
 
 choose_useMPI:
         intelmpi:
