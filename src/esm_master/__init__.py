--- conflicted
+++ resolved
@@ -2,11 +2,7 @@
 
 __author__ = """Dirk Barbi"""
 __email__ = "dirk.barbi@awi.de"
-<<<<<<< HEAD
-__version__ = "6.14.2"
-=======
 __version__ = "6.16.0"
->>>>>>> 92ff35e7
 
 
 from . import database