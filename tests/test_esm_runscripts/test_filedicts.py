"""
Unit tests for the new file-dict feature

Some considerations
~~~~~~~~~~~~~~~~~~~
* It might be clever to put the "fake config" somewhere in the top level, but
  then again, it would be nice to have a unique config for each test. This is
  undeniably more verbose, but we then have very clear examples to follow when
  we want to translate later on.
* You _could_ use the config in each function to generate the fake files, to
  avoid repeating yourself; however, that adds real programming logic into the
  unit test, which you don't really want.  
"""
import os
import sys
from collections import namedtuple
from collections.abc import Callable
from io import StringIO
from pathlib import Path

import pytest
import yaml

import esm_runscripts.filedicts
import esm_runscripts.filedicts as filedicts


class Capturing(list):
    """Taken from https://stackoverflow.com/questions/16571150/how-to-capture-stdout-output-from-a-python-function-call"""

    def __enter__(self):
        self._stdout = sys.stdout
        sys.stdout = self._stringio = StringIO()
        return self

    def __exit__(self, *args):
        self.extend(self._stringio.getvalue().splitlines())
        del self._stringio  # free up some memory
        sys.stdout = self._stdout


@pytest.fixture()
def config_tuple():
    """setup function
    Generates fake config to be used before each test. NamedTuple has 2 fields:
    - config: configuration dictionary
    - attr_address: path to retrieve from the config
    """
    config_str = """
    general:
        thisrun_dir: "/work/ollie/pgierz/some_exp/run_20010101-20010101"
        exp_dir: "/work/ollie/pgierz/some_exp"
        thisrun_work_dir: "/work/ollie/pgierz/some_exp/run_20010101-20010101/work"
        all_model_filetypes: [analysis, bin, config, forcing, input, couple, log, mon, outdata, restart, viz, ignore]
    computer:
        pool_dir: "/work/ollie/pool"
    echam:
        files:
            jan_surf:
                type: input
                allowed_to_be_missing: False
                name_in_computer: T63CORE2_jan_surf.nc
                name_in_work: unit.24
                path_in_computer: /work/ollie/pool/ECHAM/T63
                filetype: NetCDF
                description: >
                    Initial values used for the simulation, including
                    properties such as geopotential, temperature, pressure
        experiment_input_dir: "/work/ollie/pgierz/some_exp/input/echam"
        thisrun_input_dir: "/work/ollie/pgierz/some_exp/run_20000101-20000101/input/echam"
        thisrun_work_dir: "/work/ollie/pgierz/some_exp/run_20010101-20010101/work"
    """
    config = yaml.safe_load(config_str)
    attr_address = "echam.files.jan_surf"
    # create a named tuple since configuration and the attribute address is tightly coupled to each other
    Config_Tuple = namedtuple("Config_Tuple", ["config", "attr_address"])
    fake_config_tuple = Config_Tuple(config, attr_address)
    yield fake_config_tuple


@pytest.fixture()
def simulation_file(fs, config_tuple):
    """setup function
    Generates
      - fake SimulationFile
      - source directory (computer)
      - target directory (work)
      - fake file on computer
    to be used before each test
    """
    config = config_tuple.config
    attr_address = config_tuple.attr_address
    fake_simulation_file = filedicts.SimulationFile(config, attr_address)

    fs.create_dir(fake_simulation_file.locations["work"])
    fs.create_dir(fake_simulation_file.locations["computer"])
    fs.create_file(fake_simulation_file["absolute_path_in_computer"])

    yield fake_simulation_file


def test_example(fs):
    # Make a fake config:
    config = """
    general:
        base_dir: /some/dummy/location/
        all_model_filetypes: [analysis, bin, config, forcing, input, couple, log, mon, outdata, restart, viz, ignore]
    echam:
        files:
            jan_surf:
                name: ECHAM Jan Surf File
                path_in_computer: /work/ollie/pool/ECHAM
                name_in_computer: T63CORE2_jan_surf.nc
                name_in_work: unit.24
                type: input
        experiment_input_dir: /work/ollie/pgierz/some_exp/input/echam
    """
    config = yaml.safe_load(config)
    # Create some fake files and directories you might want in your test
    fs.create_file("/work/ollie/pool/ECHAM/T63CORE2_jan_surf.nc")
    fs.create_dir("/some/dummy/location/expid/run_18500101-18501231/work")
    # This module also have functions for link files, globbing, etc.
    config_out = esm_runscripts.filedicts.copy_files(config)
    assert os.path.exists("/some/dummy/location/expid/run_18500101-18501231/work/")
    assert os.path.exists("/work/ollie/pool/ECHAM/T63CORE2_jan_surf.nc")


def test_filedicts_basics(fs):
    """Tests basic attribute behavior of filedicts"""

    dummy_config = """
    general:
        thisrun_dir: "/work/ollie/pgierz/some_exp/run_20010101-20010101"
        exp_dir: "/work/ollie/pgierz/some_exp"
        thisrun_work_dir: "/work/ollie/pgierz/some_exp/run_20010101-20010101/work"
        all_model_filetypes: [analysis, bin, config, forcing, input, couple, log, mon, outdata, restart, viz, ignore]
    computer:
        pool_dir: "/work/ollie/pool"
    echam:
        files:
            jan_surf:
                name_in_computer: T63CORE2_jan_surf.nc
                name_in_work: unit.24
                path_in_computer: /work/ollie/pool/ECHAM/T63
                filetype: NetCDF
                type: input
                description: >
                    Initial values used for the simulation, including
                    properties such as geopotential, temperature, pressure
        experiment_input_dir: /work/ollie/pgierz/some_exp/input/echam
        thisrun_input_dir: /work/ollie/pgierz/some_exp/run_20010101-20010101/input/echam
    """
    config = yaml.safe_load(dummy_config)
    # Not needed for this test, just a demonstration:
    fs.create_file("/work/ollie/pool/ECHAM/T63/T63CORE2_jan_surf.nc")
    sim_file = esm_runscripts.filedicts.SimulationFile(config, "echam.files.jan_surf")
    assert sim_file["name_in_work"] == "unit.24"
    assert sim_file.locations["work"] == Path(
        "/work/ollie/pgierz/some_exp/run_20010101-20010101/work"
    )
    assert sim_file._config == config
    assert sim_file.locations["computer"] == Path("/work/ollie/pool/ECHAM/T63")


# ===
# tests for SimulationFile._path_type() method
# ===
def test_path_type_raises_exception_on_incompatible_input(simulation_file, fs):
    # check for incompatible type
    with pytest.raises(TypeError):
        output = simulation_file._path_type(12312312)

def test_path_type_detects_non_existing_file(simulation_file, fs):
    # check for non-existent directory / file
    path = "/this/path/does/not/exist" 
    output = simulation_file._path_type(path)
    assert output == filedicts.FileTypes.NOT_EXISTS

def test_path_type_detects_symbolic_link(simulation_file, fs):
    # check for link
    mylink = "/tmp/mylink"
    fs.create_symlink(mylink, simulation_file["absolute_path_in_computer"])
    output = simulation_file._path_type(mylink)
    assert output == filedicts.FileTypes.LINK

def test_path_type_detects_file(simulation_file, fs):
    # check for file
    output = simulation_file._path_type(simulation_file["absolute_path_in_computer"])
    assert output == filedicts.FileTypes.FILE

def test_path_type_detects_directory(simulation_file, fs):
    # check for directory
    output = simulation_file._path_type(simulation_file.locations["work"])
    assert output == filedicts.FileTypes.DIR
# === end of the tests for _path_type() method


# ===
# tests for SimulationFile._check_source_and_target() method
# ===
def test_check_source_and_targets_works_as_expected(simulation_file, fs):
    # successful return
    path_str = "/home/ollie/dural/test_dir"
    fs.create_dir(path_str)
    source_path = simulation_file.locations["computer"] 
    target_path = Path(f"{path_str}/file.txt")
    output = simulation_file._check_source_and_target(source_path, target_path)
    assert output == True


def test_check_source_and_targets_raises_exception_on_incompatible_input_type(simulation_file, fs):
    # check incompatible types for file paths
    # TODO: when `_convert_to_path` was removed, these tests fail
    with pytest.raises(TypeError):
        simulation_file._check_source_and_target(Path("/usr/bin"), {"foo": 1})
    with pytest.raises(TypeError):
        simulation_file._check_source_and_target(1234, 3.1415)

def test_check_source_and_targets_raises_exception_on_nonexisting_directory(simulation_file, fs):
    # source does not exist
    source_path = Path("/this/does/not/exist")
    target_path = simulation_file.locations["work"]
    with pytest.raises(FileNotFoundError):
        simulation_file._check_source_and_target(source_path, target_path)

    # target does not exist
    source_path = simulation_file.locations["computer"] 
    target_path = Path("/this/does/not/exist")
    with pytest.raises(FileNotFoundError):
        simulation_file._check_source_and_target(source_path, target_path)
# === end of the tests for check_source_and_target() method


def test_allowed_to_be_missing_attr():
    """Ensures the property allowed_to_be_missing works correctly"""
    dummy_config = """
    general:
        thisrun_work_dir: "/work/ollie/pgierz/some_exp/run_20010101-20010101/work"
        exp_dir: "/work/ollie/pgierz/some_exp"
        thisrun_dir: "/work/ollie/pgierz/some_exp/run_20010101-20010101"
        all_model_filetypes: [analysis, bin, config, forcing, input, couple, log, mon, outdata, restart, viz, ignore]
    computer:
        pool_dir: "/work/ollie/pool"
    echam:
        experiment_input_dir: /work/ollie/pgierz/some_exp/input/echam
        thisrun_input_dir: /work/ollie/pgierz/some_exp/run_20010101-20010101/input/echam
        files:
            human_readable_tag_001:
                allowed_to_be_missing: True
                path_in_computer: "/some/location/on/ollie"
                name_in_computer: "foo"
                type: "input"
            human_readable_tag_002:
                allowed_to_be_missing: False
                path_in_computer: "/some/location/on/ollie"
                name_in_computer: "bar"
                type: "input"
    """
    config = yaml.safe_load(dummy_config)
    sim_file_001 = esm_runscripts.filedicts.SimulationFile(
        config, "echam.files.human_readable_tag_001"
    )
    sim_file_002 = esm_runscripts.filedicts.SimulationFile(
        config, "echam.files.human_readable_tag_002"
    )

    assert sim_file_001.allowed_to_be_missing == True
    assert sim_file_002.allowed_to_be_missing == False


def test_allowed_to_be_missing_mv(fs):
    """Checks that files in move mode which are allowed to be missing are skipped"""
    dummy_config = """
    general:
        expid: expid
        base_dir: /some/dummy/location/
        thisrun_work_dir: "/work/ollie/pgierz/some_exp/run_20010101-20011231/work"
        exp_dir: "/work/ollie/pgierz/some_exp"
        thisrun_dir: "/work/ollie/pgierz/some_exp/run_20010101-20011231"
        all_model_filetypes: [analysis, bin, config, forcing, input, couple, log, mon, outdata, restart, viz, ignore]
    computer:
        pool_dir: "/work/ollie/pool"
    echam:
        experiment_input_dir: /work/ollie/pgierz/some_exp/input/echam
        thisrun_input_dir: /work/ollie/pgierz/some_exp/run_20010101-20011231/input/echam
        files:
            human_readable_tag_001:
                type: input
                allowed_to_be_missing: True
                name_in_computer: foo
                path_in_computer: /work/data/pool
                name_in_work: foo
                path_in_work: .
                movement_type: move
    """
    config = yaml.safe_load(dummy_config)
    fs.create_dir("/work/data/pool")
    fs.create_file("/work/data/pool/not_foo_at_all")
    sim_file = esm_runscripts.filedicts.SimulationFile(
        config, "echam.files.human_readable_tag_001"
    )
    sim_file.mv("computer", "work")
    assert not os.path.exists(
            "/work/ollie/pgierz/some_exp/run_20010101-20011231/work/foo"
    )

def test_allowed_to_be_missing_mv_if_exists(fs):
    """Checks that a file which is allowed to be missing is still moved if it exists"""
    dummy_config = """
    general:
        expid: expid
        base_dir: "/work/ollie/pgierz/some_exp"
        thisrun_work_dir: "/work/ollie/pgierz/some_exp/run_20010101-20011231/work"
        thisrun_dir: "/work/ollie/pgierz/some_exp/run_20010101-20011231"
        all_model_filetypes: [analysis, bin, config, forcing, input, couple, log, mon, outdata, restart, viz, ignore]
    computer:
        pool_dir: "/work/ollie/pool"
    echam:
        experiment_input_dir: /work/ollie/pgierz/some_exp/input/echam
        thisrun_input_dir: /work/ollie/pgierz/some_exp/run_20010101-20011231/input/echam
        files:
            human_readable_tag_001:
                type: input
                allowed_to_be_missing: True
                name_in_computer: foo
                path_in_computer: /work/data/pool
                name_in_work: foo
                path_in_work: .
                movement_type: move
    """
    config = yaml.safe_load(dummy_config)
    fs.create_dir("/work/data/pool")
    fs.create_file("/work/data/pool/foo")
    fs.create_dir("/work/ollie/pgierz/some_exp/run_20010101-20011231/work")
    sim_file = esm_runscripts.filedicts.SimulationFile(
        config, "echam.files.human_readable_tag_001"
    )
    sim_file.mv("computer", "work")
    assert os.path.exists(
            "/work/ollie/pgierz/some_exp/run_20010101-20011231/work/foo"
    )


def test_cp_file(fs):
    """Tests for ``filedicts.cp`` copying file"""

    dummy_config = """
    general:
        thisrun_work_dir: /work/ollie/mandresm/awiesm/run_20010101-20010101/work/
        all_model_filetypes: [analysis, bin, config, forcing, input, couple, log, mon, outdata, restart, viz, ignore]
    echam:
        files:
            jan_surf:
                name_in_computer: T63CORE2_jan_surf.nc
                name_in_work: unit.24
                type: input
                path_in_computer: /work/ollie/pool/ECHAM/T63/
        experiment_input_dir: /work/ollie/pgierz/some_exp/input/echam
        thisrun_input_dir: /work/ollie/pgierz/some_exp/run_20010101-20010101/input/echam
    """
    config = yaml.safe_load(dummy_config)

    # Set source and targets
    target_folder = config["general"]["thisrun_work_dir"]
    source = Path(
        config["echam"]["files"]["jan_surf"]["path_in_computer"],
        config["echam"]["files"]["jan_surf"]["name_in_computer"],
    )
    target = Path(
        target_folder,
        config["echam"]["files"]["jan_surf"]["name_in_work"],
    )
    # Create files and folders
    fs.create_file(source)
    fs.create_dir(target_folder)

    # Test the method
    sim_file = esm_runscripts.filedicts.SimulationFile(config, "echam.files.jan_surf")
    sim_file.cp("computer", "work")

    assert os.path.exists(target)


def test_cp_folder(fs):
    """Tests for ``filedicts.cp`` copying folder"""

    dummy_config = """
    general:
        thisrun_work_dir: /work/ollie/mandresm/awiesm/run_20010101-20010101/work/
        all_model_filetypes: [analysis, bin, config, forcing, input, couple, log, mon, outdata, restart, viz, ignore]
    oifs:
        files:
            o3_data:
                name_in_computer: o3chem_l91
                name_in_work: o3chem_l91
                type: input
                path_in_computer: /work/ollie/pool/OIFS/159_4
        experiment_input_dir: /work/ollie/pgierz/some_exp/input/oifs
        thisrun_input_dir: /work/ollie/pgierz/some_exp/run_20010101-20010101/input/oifs
    """
    config = yaml.safe_load(dummy_config)

    # Set source and targets
    target_folder = config["general"]["thisrun_work_dir"]
    source = Path(
        config["oifs"]["files"]["o3_data"]["path_in_computer"],
        config["oifs"]["files"]["o3_data"]["name_in_computer"],
    )
    target = Path(
        target_folder,
        config["oifs"]["files"]["o3_data"]["name_in_work"],
    )
    # Create files and folders
    fs.create_dir(source)
    fs.create_dir(target_folder)

    # Test the method
    sim_file = esm_runscripts.filedicts.SimulationFile(config, "oifs.files.o3_data")
    sim_file.cp("computer", "work")

    assert os.path.exists(target)


def test_resolve_file_movements(config_tuple):
    # arrange config-in
    config = config_tuple.config
    attr_address = config_tuple.attr_address
    simulation_file = filedicts.SimulationFile(config, attr_address)
    config = filedicts.resolve_file_movements(config)

    # check config-out
    assert isinstance(config, dict)


def test_mv(fs):
    """Tests for mv"""
    dummy_config = """
    general:
        exp_dir: "/work/ollie/pgierz/some_exp"
        thisrun_dir: "/work/ollie/pgierz/some_exp/run_20010101-20010101"
        thisrun_work_dir: "/work/ollie/pgierz/some_exp/run_20010101-20010101/work"
        all_model_filetypes: [analysis, bin, config, forcing, input, couple, log, mon, outdata, restart, viz, ignore]
    computer:
        pool_dir: "/work/ollie/pool"
    echam:
        files:
            jan_surf:
                name_in_computer: T63CORE2_jan_surf.nc
                path_in_computer: /work/ollie/pool/ECHAM/T63/
                type: input
                name_in_work: unit.24
                path_in_work: .
        experiment_input_dir: /work/ollie/pgierz/some_exp/input/echam
        thisrun_input_dir: /work/ollie/pgierz/some_exp/run_20010101-20010101/input/echam
    """
    config = yaml.safe_load(dummy_config)
    fs.create_file("/work/ollie/pool/ECHAM/T63/T63CORE2_jan_surf.nc")
    fs.create_dir("/work/ollie/pgierz/some_exp/run_20010101-20010101/work")
    assert os.path.exists("/work/ollie/pool/ECHAM/T63/T63CORE2_jan_surf.nc")
    sim_file = esm_runscripts.filedicts.SimulationFile(config, "echam.files.jan_surf")
    sim_file.mv("computer", "work")
    assert not os.path.exists("/work/ollie/pool/ECHAM/T63/T63CORE2_jan_surf.nc")
    assert os.path.exists(
        "/work/ollie/pgierz/some_exp/run_20010101-20010101/work/unit.24"
    )


# ===
# Tests for SimulationFile.ln() method
# + 1) check if function is callable
# + 2) check if linking occurs
# + 3) check for self pointing
# + 4) check if target path is a directory and not a file
# + 5) check if target file already exists or a symlink
# + 6) check if source file does not exists
# + 8) check if target directory does not exist
# ===
def test_ln_iscallable(simulation_file):
    assert isinstance(simulation_file.ln, Callable)


def test_ln_links_file_from_computer_to_work(simulation_file, fs):
    file_path_in_work = simulation_file["absolute_path_in_work"]
    file_path_in_computer = simulation_file["absolute_path_in_computer"]

    simulation_file.ln("computer", "work")
    assert os.path.exists(file_path_in_computer)
    assert os.path.exists(file_path_in_work)


def test_ln_raises_exception_when_source_is_a_broken_link(simulation_file, fs):
    # create a symbolic link that points to a non-existing file
    broken_path_str = "/this/does/not/exist"
    link_str = "/tmp/broken_link"
    fs.create_symlink(link_str, broken_path_str)
    # overwrite the path in computer with the link to trigger the exception
    simulation_file["absolute_path_in_computer"] = Path(link_str).absolute()

    with pytest.raises(FileNotFoundError):
        simulation_file.ln("computer", "work")

def test_ln_raises_exception_when_target_is_a_directory_and_not_a_file(
    simulation_file, fs
):
    # Since the simulation_file fixture is a fake_jan_surf, we need the work folder:
    simulation_file["absolute_path_in_work"] = simulation_file.locations["work"]
    with pytest.raises(OSError):
        simulation_file.ln("computer", "work")


def test_ln_raises_exception_when_target_path_exists(simulation_file, fs):
    file_path_in_work = simulation_file["absolute_path_in_work"]
    # create the target file so that it will raise an exception
    fs.create_file(file_path_in_work)

    with pytest.raises(FileExistsError):
        simulation_file.ln("computer", "work")


def test_ln_raises_exception_when_source_file_does_not_exist(simulation_file, fs):
    fs.remove_object(str(simulation_file["absolute_path_in_computer"]))
    with pytest.raises(FileNotFoundError):
        simulation_file.ln("computer", "work")


def test_ln_raises_exception_when_target_path_does_not_exist(simulation_file, fs):
    fs.remove_object(str(simulation_file.locations["work"]))
    with pytest.raises(FileNotFoundError):
        simulation_file.ln("computer", "work")

# ========== end of ln() tests ==========

def test_check_file_syntax_type_missing():
    """Tests for ``type`` variable missing"""
    dummy_config = """
    general:
        thisrun_dir: "/work/ollie/pgierz/some_exp/run_20010101-20010101"
        thisrun_work_dir: "/work/ollie/pgierz/some_exp/run_20010101-20010101/work"
        all_model_filetypes: [analysis, bin, config, forcing, input, couple, log, mon, outdata, restart, viz, ignore]
    echam:
        files:
            jan_surf:
                name_in_work: unit.24
        experiment_input_dir: /work/ollie/pgierz/some_exp/input/echam
        thisrun_input_dir: /work/ollie/pgierz/some_exp/run_20010101-20010101/input/echam
    """
    config = yaml.safe_load(dummy_config)

    # Captures output (i.e. the user-friendly error)
    with Capturing() as output:
        with pytest.raises(SystemExit) as error:
            sim_file = esm_runscripts.filedicts.SimulationFile(
                config, "echam.files.jan_surf"
            )

    error_text = "the \x1b[31mtype\x1b[0m variable is missing"
    assert any([error_text in line for line in output])

def test_check_file_syntax_type_incorrect():
    """Tests for ``type`` variable being incorrectly defined"""
    dummy_config = """
    general:
        thisrun_dir: "/work/ollie/pgierz/some_exp/run_20010101-20010101"
        thisrun_work_dir: "/work/ollie/pgierz/some_exp/run_20010101-20010101/work"
        all_model_filetypes: [analysis, bin, config, forcing, input, couple, log, mon, outdata, restart, viz, ignore]
    echam:
        files:
            jan_surf:
                type: is_wrong
        experiment_input_dir: /work/ollie/pgierz/some_exp/input/echam
        thisrun_input_dir: /work/ollie/pgierz/some_exp/run_20010101-20010101/input/echam
    """
    config = yaml.safe_load(dummy_config)

    # Captures output (i.e. the user-friendly error)
    with Capturing() as output:
        with pytest.raises(SystemExit) as error:
            sim_file = esm_runscripts.filedicts.SimulationFile(
                config, "echam.files.jan_surf"
            )

    error_text = "is_wrong\x1b[0m is not a supported \x1b[31mtype"
    assert any([error_text in line for line in output])

def test_check_file_syntax_input():
    """
    Tests for missing ``name_in_computer`` and ``path_in_computer`` for input file types
    """
    dummy_config = """
    general:
        thisrun_dir: "/work/ollie/pgierz/some_exp/run_20010101-20010101"
        thisrun_work_dir: "/work/ollie/pgierz/some_exp/run_20010101-20010101/work"
        all_model_filetypes: [analysis, bin, config, forcing, input, couple, log, mon, outdata, restart, viz, ignore]
    echam:
        files:
            jan_surf:
                type: input
        experiment_input_dir: /work/ollie/pgierz/some_exp/input/echam
        thisrun_input_dir: /work/ollie/pgierz/some_exp/run_20010101-20010101/input/echam
    """
    config = yaml.safe_load(dummy_config)

    # Captures output (i.e. the user-friendly error)
    with Capturing() as output:
        with pytest.raises(SystemExit) as error:
            sim_file = esm_runscripts.filedicts.SimulationFile(
                config, "echam.files.jan_surf"
            )

    error_text = "the \x1b[31mpath_in_computer\x1b[0m variable is missing"
    assert any([error_text in line for line in output])
    error_text = "the \x1b[31mname_in_computer\x1b[0m variable is missing"
    assert any([error_text in line for line in output])

def test_check_file_syntax_output():
    """Tests for missing ``name_in_work`` for output file types"""
    dummy_config = """
    general:
        thisrun_dir: "/work/ollie/pgierz/some_exp/run_20010101-20010101"
        thisrun_work_dir: "/work/ollie/pgierz/some_exp/run_20010101-20010101/work"
        all_model_filetypes: [analysis, bin, config, forcing, input, couple, log, mon, outdata, restart, viz, ignore]
    echam:
        files:
            jan_surf:
                type: outdata
        experiment_input_dir: /work/ollie/pgierz/some_exp/input/echam
        thisrun_input_dir: /work/ollie/pgierz/some_exp/run_20010101-20010101/input/echam
    """
    config = yaml.safe_load(dummy_config)

    # Captures output (i.e. the user-friendly error)
    with Capturing() as output:
        with pytest.raises(SystemExit) as error:
            sim_file = esm_runscripts.filedicts.SimulationFile(
                config, "echam.files.jan_surf"
            )

    error_text = "the \x1b[31mname_in_work\x1b[0m variable is missing"
    assert any([error_text in line for line in output])

def test_check_path_in_computer_is_abs(simulation_file, fs):
    """
    Tests that ``esm_parser.user_error`` is used when the ``path_in_computer``
    is not absolute
    """
<<<<<<< HEAD
    simulation_file.path_in_computer = Path("foo/bar")
=======

    dummy_config = """
    general:
        thisrun_dir: "/work/ollie/pgierz/some_exp/run_20010101-20010101"
        exp_dir: "/work/ollie/pgierz/some_exp"
        thisrun_work_dir: "/work/ollie/pgierz/some_exp/run_20010101-20010101/work"
        all_model_filetypes: [analysis, bin, config, forcing, input, couple, log, mon, outdata, restart, viz, ignore]
    echam:
        files:
            jan_surf:
                type: input
                name_in_computer: T63CORE2_jan_surf.nc
                name_in_work: unit.24
                path_in_computer: pool/ECHAM/T63
        experiment_input_dir: /work/ollie/pgierz/some_exp/input/echam
        thisrun_input_dir: /work/ollie/pgierz/some_exp/run_20010101-20010101/input/echam
    """
    config = yaml.safe_load(dummy_config)
>>>>>>> 53787fa8

    # Captures output (i.e. the user-friendly error)
    with Capturing() as output:
        with pytest.raises(SystemExit) as error:
            simulation_file._check_path_in_computer_is_abs()

    # error needs to occur as the path is not absolute
    assert any(["ERROR: File Dictionaries" in line for line in output])


def test_resolve_abs_paths(fs):
    """
    Tests ``_resolve_abs_paths``
    """

    dummy_config = """
    general:
        thisrun_dir: "/work/ollie/pgierz/some_exp/run_20010101-20010101"
        thisrun_work_dir: "/work/ollie/pgierz/some_exp/run_20010101-20010101/work"
        all_model_filetypes: [analysis, bin, config, forcing, input, couple, log, mon, outdata, restart, viz, ignore]
    echam:
        files:
            jan_surf:
                type: input
                name_in_computer: T63CORE2_jan_surf.nc
                name_in_work: unit.24
                path_in_computer: /work/ollie/pool/ECHAM/T63/
        experiment_input_dir: /work/ollie/pgierz/some_exp/input/echam
        thisrun_input_dir: /work/ollie/pgierz/some_exp/run_20010101-20010101/input/echam
    """
    config = yaml.safe_load(dummy_config)

    sim_file = esm_runscripts.filedicts.SimulationFile(config, "echam.files.jan_surf")

    assert sim_file["absolute_path_in_work"] == Path(
        "/work/ollie/pgierz/some_exp/run_20010101-20010101/work/unit.24"
    )
    assert sim_file["absolute_path_in_computer"] == Path(
        "/work/ollie/pool/ECHAM/T63/T63CORE2_jan_surf.nc"
    )
    assert sim_file["absolute_path_in_exp_tree"] == Path(
        "/work/ollie/pgierz/some_exp/input/echam/T63CORE2_jan_surf.nc"
    )
    assert sim_file["absolute_path_in_run_tree"] == Path(
        "/work/ollie/pgierz/some_exp/run_20010101-20010101/input/echam/T63CORE2_jan_surf.nc"
    )


def test_resolve_paths_old_config():
    """
    Tests ``_resolve_paths``
    """
    # Load an old config
    tests_path = os.path.join(os.path.dirname(os.path.realpath(__file__)), ".")
    with open(f"{tests_path}/awicm3_config.yaml", "r") as f:
        config = yaml.safe_load(f)
    # Add the new ``files`` dictionary
    config["oifs"]["files"] = {
        "o3_data": {
            "name_in_computer": "o3chem_l91",
            "name_in_work": "o3chem_l91",
            "type": "input",
            "path_in_computer": "/work/ollie/jstreffi/input/oifs-43r3/43r3/climate/95_4",
        }
    }

    sim_file = esm_runscripts.filedicts.SimulationFile(config, "oifs.files.o3_data")

    assert sim_file["absolute_path_in_work"] == Path(
        "/work/ollie/mandresm/testing/run/awicm3//awicm3-v3.1-TCO95L91-CORE2_initial/run_20000101-20000101/work/o3chem_l91"
    )
    assert sim_file["absolute_path_in_computer"] == Path(
        "/work/ollie/jstreffi/input/oifs-43r3/43r3/climate/95_4/o3chem_l91"
    )
    assert sim_file["absolute_path_in_exp_tree"] == Path(
        "/work/ollie/mandresm/testing/run/awicm3//awicm3-v3.1-TCO95L91-CORE2_initial/input/oifs/o3chem_l91"
    )
    assert sim_file["absolute_path_in_run_tree"] == Path(
        "/work/ollie/mandresm/testing/run/awicm3//awicm3-v3.1-TCO95L91-CORE2_initial/run_20000101-20000101/input/oifs/o3chem_l91"
    )<|MERGE_RESOLUTION|>--- conflicted
+++ resolved
@@ -643,28 +643,7 @@
     Tests that ``esm_parser.user_error`` is used when the ``path_in_computer``
     is not absolute
     """
-<<<<<<< HEAD
     simulation_file.path_in_computer = Path("foo/bar")
-=======
-
-    dummy_config = """
-    general:
-        thisrun_dir: "/work/ollie/pgierz/some_exp/run_20010101-20010101"
-        exp_dir: "/work/ollie/pgierz/some_exp"
-        thisrun_work_dir: "/work/ollie/pgierz/some_exp/run_20010101-20010101/work"
-        all_model_filetypes: [analysis, bin, config, forcing, input, couple, log, mon, outdata, restart, viz, ignore]
-    echam:
-        files:
-            jan_surf:
-                type: input
-                name_in_computer: T63CORE2_jan_surf.nc
-                name_in_work: unit.24
-                path_in_computer: pool/ECHAM/T63
-        experiment_input_dir: /work/ollie/pgierz/some_exp/input/echam
-        thisrun_input_dir: /work/ollie/pgierz/some_exp/run_20010101-20010101/input/echam
-    """
-    config = yaml.safe_load(dummy_config)
->>>>>>> 53787fa8
 
     # Captures output (i.e. the user-friendly error)
     with Capturing() as output:
