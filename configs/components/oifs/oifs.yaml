--- conflicted
+++ resolved
@@ -132,19 +132,6 @@
 #
 # Setup up compile and runtime environment i.e. what needs
 # to be changed w.r.t the default config/machines/<computer>.yaml
-<<<<<<< HEAD
-# ___DUPLICATED___
-# | runtime_environment_changes:
-# |   choose_computer.name:
-# |     blogin:
-# |       add_module_actions:
-# |         - "source /sw/comm/impi/compilers_and_libraries_2019.5.281/linux/mpi/intel64/bin/mpivars.sh release_mt"
-# |     glogin:
-# |       add_module_actions:
-# |         - "source /sw/comm/impi/compilers_and_libraries_2019.5.281/linux/mpi/intel64/bin/mpivars.sh release_mt"
-# |______________
-=======
->>>>>>> cd4a8c5d
         
 runtime_environment_changes:
   choose_computer.name:
@@ -344,12 +331,6 @@
 read_icmcl: 0
 generate_namelist: 1
 ensemble: 0
-<<<<<<< HEAD
-# ___DUPLICATED___
-# | ensemble_id: 1
-# |_______________
-=======
->>>>>>> cd4a8c5d
 post_processing: 0
 use_ocean_currents: 0
 
@@ -376,13 +357,6 @@
 orb_iyear: ${initial_date!syear} # ??? original : $(date -u -d "${run_start_date}" +%Y)
 
 restart: 1
-<<<<<<< HEAD
-# ___DUPLICATED___
-# | restart_rate: 1
-# | restart_unit: 'months'
-# |_______________
-=======
->>>>>>> cd4a8c5d
 
 threads: 1
 ny: 1
