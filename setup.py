#!/usr/bin/env python

"""The setup script."""

from setuptools import setup, find_packages
from os import getenv

with open("README.rst") as readme_file:
    readme = readme_file.read()

with open("stuff/HISTORY.rst") as history_file:
    history = history_file.read()

requirements = [
    "Click>=7.0",
    "PyGithub",
    "colorama",
    "coloredlogs",
    "emoji",
    "f90nml",
    "gfw-creator",
    "gitpython",
    "loguru",
    "numpy",
    "packaging",
    "pandas",
    "psutil",
    "pyyaml",
    "pyyaml>=5.1",
    "questionary",
    "semver",
    "six",
    "sqlalchemy",
    "tabulate",
    "tqdm",
    "typing_extensions>=3.10.0.0",
    "xdgenvpy",
]

setup_requirements = []

test_requirements = ["pyfakefs"]

setup(
    author="Dirk Barbi",
    author_email="dirk.barbi@awi.de",
    python_requires=">=3.6",
    classifiers=[
<<<<<<< HEAD
        "Development Status :: 4 - Beta",
=======
        "Development Status :: 3 - Alpha",
>>>>>>> c4ab2d2a
        "Intended Audience :: Science/Research",
        "License :: OSI Approved :: GNU General Public License v2 (GPLv2)",
        "Natural Language :: English",
        "Programming Language :: Python :: 3",
        "Programming Language :: Python :: 3.6",
        "Programming Language :: Python :: 3.7",
        "Programming Language :: Python :: 3.8",
    ],
    description="ESM Tools external infrastructure for Earth System Modelling",
    entry_points={
        "console_scripts": [
            "esm_archive=esm_archiving.cli:main",
            "esm_cleanup=esm_cleanup.cli:main",
            "esm_database=esm_database.cli:main",
            "esm_master=esm_master.cli:main",
            "esm_plugins=esm_plugin_manager.cli:main",
            "esm_runscripts=esm_runscripts.cli:main",
            "esm_tests=esm_tests.cli:main",
            "esm_tools=esm_tools.cli:main",
            "esm_utilities=esm_utilities.cli:main",
        ],
    },
    install_requires=requirements,
    license="GNU General Public License v2",
    long_description=readme + "\n\n" + history,
    include_package_data=True,
    keywords="esm_tools",
<<<<<<< HEAD
    name="esm_tools",
    packages=find_packages("src")
    + ["esm_tools.configs", "esm_tools.namelists", "esm_tools.runscripts"],
    package_dir={
        "": "src",
        "esm_tools.configs": "configs",
        "esm_tools.namelists": "namelists",
        "esm_tools.runscripts": "runscripts",
    },
    package_data={
        "esm_tools.configs": ["../configs/*"],
        "esm_tools.namelists": ["../namelists/*"],
        "esm_tools.runscripts": ["../runscripts/*"],
    },
=======
    name="esm-tools",
    packages=["esm_tools", "esm_tools.configs", "esm_tools.namelists", "esm_tools.runscripts"],
    package_dir={'esm_tools.configs': "configs", "esm_tools.namelists": "namelists", "esm_tools.runscripts": "runscripts"},
    package_data={'esm_tools.configs': ['../configs/*'], "esm_tools.namelists": ["../namelists/*"], "esm_tools.runscripts": ["../runscripts/*"]},
>>>>>>> c4ab2d2a
    setup_requires=setup_requirements,
    test_suite="tests",
    tests_require=test_requirements,
    url="https://github.com/esm_tools/esm_tools",
    version="5.1.24",
    zip_safe=False,
)<|MERGE_RESOLUTION|>--- conflicted
+++ resolved
@@ -46,11 +46,7 @@
     author_email="dirk.barbi@awi.de",
     python_requires=">=3.6",
     classifiers=[
-<<<<<<< HEAD
-        "Development Status :: 4 - Beta",
-=======
         "Development Status :: 3 - Alpha",
->>>>>>> c4ab2d2a
         "Intended Audience :: Science/Research",
         "License :: OSI Approved :: GNU General Public License v2 (GPLv2)",
         "Natural Language :: English",
@@ -78,10 +74,9 @@
     long_description=readme + "\n\n" + history,
     include_package_data=True,
     keywords="esm_tools",
-<<<<<<< HEAD
-    name="esm_tools",
+    name="esm-tools",
     packages=find_packages("src")
-    + ["esm_tools.configs", "esm_tools.namelists", "esm_tools.runscripts"],
+    + ["esm_tools", "esm_tools.configs", "esm_tools.namelists", "esm_tools.runscripts"],
     package_dir={
         "": "src",
         "esm_tools.configs": "configs",
@@ -93,12 +88,6 @@
         "esm_tools.namelists": ["../namelists/*"],
         "esm_tools.runscripts": ["../runscripts/*"],
     },
-=======
-    name="esm-tools",
-    packages=["esm_tools", "esm_tools.configs", "esm_tools.namelists", "esm_tools.runscripts"],
-    package_dir={'esm_tools.configs': "configs", "esm_tools.namelists": "namelists", "esm_tools.runscripts": "runscripts"},
-    package_data={'esm_tools.configs': ['../configs/*'], "esm_tools.namelists": ["../namelists/*"], "esm_tools.runscripts": ["../runscripts/*"]},
->>>>>>> c4ab2d2a
     setup_requires=setup_requirements,
     test_suite="tests",
     tests_require=test_requirements,
