--- conflicted
+++ resolved
@@ -1,9 +1,5 @@
 [bumpversion]
-<<<<<<< HEAD
 current_version = 3.1.4
-=======
-current_version = 3.1.3
->>>>>>> 2af2f448
 commit = True
 tag = True
 
