--- conflicted
+++ resolved
@@ -103,12 +103,6 @@
    #SLURM_CPU_BIND: none
 
 choose_compiler_mpi:
-<<<<<<< HEAD
-   intel2021_impi2021:
-      add_module_actions:
-         - "load intel/2021.2"
-         - "load impi/2021.2"
-=======
 
    intel2019_impi2019_nemo4:
       add_module_actions:
@@ -116,7 +110,6 @@
          - "load impi/2019.5"
          - "source $I_MPI_ROOT/intel64/bin/mpivars.sh release_mt"
          - "load gcc/9.3.0"
->>>>>>> 50a00cf6
       add_export_vars:
          FC: mpiifort
          F77: mpiifort
@@ -126,11 +119,7 @@
          CXX: mpiicpc
          MPIROOT: "\"$(mpiifort -show | perl -lne 'm{ -I(.*?)/include } and print $1')\""
          MPI_LIB: "\"$(mpiifort -show |sed -e 's/^[^ ]*//' -e 's/-[I][^ ]*//g')\""
-<<<<<<< HEAD
-   
-=======
-
->>>>>>> 50a00cf6
+
    intel2019_impi2019:
       add_module_actions:
          - "load intel/19.0.5"
@@ -190,31 +179,14 @@
           OASIS3MCT_FC_LIB: '"-L$NETCDFFROOT/lib -lnetcdff"'
 
        choose_compiler_mpi:
-<<<<<<< HEAD
+
+          intel2019_impi2019_nemo4:
+             add_export_vars:
+                IO_LIB_ROOT: /home/shkifmsw/sw/HPC_libraries/intel2019.0.5_impi2019.5_20200811
+
           intel2021_impi2021:
              add_export_vars:
                 IO_LIB_ROOT: /home/shkjocke/sw/HPC_libraries/intel2021.2_impi2021.2_20211007
-                PATH: $IO_LIB_ROOT/bin:$PATH
-                LD_LIBRARY_PATH: $IO_LIB_ROOT/lib:$LD_LIBRARY_PATH
-
-                SZIPROOT: $IO_LIB_ROOT
-                HDF5ROOT: $IO_LIB_ROOT
-                HDF5_ROOT: $HDF5ROOT
-                NETCDFROOT: $IO_LIB_ROOT
-                NETCDFFROOT: $IO_LIB_ROOT
-                ECCODESROOT: $IO_LIB_ROOT
-
-                HDF5_C_INCLUDE_DIRECTORIES: $HDF5_ROOT/include
-                NETCDF_Fortran_INCLUDE_DIRECTORIES: $NETCDFFROOT/include
-                NETCDF_C_INCLUDE_DIRECTORIES: $NETCDFROOT/include
-                NETCDF_CXX_INCLUDE_DIRECTORIES: $NETCDFROOT/include
-                OASIS3MCT_FC_LIB: '"-L$NETCDFFROOT/lib -lnetcdff"'
-=======
-
-          intel2019_impi2019_nemo4:
-             add_export_vars:
-                IO_LIB_ROOT: /home/shkifmsw/sw/HPC_libraries/intel2019.0.5_impi2019.5_20200811
->>>>>>> 50a00cf6
 
           intel2019_impi2019:
              add_export_vars:
