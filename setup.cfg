[bumpversion]
<<<<<<< HEAD
current_version = 6.0.8
=======
current_version = 6.0.9
>>>>>>> 727b0aa4
commit = True
tag = True

[bumpversion:file:setup.py]
search = version="{current_version}"
replace = version="{new_version}"

[bumpversion:file:src/esm_archiving/__init__.py]
search = __version__ = "{current_version}"
replace = __version__ = "{new_version}"

[bumpversion:file:src/esm_calendar/__init__.py]
search = __version__ = "{current_version}"
replace = __version__ = "{new_version}"

[bumpversion:file:src/esm_cleanup/__init__.py]
search = __version__ = "{current_version}"
replace = __version__ = "{new_version}"

[bumpversion:file:src/esm_database/__init__.py]
search = __version__ = "{current_version}"
replace = __version__ = "{new_version}"

[bumpversion:file:src/esm_environment/__init__.py]
search = __version__ = "{current_version}"
replace = __version__ = "{new_version}"

[bumpversion:file:src/esm_master/__init__.py]
search = __version__ = "{current_version}"
replace = __version__ = "{new_version}"

[bumpversion:file:src/esm_motd/__init__.py]
search = __version__ = "{current_version}"
replace = __version__ = "{new_version}"

[bumpversion:file:src/esm_parser/__init__.py]
search = __version__ = "{current_version}"
replace = __version__ = "{new_version}"

[bumpversion:file:src/esm_plugin_manager/__init__.py]
search = __version__ = "{current_version}"
replace = __version__ = "{new_version}"

[bumpversion:file:src/esm_profile/__init__.py]
search = __version__ = "{current_version}"
replace = __version__ = "{new_version}"

[bumpversion:file:src/esm_rcfile/__init__.py]
search = __version__ = "{current_version}"
replace = __version__ = "{new_version}"

[bumpversion:file:src/esm_runscripts/__init__.py]
search = __version__ = "{current_version}"
replace = __version__ = "{new_version}"

[bumpversion:file:src/esm_tests/__init__.py]
search = __version__ = "{current_version}"
replace = __version__ = "{new_version}"

[bumpversion:file:src/esm_tools/__init__.py]
search = __version__ = "{current_version}"
replace = __version__ = "{new_version}"

[bumpversion:file:src/esm_utilities/__init__.py]
search = __version__ = "{current_version}"
replace = __version__ = "{new_version}"

[bdist_wheel]
universal = 1

[flake8]
exclude = docs
max-line-length = 88

[aliases]<|MERGE_RESOLUTION|>--- conflicted
+++ resolved
@@ -1,9 +1,5 @@
 [bumpversion]
-<<<<<<< HEAD
-current_version = 6.0.8
-=======
 current_version = 6.0.9
->>>>>>> 727b0aa4
 commit = True
 tag = True
 
