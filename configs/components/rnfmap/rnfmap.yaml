--- conflicted
+++ resolved
@@ -92,145 +92,21 @@
                 nx: 512
                 ny: 256
                 oasis_grid_type: "LR"
-<<<<<<< HEAD
-# ___ TODO: discuss with GEOMAR ___
-# |        opar:
-# |                name: opar
-# |                nx: "${nemo._nx}"
-# |                ny: "${nemo._ny}"
-# |                oasis_grid_type: "LR"
-# |                number_of_overlapping_points: 2
-# |________________________________
-   
 
-# TODO: the following choose needs to be cleaned up
-=======
-        opaf:
-                name: opaf
-                nx: "${nemo._nx}"
-                ny: "${nemo._ny}"
-                oasis_grid_type: "LR"
-                number_of_overlapping_points: 2
->>>>>>> 7cc29b1a
+choose_general.setup_name:
+        focioifs:
+                add_grids:
+                        opaf:
+                                name: opaf
+                                nx: "${nemo._nx}"
+                                ny: "${nemo._ny}"
+                                oasis_grid_type: "LR"
+                                number_of_overlapping_points: 2
 #
 # Setup up compile and runtime environment i.e. what needs
 # to be changed w.r.t the default config/machines/<computer>.yaml
 #
 compiletime_environment_changes:
-<<<<<<< HEAD
-  choose_computer.name:
-    blogin:
-
-      add_export_vars:
-
-        # OASIS
-        - 'OIFS_OASIS_BASE=$(pwd)/oasis'
-        - 'OIFS_OASIS_INCLUDE="-I$OIFS_OASIS_BASE/build/lib/psmile -I$OIFS_OASIS_BASE/build/lib/psmile/scrip -I$OIFS_OASIS_BASE/build/lib/psmile/mct -I$OIFS_OASIS_BASE/build/lib/psmile/mct/mpeu"'
-        - 'OIFS_OASIS_LIB="-L$OIFS_OASIS_BASE/build/lib/psmile -L$OIFS_OASIS_BASE/build/lib/psmile/scrip -L$OIFS_OASIS_BASE/build/lib/psmile/mct -L$OIFS_OASIS_BASE/build/lib/psmile/mct/mpeu -lpsmile -lmct -lmpeu -lscrip"'
-
-        # NetCDF
-        - 'OIFS_NETCDF_INCLUDE="-I$NETCDFROOT/include"'
-        - 'OIFS_NETCDF_LIB="-L$NETCDFROOT/lib -lnetcdf"'
-        - 'OIFS_NETCDFF_INCLUDE="-I$NETCDFFROOT/include"'
-        - 'OIFS_NETCDFF_LIB="-L$NETCDFFROOT/lib -lnetcdff"'
-
-        # compiler and compile flags
-        # this doesn't work but should
-        # - 'OIFS_FC=${mpifc}'
-        - 'OIFS_FC=mpiifort'
-        - 'OIFS_FFLAGS="-r8 -fp-model precise -align array32byte -O3 -xCORE_AVX2 -g -traceback -convert big_endian -fpe0"'
-        - 'OIFS_FFIXED=""'
-        - 'OIFS_FCDEFS="BLAS LITTLE LINUX INTEGER_IS_INT"'
-        - 'OIFS_LFLAGS=$OIFS_MPI_LIB'
-        # this doesn't work but should
-        # - 'OIFS_CC=${cc}'
-        - 'OIFS_CC=mpiicc'
-        - 'OIFS_CFLAGS="-fp-model precise -O3 -xCORE_AVX2 -g -traceback -qopt-report=0 -fpe0"'
-        - 'OIFS_CCDEFS="LINUX LITTLE INTEGER_IS_INT _ABI64 BLAS"'
-
-    glogin:
-
-      add_export_vars:
-
-        # OASIS
-        - 'OIFS_OASIS_BASE=$(pwd)/oasis'
-        - 'OIFS_OASIS_INCLUDE="-I$OIFS_OASIS_BASE/build/lib/psmile -I$OIFS_OASIS_BASE/build/lib/psmile/scrip -I$OIFS_OASIS_BASE/build/lib/psmile/mct -I$OIFS_OASIS_BASE/build/lib/psmile/mct/mpeu"'
-        - 'OIFS_OASIS_LIB="-L$OIFS_OASIS_BASE/build/lib/psmile -L$OIFS_OASIS_BASE/build/lib/psmile/scrip -L$OIFS_OASIS_BASE/build/lib/psmile/mct -L$OIFS_OASIS_BASE/build/lib/psmile/mct/mpeu -lpsmile -lmct -lmpeu -lscrip"'
-
-        # NetCDF
-        - 'OIFS_NETCDF_INCLUDE="-I$NETCDFROOT/include"'
-        - 'OIFS_NETCDF_LIB="-L$NETCDFROOT/lib -lnetcdf"'
-        - 'OIFS_NETCDFF_INCLUDE="-I$NETCDFFROOT/include"'
-        - 'OIFS_NETCDFF_LIB="-L$NETCDFFROOT/lib -lnetcdff"'
-
-        # compiler and compile flags
-        # this doesn't work but should
-        # - 'OIFS_FC=${mpifc}'
-        - 'OIFS_FC=mpiifort'
-        - 'OIFS_FFLAGS="-r8 -fp-model precise -align array32byte -O3 -xCORE_AVX2 -g -traceback -convert big_endian -fpe0"'
-        - 'OIFS_FFIXED=""'
-        - 'OIFS_FCDEFS="BLAS LITTLE LINUX INTEGER_IS_INT"'
-        - 'OIFS_LFLAGS=$OIFS_MPI_LIB'
-        # this doesn't work but should
-        # - 'OIFS_CC=${cc}'
-        - 'OIFS_CC=mpiicc'
-        - 'OIFS_CFLAGS="-fp-model precise -O3 -xCORE_AVX2 -g -traceback -qopt-report=0 -fpe0"'
-        - 'OIFS_CCDEFS="LINUX LITTLE INTEGER_IS_INT _ABI64 BLAS"'
-
-
-    mistral:
-
-      add_export_vars:
-
-        - 'OIFS_OASIS_BASE=$(pwd)/oasis'
-        - 'OIFS_OASIS_INCLUDE="-I$OIFS_OASIS_BASE/build/lib/psmile -I$OIFS_OASIS_BASE/build/lib/psmile/scrip -I$OIFS_OASIS_BASE/build/lib/psmile/mct -I$OIFS_OASIS_BASE/build/lib/psmile/mct/mpeu"'
-        - 'OIFS_OASIS_LIB="-L$OIFS_OASIS_BASE/build/lib/psmile -L$OIFS_OASIS_BASE/build/lib/psmile/scrip -L$OIFS_OASIS_BASE/build/lib/psmile/mct -L$OIFS_OASIS_BASE/build/lib/psmile/mct/mpeu -lpsmile -lmct -lmpeu -lscrip"'
-        - 'OIFS_NETCDF_INCLUDE="-I$NETCDFROOT/include"'
-        - 'OIFS_NETCDF_LIB="-L$NETCDFROOT/lib -lnetcdf"'
-        - 'OIFS_NETCDFF_INCLUDE="-I$NETCDFFROOT/include"'
-        - 'OIFS_NETCDFF_LIB="-L$NETCDFFROOT/lib -lnetcdff"'
-        # this doesn't work but should
-        # - 'OIFS_FC=${mpifc}'
-        - 'OIFS_FC=mpiifort'
-        - 'OIFS_FFLAGS="-r8 -fp-model precise -align array32byte -O3 -xCORE_AVX2 -g -traceback -convert big_endian -fpe0"'
-        - 'OIFS_FFIXED=""'
-        - 'OIFS_FCDEFS="BLAS LITTLE LINUX INTEGER_IS_INT"'
-        - 'OIFS_LFLAGS=$OIFS_MPI_LIB'
-        # this doesn't work but should
-        # - 'OIFS_CC=${cc}'
-        - 'OIFS_CC=mpiicc'
-        - 'OIFS_CFLAGS="-fp-model precise -O3 -xCORE_AVX2 -g -traceback -qopt-report=0 -fpe0"'
-        - 'OIFS_CCDEFS="LINUX LITTLE INTEGER_IS_INT _ABI64 BLAS"'
-
-
-    ollie:
-
-      add_export_vars:
-        # OLD BASH
-        #- "PATH=$PATH:/home/ollie/jstreffi/fcm/bin/"
-        #- "GRIB_SAMPLES_PATH=/home/ollie/jstreffi/ecmwf/grib_api_intel/share/grib_api/ifs_samples/grib1_mlgrib2"
-        #- "OIFS_GRIB_API_INCLUDE=-I/home/ollie/jstreffi/ecmwf/grib_api_intel/include"
-        #- 'OIFS_GRIB_API_LIB="-L/home/ollie/jstreffi/ecmwf/grib_api_intel/lib -lgrib_api_f90 -lgrib_api"'
-        #- 'OIFS_GRIB_API_BIN="/home/ollie/jstreffi/ecmwf/grib_api_intel/bin"'
-        #- 'LD_LIBRARY_PATH=$LD_LIBRARY_PATH:+$LD_LIBRARY_PATH:"/home/ollie/jstreffi/ecmwf/grib_api_intel/lib"'
-        #- "OIFS_GRIB_INCLUDE=-I/home/ollie/jstreffi/ecmwf/grib_api_intel/include"
-        #- 'OIFS_GRIB_LIB="-L/home/ollie/jstreffi/ecmwf/grib_api_intel/lib -lgrib_api_f90 -lgrib_api"' 
-        #- 'OIFS_GRIB_BIN="/home/ollie/jstreffi/ecmwf/grib_api_intel/bin"'
-        - 'OIFS_OASIS_BASE=$(pwd)/oasis'
-        - 'OIFS_OASIS_INCLUDE="-I$OIFS_OASIS_BASE/build/lib/psmile -I$OIFS_OASIS_BASE/build/lib/psmile/scrip -I$OIFS_OASIS_BASE/build/lib/psmile/mct -I$OIFS_OASIS_BASE/build/lib/psmile/mct/mpeu"'
-        - 'OIFS_OASIS_LIB="-L$OIFS_OASIS_BASE/build/lib/psmile -L$OIFS_OASIS_BASE/build/lib/psmile/scrip -L$OIFS_OASIS_BASE/build/lib/psmile/mct -L$OIFS_OASIS_BASE/build/lib/psmile/mct/mpeu -lpsmile -lmct -lmpeu -lscrip"'
-        - 'OIFS_NETCDF_INCLUDE="-I$NETCDFROOT/include"'
-        - 'OIFS_NETCDF_LIB="-L$NETCDFROOT/lib -lnetcdf"'
-        - 'OIFS_NETCDFF_INCLUDE="-I$NETCDFFROOT/include"'
-        - 'OIFS_NETCDFF_LIB="-L$NETCDFFROOT/lib -lnetcdff"'
-        - "OIFS_FC=${computer.fc}"
-        - 'OIFS_FFLAGS="-r8 -fp-model precise -align array32byte -O3 -xCORE_AVX2 -g -traceback -convert big_endian -fpe0"'
-        - 'OIFS_FFIXED=""'
-        - 'OIFS_FCDEFS="BLAS LITTLE LINUX INTEGER_IS_INT"'
-        - "OIFS_CC=${computer.cc}"
-        - 'OIFS_CFLAGS="-fp-model precise -O3 -xCORE_AVX2 -g -traceback -qopt-report=0 -fpe0"'
-        - 'OIFS_CCDEFS="LINUX LITTLE INTEGER_IS_INT _ABI64 BLAS"'
-=======
    add_export_vars:
       # OASIS
       - 'OIFS_OASIS_BASE=$(pwd)/oasis'
@@ -241,7 +117,7 @@
       - 'OIFS_NETCDF_LIB="-L$NETCDFROOT/lib -lnetcdf"'
       - 'OIFS_NETCDFF_INCLUDE="-I$NETCDFFROOT/include"'
       - 'OIFS_NETCDFF_LIB="-L$NETCDFFROOT/lib -lnetcdff"'
-      # compiler and compiler flags 
+      # compiler and compiler flags
       - 'OIFS_FC=$FC'
       - 'OIFS_FFLAGS="-r8 -fp-model precise -align array32byte -O3 -xCORE_AVX2 -g -traceback -convert big_endian -fpe0"'
       - 'OIFS_FFIXED=""'
@@ -249,5 +125,4 @@
       - 'OIFS_LFLAGS=$OIFS_MPI_LIB'
       - 'OIFS_CC=$CC'
       - 'OIFS_CFLAGS="-fp-model precise -O3 -xCORE_AVX2 -g -traceback -qopt-report=0 -fpe0"'
-      - 'OIFS_CCDEFS="LINUX LITTLE INTEGER_IS_INT _ABI64 BLAS"'
->>>>>>> 7cc29b1a
+      - 'OIFS_CCDEFS="LINUX LITTLE INTEGER_IS_INT _ABI64 BLAS"'