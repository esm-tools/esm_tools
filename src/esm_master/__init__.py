--- conflicted
+++ resolved
@@ -2,11 +2,7 @@
 
 __author__ = """Dirk Barbi"""
 __email__ = "dirk.barbi@awi.de"
-<<<<<<< HEAD
-__version__ = "6.1.1"
-=======
 __version__ = "6.1.2"
->>>>>>> b62c03fb
 
 
 from . import database