import os
import shutil
import sys
import pathlib

<<<<<<< HEAD
import six
import yaml
from esm_calendar import Date
from colorama import Fore, Back, Style, init
=======
import questionary
from colorama import Fore
>>>>>>> bf7c9100

import esm_tools
import esm_parser

from .batch_system import batch_system
from .helpers import end_it_all, evaluate, write_to_log
from loguru import logger


def run_job(config):
    evaluate(config, "prepexp", "prepexp_recipe")
    return config


def color_diff(diff):
    for line in diff:
        if line.startswith("+"):
            yield Fore.GREEN + line + Fore.RESET
        elif line.startswith("-"):
            yield Fore.RED + line + Fore.RESET
        elif line.startswith("^"):
            yield Fore.BLUE + line + Fore.RESET
        else:
            yield line


def copy_tools_to_thisrun(config):
    """
    Copies the tools, namelists and runscripts to the experiment directory,
    making sure that they don't overwrite previously existing files unless
    the ``-U`` flag is used.
    Parameters
    ----------
    config : dict
        Dictionary containing the configuration information.
    """
    gconfig = config["general"]

    # Directory where the original runscript is
    fromdir = os.path.realpath(gconfig["started_from"])
    # Directory where the runscript is copied to
    scriptsdir = os.path.realpath(gconfig["experiment_scripts_dir"])
    # basedir + expid
    expdir = os.path.realpath(gconfig["experiment_dir"])

    # Paths inside the experiment directory where esm_tools and namelists
    # are copied to. Those are not functional but a reference to what was
    # the original state when the experiment was firstly started
    tools_dir = scriptsdir + "/esm_tools/configs"
    namelists_dir = scriptsdir + "/esm_tools/namelists"

    if config["general"]["verbose"]:
        print("Started from :", fromdir)
        print("Scripts Dir : ", scriptsdir)

    # Update namelists and esm_tools. These have no effect on the final
    # simulation as only the installed esm_tools with their runscripts
    # are used, unless esm_tools and namelists paths are manually defined
    # by the model or user (not recommended for the esm_tools path)
    if os.path.isdir(tools_dir) and gconfig["update"]:
        shutil.rmtree(tools_dir, ignore_errors=True)
    if os.path.isdir(namelists_dir) and gconfig["update"]:
        shutil.rmtree(namelists_dir, ignore_errors=True)

    # In case there is no esm_tools or namelists in the experiment folder,
    # copy from the default esm_tools path
    if not os.path.isdir(tools_dir):
        print("Copying standard yamls from: ", esm_tools.get_config_filepath())
        esm_tools.copy_config_folder(tools_dir)
    if not os.path.isdir(namelists_dir):
        print("Copying standard namelists from: ",esm_tools.get_namelist_filepath())
        esm_tools.copy_namelist_folder(namelists_dir)

    # check for recursive creation of the file tree. This prevents the risk of
    # creating a run directory tree inside the `scriptsdir`
    # example:
    # fromdir:    /mnt/lustre02/work/project/username/basedir
    # scriptsdir: /mnt/lustre02/work/project/username/basedir/expid/scripts
    # it is assumed that if 5th parent of the scriptsdir is inside the fromdir
    # then probably some sort of infinite recursion is entered. These lines
    # protect such problems
    scriptsdir_deep_parents = list(pathlib.Path(scriptsdir).parents)[5:]
    deep_nesting_found = pathlib.Path(expdir) in scriptsdir_deep_parents
    if deep_nesting_found:
        error_type = "runtime error"
        error_text = (
            f"deep recursion is detected in {__file__}:\n"
            f"- scriptsdir:         {scriptsdir}\n"
            f"- fromdir:            {fromdir}\n"
            f"- experiment dir:     {expdir}"
        )
        # exit right away to prevent further recursion. There might still be
        # running instances of esmr_runscripts and something like
        # `killall esm_runscripts` might be required
        esm_parser.user_error(error_type, error_text)

    # If ``fromdir`` and ``scriptsdir`` are the same, this is already a computing
    # simulation which means we want to use the script in the experiment folder,
    # so no copying is needed
    if (fromdir == scriptsdir) and not gconfig["update"]:
        if config["general"]["verbose"]:
            print("Started from the experiment folder, continuing...")
        return config
    # Not computing but initialisation
    else:
        if not fromdir == scriptsdir:
            if config["general"]["verbose"]:
                print("Not started from experiment folder, restarting...")
        else:
            print("Tools were updated, restarting...")

        # At this point, ``fromdir`` and ``scriptsdir`` are different. Update the
        # runscript if necessary
        update_runscript(
            fromdir, scriptsdir, gconfig["scriptname"], gconfig, "runscript"
        )

        if gconfig.get("iterative_coupling", False):
            index = 1
            while "model" + str(index) in config:
                update_runscript(
                    fromdir,
                    scriptsdir,
                    config["model" + str(index)]["runscript"],
                    gconfig,
                    "runscript",
                )
                index += 1

        # Update the ``additional_files`` if necessary
        for tfile in gconfig["additional_files"]:
            update_runscript(fromdir, scriptsdir, tfile, gconfig, "additional file")

        # remove the update option otherwise it will enter an infinite loop
        original_command = gconfig["original_command"]
        options_to_remove = [" -U ", " --update "]
        for option in options_to_remove:
            original_command = original_command.replace(option, " ")

        # Before resubmitting the esm_runscripts, the path of the runscript
        # needs to be modified. Remove the absolute/relative path
        runscript_absdir, runscript = os.path.split(gconfig["runscript_abspath"])
        original_command_list = original_command.split()
        new_command_list = []
        for command in original_command_list:
            # current command will contain the full path, so replace it with
            # the YAML file only since we are going to execute it from the
            # `scriptsdir` now
            if runscript in command:
                # gconfig['scriptname'] or `runscript` only contains the YAML file name
                command = runscript
            new_command_list.append(command)

        new_command = " ".join(new_command_list)
        restart_command = f"cd {scriptsdir}; esm_runscripts {new_command}"

        # Add non-interaction flags
        non_interaction_flags = ["--no-motd", f"--last-jobtype {config['general']['jobtype']}"]
        for ni_flag in non_interaction_flags:
            # prevent continuous addition of ``ni_flag``
            if ni_flag not in restart_command:
                restart_command += f" {ni_flag} "

        if config["general"]["verbose"]:
            print(restart_command)
        os.system(restart_command)

        gconfig["profile"] = False
        end_it_all(config)


def _create_folders(config, filetypes):
    """
    Generates the experiment file tree. Foldres are created for every filetype
    except for "ignore".
    """
    for filetype in filetypes:
        if not filetype == "ignore":
            if not filetype == "work":
                if not os.path.exists(config["experiment_" + filetype + "_dir"]):
                    os.makedirs(config["experiment_" + filetype + "_dir"])
            if not os.path.exists(config["thisrun_" + filetype + "_dir"]):
                os.makedirs(config["thisrun_" + filetype + "_dir"])


def _create_setup_folders(config):
    """
    Creates all folders for an experiment. This is the plugin function called
    during the recipe. See also ``_create_folders`` for actual creation

    This also creates a small marker file at the top of
    the experiment so that the "root" can be found from inside.
    """
    _create_folders(config["general"], config["general"]["all_filetypes"])
    with open(
        config["general"]["experiment_dir"] + "/.top_of_exp_tree", "w"
    ) as top_marker:
        top_marker.write(f"Top of experiment {config['general']['expid']}")
    return config


def _create_component_folders(config):
    for component in config["general"]["valid_model_names"]:
        _create_folders(config[component], config["general"]["all_model_filetypes"])
    return config


def initialize_experiment_logfile(config):
    """
    Initializes the log file for the entire experiment.

    Creates a file ``${BASE_DIR}/${EXPID}/log/${EXPID}_${setup_name}.log``
    to keep track of start/stop times, job id numbers, and so on. Use the
    function ``write_to_log`` to put information in this file afterwards.

    The user can specify ``experiment_log_file`` under the ``general``
    section of the configuration to override the default name. Timestamps
    for each message are given by the section
    ``experiment_log_file_dateformat``, or defaults to ``Tue Mar 17
    09:36:38 2020``, i.e. ``"%c"``. Please use ``stftime`` compatable
    formats, as described here: https://strftime.org

    Parameters
    ----------
    dict :
        The experiment configuration

    Return
    ------
    dict :
        As per convention for the plug-in system; this gives back the
        entire config.

    Attention
    ---------
        Calling this has some filesystem side effects. If the run number in
        the general configuration is set to 1, and a file exists for
        ``general.exp_log_file``; this file is removed; and re-initialized.
    """

    if config["general"]["run_number"] == 1:
        if os.path.isfile(config["general"]["experiment_log_file"]):
            os.remove(config["general"]["experiment_log_file"])

        log_msg = f"# Beginning of Experiment {config['general']['expid']}"
        write_to_log(config, [log_msg], message_sep="")

        write_to_log(
            config,
            [
                str(config["general"]["jobtype"]),
                str(config["general"]["run_number"]),
                str(config["general"]["current_date"]),
                str(config["general"]["jobid"]),
                "- start",
            ],
        )

    # Write trace-log file now that we know where to do that
    if "trace_sink" in dir(logger):
        logfile_path = (
            f"{config['general']['experiment_dir']}/log"
            f"/{config['general']['expid']}_esm_runscripts_"
            f"{config['general']['run_datestamp']}.log"
        )

        logger.trace_sink.def_path(logfile_path)

    return config


def update_runscript(fromdir, scriptsdir, tfile, gconfig, file_type):
    """
    Updates the script ``tfile`` in the directory ``scriptdir`` with the file in
    the directory ``fromdir`` if the update flag (``-U``) is used during the call of
    ``esm_runscripts``. If that flag is not used and the source and target are different
    then raises a user-friendly error recommending to use the ``-U`` flag with the warning
    that the files will be overwritten.
    Parameters
    ----------
    cls : obj
        Compute object.
    fromdir : str
        Path of the source.
    scriptsdir : str
        Path of the target.
    tfile : str
        Name of the script to be updated.
    gconfig : dict
        Dictionary containing the general information about the compute task.
    file_type : str
        String specifying the nature of the file, only necessary for printing information
        and for the error description.
    Exceptions
    ----------
    UserError
        If the target and source are different and the ``-U`` flag is not used when calling
        ``esm_runscripts``, returns an error.
    """

    # if `tfile` contains a full path of the runscript then remove the leading path
    tfile = os.path.basename(tfile)

    # If the target file in ``scriptsdir`` does not exist, then copy the file
    # to the target.
    if not os.path.isfile(scriptsdir + "/" + tfile):
        oldscript = fromdir + "/" + tfile
        print(oldscript)
        shutil.copy2(oldscript, scriptsdir)
    # If the target path exists compare the two scripts
    else:
        import difflib
        import esm_parser

        script_o = open(fromdir + "/" + tfile).readlines()
        script_t = open(scriptsdir + "/" + tfile).readlines()

        diffobj = difflib.SequenceMatcher(a=script_t, b=script_o)
        # If the files are different
        if not diffobj.ratio() == 1:
            # Find differences
            differences = (
                f"{fromdir + '/' + tfile} differs from "
                + f"{scriptsdir + '/' + tfile}:\n"
            )
            for line in color_diff(difflib.unified_diff(script_t, script_o)):
                differences += line

            # If the --update flag is used, notify that the target script will
            # be updated and do update it
            if gconfig["update"]:
                esm_parser.user_note(
                    f"Original {file_type} different from target",
                    differences + "\n" + f"{scriptsdir + '/' + tfile} will be updated!",
                )
                oldscript = fromdir + "/" + tfile
                print(oldscript)
                shutil.copy2(oldscript, scriptsdir)
            # If the --update flag is not called, exit with an error showing the
            # user how to proceed
            else:
                esm_parser.user_note(
                    f"Original {file_type} different from target",
                    differences
                    + "\n"
                    + "Note: You can choose to use ``-U`` flag in the "
                    + "``esm_runscripts`` call to automatically update the runscript "
                    + f"(WARNING: This will overwrite your {file_type} in the "
                    + "experiment folder!)\n",
                )
                update_choice = questionary.confirm(
                    f"Do you want that {scriptsdir}/{tfile} is "
                    + "updated with the above changes?"
                ).ask()
                if update_choice:
                    oldscript = fromdir + "/" + tfile
                    print(oldscript)
                    shutil.copy2(oldscript, scriptsdir)
                    print(f"{scriptsdir + '/' + tfile} updated!")
                else:
                    print("Submission stopped")
                    sys.exit(1)


def _copy_preliminary_files_from_experiment_to_thisrun(config):
    # I don't like this one bit. DB
    filelist = [
        (
            "scripts",
            f"{config['general']['expid']}_{config['general']['setup_name']}.date",
            "copy",
        )
    ]

    for filetype, filename, copy_or_link in filelist:
        source = config["general"]["experiment_" + filetype + "_dir"]
        dest = config["general"]["thisrun_" + filetype + "_dir"]
        if copy_or_link == "copy":
            method = shutil.copy2
        elif copy_or_link == "link":
            method = os.symlink
        if os.path.isfile(source + "/" + filename):
            method(source + "/" + filename, dest + "/" + filename)
    this_script = config["general"]["scriptname"]
    shutil.copy2("./" + this_script, config["general"]["thisrun_scripts_dir"])

    for additional_file in config["general"]["additional_files"]:
        shutil.copy2(additional_file, config["general"]["thisrun_scripts_dir"])
    return config<|MERGE_RESOLUTION|>--- conflicted
+++ resolved
@@ -3,15 +3,8 @@
 import sys
 import pathlib
 
-<<<<<<< HEAD
-import six
-import yaml
-from esm_calendar import Date
-from colorama import Fore, Back, Style, init
-=======
 import questionary
 from colorama import Fore
->>>>>>> bf7c9100
 
 import esm_tools
 import esm_parser
