--- conflicted
+++ resolved
@@ -92,10 +92,6 @@
     test_suite="tests",
     tests_require=test_requirements,
     url="https://github.com/esm-tools/esm_tools",
-<<<<<<< HEAD
-    version="6.14.2",
-=======
     version="6.16.0",
->>>>>>> 92ff35e7
     zip_safe=False,
 )