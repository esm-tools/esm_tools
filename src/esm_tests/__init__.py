"""Top-level package for ESM Tests."""

__author__ = """Miguel Andres-Martinez"""
__email__ = "miguel.andres-martinez@awi.de"
<<<<<<< HEAD
__version__ = "6.12.6"
=======
__version__ = "6.13.3"
>>>>>>> 6a627f38

from .initialization import *
from .tests import *
from .test_utilities import *
from .read_shipped_data import *<|MERGE_RESOLUTION|>--- conflicted
+++ resolved
@@ -2,13 +2,9 @@
 
 __author__ = """Miguel Andres-Martinez"""
 __email__ = "miguel.andres-martinez@awi.de"
-<<<<<<< HEAD
-__version__ = "6.12.6"
-=======
 __version__ = "6.13.3"
->>>>>>> 6a627f38
 
 from .initialization import *
-from .tests import *
+from .read_shipped_data import *
 from .test_utilities import *
-from .read_shipped_data import *+from .tests import *