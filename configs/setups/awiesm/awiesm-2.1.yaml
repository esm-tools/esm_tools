#########################################################################################
######################### AWIESM 2 YAML CONFIGURATION FILE ##############################
#########################################################################################

general:
        compute_recipe:
            - "venv_bootstrap"
            - "_create_setup_folders"
            - "_create_component_folders"
            - "initialize_experiment_logfile"
            - "copy_tools_to_thisrun"
            - "compile_model"
            - "_copy_preliminary_files_from_experiment_to_thisrun"
            - "_show_simulation_info"
            - "create_new_files"
            - "create_hosing_files"
            - "prepare_coupler_files"
            - "add_batch_hostfile"
            - "assemble"
            - "log_used_files"
            - "_write_finalized_config"
            - "copy_files_to_thisrun"
            - "modify_namelists"
            - "modify_files"
            - "copy_files_to_work"
            - "write_simple_runscript"
            - "report_missing_files"
            - "database_entry"
            - "submit"

        model: awiesm

        coupled_setup: True

        include_models:
                - echam
                - fesom
                - oasis3mct

        version: "2.1"
        available_versions:
        - '2.1'
        - '2.1-wiso'
        - '2.1-recom'
        choose_version:
          '2.1':
            couplings:
            - fesom-2.0-paleodyn+echam-6.3.05p2-concurrent_radiation-paleodyn
<<<<<<< HEAD
          '2.1-wiso':
            couplings: # TODO: change fesom-2.0 to fesom-2.1 in the name when fesom-2.1 is supported
            - fesom-2.0-wiso+echam-6.3.05p2-wiso
          '2.1-recom':
            couplings: # TODO: change fesom-2.0 to fesom-2.1 in the name when fesom-2.1 is supported
            - fesom-2.0-wiso+echam-6.3.05p2-wiso+recom-2.0
=======
            with_wiso: false
            fesom_Dflags: "-DFESOM_COUPLED=ON"
          '2.1-wiso':
            couplings:
            - fesom-2.1-wiso+echam-6.3.05p2-wiso
            with_wiso: true
            fesom_Dflags: "-DFESOM_COUPLED=ON"
          '2.1-recom':
            couplings:
            - fesom-2.1-wiso+echam-6.3.05p2-wiso+recom-2.0
            add_include_models:
            - recom
            with_wiso: true
            fesom_Dflags: "-DFESOM_COUPLED=ON -DRECOM_COUPLED=ON"

>>>>>>> 86ee20d5
        scenario: "PALEO"
        variant: beta
        resolution: ${echam.resolution}_${fesom.resolution}
        postprocessing: false
        post_time: "00:05:00"
        choose_general.resolution:
                T63_CORE2:
                        compute_time: "02:00:00"
                T63_REF87K:
                        compute_time: "02:00:00"
                T63_REF:
                        compute_time: "02:00:00"

#########################################################################################
########### necessary changes to submodels compared to standalone setups ################
#########################################################################################

echam:
        restart_firstlast: "first"
        namelist_changes:
                namelist.echam:
                        runctl:
                                lcouple: .true.
        adj_input_dir: "${fesom.mesh_dir}/tarfiles${echam.resolution}/input/echam6"
        model_dir: ${general.model_dir}/echam-${echam.version}
        setup_dir: ${general.model_dir}
        ocean_resolution: "${fesom.resolution}"
        remove_forcing_files:
                - sst
                - sic
        choose_general.version:
<<<<<<< HEAD
                2.1:
                        version: "6.3.05p2-concurrent_radiation-paleodyn"
                "2.1-wiso":
                        version: "6.3.05p2-wiso"
                "2.1-recom":
=======
                "2.1":
                        version: "6.3.05p2-concurrent_radiation-paleodyn"
                2.1-wiso:
                        version: "6.3.05p2-wiso"
                2.1-recom:
>>>>>>> 86ee20d5
                        version: "6.3.05p2-wiso"

# kh 20.03.20 values may be superseded by section choose_computer.cores_per_node: in .../configs/echam/echam.yaml
        choose_general.resolution:
                T63_CORE2:
                        nproca: 24
                        nprocb: 24
                        # NOTE(PG): These should be set to 24/24 once DKRZ
                        # gives us a working fast-radiation version.
                        nprocar: 0
                        nprocbr: 0
                        npromar: 8
                        lrad_async: False
                        lrestart_from_old: false
                T63_REF87K:
                        nproca: 24
                        nprocb: 24
                T63_REF:
                        nproca: 24
                        nprocb: 24

        add_compiletime_environment_changes:
            add_export_vars:
                # NOTE(PG)/FIXME(KH): The mh-linux is wrong, and uses OpenIFS Flags...???
                OIFS_OASIS_BASE: '$(pwd)/oasis'
                OIFS_OASIS_INCLUDE: '"-I$OIFS_OASIS_BASE/build/lib/psmile -I$OIFS_OASIS_BASE/build/lib/psmile/scrip -I$OIFS_OASIS_BASE/build/lib/psmile/mct -I$OIFS_OASIS_BASE/build/lib/psmile/mct/mpeu"'
                OASIS3MCT_FC_LIB: "$(pwd)/lib/"
                OASIS3MCTROOT: "$(pwd)/oasis/"
                configure_opts: '--with-coupler=oasis3-mct'
        add_test1:
            test3: false



#########################################################################################


jsbach:
        adj_input_dir: "${fesom.mesh_dir}/tarfiles${echam.resolution}/input/jsbach"
        choose_jsbach.dataset:
                "r0009":
                        cover_fract_dir: "${fesom.mesh_dir}/tarfiles${echam.resolution}/input/jsbach"
                "r0008":
                        cover_fract_dir: "${fesom.mesh_dir}/tarfiles${echam.resolution}/input/jsbach"
        namelist_changes:
                namelist.jsbach:
                        hydrology_ctl:
                                gethd: "remove_from_namelist"
                                puthd: "remove_from_namelist"
                        jsbach_ctl:
                            use_dynveg: true
        version: "3.20"

        choose_computer.name:
                ollie:
                        dynveg_file_ending: ""
                        no_dynveg_file_ending: ""

#########################################################################################


fesom:
        version: "2.1"
<<<<<<< HEAD
=======
        comp_command: "
                mkdir -p build;
                cd build;
                cmake ${general.fesom_Dflags} ..;
                make install -j `nproc --all`"

>>>>>>> 86ee20d5
        choose_general.version:
                "1.1":
                        version: "1.4"
                CMIP6:
                        version: "1.4"
                "2.0":
                        version: "2.0"
                "2.1":
                        version: "2.1"
                        # NOTE: move potentially to AWIESM 2
                        ## Settings for Gent/McWilliams based upon the selected ALE scheme.
                        ALE_scheme: 'linfs' # NOTE(PG): This should probably be overriden in the AWIESM 2.x yaml or in the user runscript.
                        K_gm: 3000.0
                        K_hor: 3000.0
                        K_gm_max: 2000.0

                        choose_ALE_scheme:
                            linfs: #AWICM3
                                K_gm: 5000.0
                                K_hor: 5000.0
                            zstar: #DEFAULT
                                K_gm_max: 2000.0
                                K_hor: 3000.0

                        add_namelist_changes:
                            namelist.oce:
                                oce_dyn:
                                    K_gm: ${K_gm}
                                    K_gm_max: ${K_gm_max}
                                oce_tra:
                                    K_hor: ${K_hor}
<<<<<<< HEAD
                "2.1-wiso":
                        version: "2.0-wiso"
                "2.1-recom":
                        version: "2.0-recom"
                
=======
                2.1-recom:
                        version: "2.1-recom"
                        num_tracers: 33
                        namelist_dir: ${fesom.model_dir}/config/
                        add_config_sources:
                                oce:     "${namelist_dir}/namelist.oce.recom.ciso"
                        add_config_in_work:
                                oce:     namelist.oce
                        remove_namelist_changes.namelist.config: [inout]
                        add_namelist_changes:
                                namelist.config:
                                        restart_log:
                                                restart_length: "${restart_rate}"
                                                restart_length_unit: "${restart_unit}"
                                namelist.oce:
                                        oce_tra:
                                                num_tracers: "${num_tracers}"
>>>>>>> 86ee20d5
        choose_general.resolution:
                T63_CORE2:
                        nproc: 288
                T63_REF87K:
                        nproc: 216
                T63_REF:
                        nproc: 128

        opbnd_dir: ""
        tide_forcing_dir: ""
        forcing_data_dir: ""
        model_dir: ${general.model_dir}/fesom-${fesom.version}
        setup_dir: ${general.model_dir}

        namelist_changes:
                namelist.oce:
                        oce_tra:
                                surf_relax_s: 0.0
                        boundary:
                                restore_s_surf: 0.0

        choose_general.variant:
            beta:
                K_gm_max: "remove_from_namelist"
        leapyear: True
        asforcing: ECHAM5

        remove_namelist_changes: [namelist.forcing]

#########################################################################################


recom:
        choose_general.version:
                2.1-recom:
                        version: "2.0"
                        bgc_num: 31
                        benthos_num: 8
                        bottflx_num: 8
#                        add_namelist_changes:
#                            namelist.recom:
#                                pavariables:
#                                    bgc_num: "${bgc_num}"
                        data_path: /work/ollie/mbutzin/fesom2/input/dust/

                        restart_name: "restart."

                        remove_namelist_changes.namelist.recom.pavariables:
                            - constant_CO2
                            - firstyearoffesomcycle
                            - lastyearoffesomcycle
                            - numofCO2cycles
                            - currentCO2cycle
                            - REcoM_PI
                        remove_namelist_changes.namelist.recom.paco2_flux_param:
                            - CO2_for_spinup

                        namelist_dir: ${fesom.model_dir}/config/

                        # Include the extra namelist that is not included by default in recom.yaml
#                        add_namelists:
#                                - namelist.io.recom.ciso
#                        add_config_files:
#                                io.recom.ciso: io.recom.ciso
                        add_config_sources:
                                recom: ${namelist_dir}/namelist.recom
                        add_config_in_work:
                                recom: namelist.recom
                "*":
                        not_used: ""

#########################################################################################

oasis3mct:
        model_dir: ${general.model_dir}/oasis

        process_ordering:
                - fesom
                - echam

        a2o_lag: "${echam.time_step}"
        o2a_lag: "${fesom.time_step}"
        a2o_seq: 2

        coupling_time_step: 3600
        # Example for input fields:
        #coupling_input_fields:
        #    gfw_atmo:
        #        freq: 86400
        #        field_filepath: "foo/bar.nc"
<<<<<<< HEAD
        choose_general.version:
                2.1-wiso:
                        coupling_target_fields:
                                o2a_flux:
                                        - 'sst_atmo:sit_atmo:sie_atmo <--distwgt-- sst_feom:sit_feom:sie_feom'
                                        - 'snt_atmo <--distwgt-- snt_feom'
                                        - 'o18w_atm <--distwgt-- o18w_oce'
                                        - 'hdow_atm <--distwgt-- hdow_oce'
                                        - 'o16w_atm <--distwgt-- o16w_oce'
                                        - 'o18i_atm <--distwgt-- o18i_oce'
                                        - 'hdoi_atm <--distwgt-- hdoi_oce'
                                        - 'o16i_atm <--distwgt-- o16i_oce'

                                a2o_flux:
                                        - 'taux_oce:tauy_oce:taux_ico:tauy_ico <--bicubic-- taux_atm:tauy_atm:taux_ica:tauy_ica'
                                        - 'prec_oce <--distwgt-- prec_atm'
                                        - 'snow_oce <--distwgt-- snow_atm'
                                        - 'evap_oce <--distwgt-- evap_atm'
                                        - 'subl_oce <--distwgt-- subl_atm'
                                        - 'heat_oce <--distwgt-- heat_atm'
                                        - 'heat_ico <--distwgt-- heat_ica'
                                        - 'heat_swo <--distwgt-- heat_swa'
                                        - 'hydr_oce <--distwgt-- hydr_atm'
=======
        coupling_target_fields:
                o2a_flux:
                        - 'sst_atmo:sit_atmo:sie_atmo <--distwgt-- sst_feom:sit_feom:sie_feom'
                        - 'snt_atmo <--distwgt-- snt_feom'

                a2o_flux:
                        - 'taux_oce:tauy_oce:taux_ico:tauy_ico <--bicubic-- taux_atm:tauy_atm:taux_ica:tauy_ica'
                        - 'prec_oce <--distwgt-- prec_atm'
                        - 'snow_oce <--distwgt-- snow_atm'
                        - 'evap_oce <--distwgt-- evap_atm'
                        - 'subl_oce <--distwgt-- subl_atm'
                        - 'heat_oce <--distwgt-- heat_atm'
                        - 'heat_ico <--distwgt-- heat_ica'
                        - 'heat_swo <--distwgt-- heat_swa'
                        - 'hydr_oce <--distwgt-- hydr_atm'

        choose_general.with_wiso:
                true:
                        add_coupling_target_fields:
                                add_o2a_flux:
                                        - 'o18_atmo <--distwgt-- o18_feom'
                                        - 'hdo_atmo <--distwgt-- hdo_feom'
                                        - 'o16_atmo <--distwgt-- o16_feom'
                                add_a2o_flux:
>>>>>>> 86ee20d5
                                        - 'w1_oce <--distwgt-- w1_atm'
                                        - 'w2_oce <--distwgt-- w2_atm'
                                        - 'w3_oce <--distwgt-- w3_atm'
                                        - 'i1_oce <--distwgt-- i1_atm'
                                        - 'i2_oce <--distwgt-- i2_atm'
                                        - 'i3_oce <--distwgt-- i3_atm'
<<<<<<< HEAD
                "*":
                        coupling_target_fields:
                                o2a_flux:
                                        - 'sst_atmo:sit_atmo:sie_atmo <--distwgt-- sst_feom:sit_feom:sie_feom'
                                        - 'snt_atmo <--distwgt-- snt_feom'

                                a2o_flux:
                                        - 'taux_oce:tauy_oce:taux_ico:tauy_ico <--bicubic-- taux_atm:tauy_atm:taux_ica:tauy_ica'
                                        - 'prec_oce <--distwgt-- prec_atm'
                                        - 'snow_oce <--distwgt-- snow_atm'
                                        - 'evap_oce <--distwgt-- evap_atm'
                                        - 'subl_oce <--distwgt-- subl_atm'
                                        - 'heat_oce <--distwgt-- heat_atm'
                                        - 'heat_ico <--distwgt-- heat_ica'
                                        - 'heat_swo <--distwgt-- heat_swa'
                                        - 'hydr_oce <--distwgt-- hydr_atm'
=======

>>>>>>> 86ee20d5

        coupling_directions:
                'feom->atmo':
                        lag: ${o2a_lag}
                'atmo->feom':
                        lag: ${a2o_lag}
                        seq: ${a2o_seq}


        coupling_methods:
                distwgt:
                        time_transformation: instant
                        remapping:
                                distwgt:
                                        search_bin: latitude
                                        nb_of_search_bins: 15
                                        nb_of_neighbours: 6
                bicubic:
                        time_transformation: instant
                        remapping:
                                bicubic:
                                        search_bin: latitude
                                        nb_of_search_bins: 15

        add_restart_out_files:
                rmp_a2f_B: rmp_a2f_B
                rmp_a2f_D: rmp_a2f_D
                rmp_f2a_D: rmp_f2a_D

        add_restart_out_in_work:
                rmp_a2f_B: rmp_atmo_to_feom_BICUBIC.nc
                rmp_a2f_D: rmp_atmo_to_feom_DISTWGT.nc
                rmp_f2a_D: rmp_feom_to_atmo_DISTWGT.nc

        add_restart_out_sources:
                rmp_a2f_B: rmp_atmo_to_feom_BICUBIC.nc
                rmp_a2f_D: rmp_atmo_to_feom_DISTWGT.nc
                rmp_f2a_D: rmp_feom_to_atmo_DISTWGT.nc

        add_restart_in_files:
                rmp_a2f_B: rmp_a2f_B
                rmp_a2f_D: rmp_a2f_D
                rmp_f2a_D: rmp_f2a_D

        add_restart_in_in_work:
                rmp_a2f_B: rmp_atmo_to_feom_BICUBIC.nc
                rmp_a2f_D: rmp_atmo_to_feom_DISTWGT.nc
                rmp_f2a_D: rmp_feom_to_atmo_DISTWGT.nc

        add_restart_in_sources:
                rmp_a2f_B: rmp_atmo_to_feom_BICUBIC.nc
                rmp_a2f_D: rmp_atmo_to_feom_DISTWGT.nc
                rmp_f2a_D: rmp_feom_to_atmo_DISTWGT.nc

<|MERGE_RESOLUTION|>--- conflicted
+++ resolved
@@ -46,14 +46,6 @@
           '2.1':
             couplings:
             - fesom-2.0-paleodyn+echam-6.3.05p2-concurrent_radiation-paleodyn
-<<<<<<< HEAD
-          '2.1-wiso':
-            couplings: # TODO: change fesom-2.0 to fesom-2.1 in the name when fesom-2.1 is supported
-            - fesom-2.0-wiso+echam-6.3.05p2-wiso
-          '2.1-recom':
-            couplings: # TODO: change fesom-2.0 to fesom-2.1 in the name when fesom-2.1 is supported
-            - fesom-2.0-wiso+echam-6.3.05p2-wiso+recom-2.0
-=======
             with_wiso: false
             fesom_Dflags: "-DFESOM_COUPLED=ON"
           '2.1-wiso':
@@ -69,7 +61,6 @@
             with_wiso: true
             fesom_Dflags: "-DFESOM_COUPLED=ON -DRECOM_COUPLED=ON"
 
->>>>>>> 86ee20d5
         scenario: "PALEO"
         variant: beta
         resolution: ${echam.resolution}_${fesom.resolution}
@@ -101,19 +92,11 @@
                 - sst
                 - sic
         choose_general.version:
-<<<<<<< HEAD
-                2.1:
+                "2.1":
                         version: "6.3.05p2-concurrent_radiation-paleodyn"
                 "2.1-wiso":
                         version: "6.3.05p2-wiso"
                 "2.1-recom":
-=======
-                "2.1":
-                        version: "6.3.05p2-concurrent_radiation-paleodyn"
-                2.1-wiso:
-                        version: "6.3.05p2-wiso"
-                2.1-recom:
->>>>>>> 86ee20d5
                         version: "6.3.05p2-wiso"
 
 # kh 20.03.20 values may be superseded by section choose_computer.cores_per_node: in .../configs/echam/echam.yaml
@@ -177,15 +160,12 @@
 
 fesom:
         version: "2.1"
-<<<<<<< HEAD
-=======
         comp_command: "
                 mkdir -p build;
                 cd build;
                 cmake ${general.fesom_Dflags} ..;
                 make install -j `nproc --all`"
 
->>>>>>> 86ee20d5
         choose_general.version:
                 "1.1":
                         version: "1.4"
@@ -195,36 +175,9 @@
                         version: "2.0"
                 "2.1":
                         version: "2.1"
-                        # NOTE: move potentially to AWIESM 2
-                        ## Settings for Gent/McWilliams based upon the selected ALE scheme.
-                        ALE_scheme: 'linfs' # NOTE(PG): This should probably be overriden in the AWIESM 2.x yaml or in the user runscript.
-                        K_gm: 3000.0
-                        K_hor: 3000.0
-                        K_gm_max: 2000.0
-
-                        choose_ALE_scheme:
-                            linfs: #AWICM3
-                                K_gm: 5000.0
-                                K_hor: 5000.0
-                            zstar: #DEFAULT
-                                K_gm_max: 2000.0
-                                K_hor: 3000.0
-
-                        add_namelist_changes:
-                            namelist.oce:
-                                oce_dyn:
-                                    K_gm: ${K_gm}
-                                    K_gm_max: ${K_gm_max}
-                                oce_tra:
-                                    K_hor: ${K_hor}
-<<<<<<< HEAD
                 "2.1-wiso":
-                        version: "2.0-wiso"
+                        version: "2.1-wiso"
                 "2.1-recom":
-                        version: "2.0-recom"
-                
-=======
-                2.1-recom:
                         version: "2.1-recom"
                         num_tracers: 33
                         namelist_dir: ${fesom.model_dir}/config/
@@ -241,7 +194,6 @@
                                 namelist.oce:
                                         oce_tra:
                                                 num_tracers: "${num_tracers}"
->>>>>>> 86ee20d5
         choose_general.resolution:
                 T63_CORE2:
                         nproc: 288
@@ -262,6 +214,32 @@
                                 surf_relax_s: 0.0
                         boundary:
                                 restore_s_surf: 0.0
+
+        version_2_1: "$(( '2.1' in '${general.version}' ))"
+        choose_version_2_1:
+                True:
+                        # NOTE: move potentially to AWIESM 2
+                        ## Settings for Gent/McWilliams based upon the selected ALE scheme.
+                        ALE_scheme: 'linfs' # NOTE(PG): This should probably be overriden in the AWIESM 2.x yaml or in the user runscript.
+                        K_gm: 3000.0
+                        K_hor: 3000.0
+                        K_gm_max: 2000.0
+
+                        choose_ALE_scheme:
+                            linfs:
+                                K_gm: 5000.0
+                                K_hor: 5000.0
+                            zstar:
+                                K_gm_max: 2000.0
+                                K_hor: 3000.0
+
+                        add_namelist_changes:
+                            namelist.oce:
+                                oce_dyn:
+                                    K_gm: ${K_gm}
+                                    K_gm_max: ${K_gm_max}
+                                oce_tra:
+                                    K_hor: ${K_hor}
 
         choose_general.variant:
             beta:
@@ -332,31 +310,6 @@
         #    gfw_atmo:
         #        freq: 86400
         #        field_filepath: "foo/bar.nc"
-<<<<<<< HEAD
-        choose_general.version:
-                2.1-wiso:
-                        coupling_target_fields:
-                                o2a_flux:
-                                        - 'sst_atmo:sit_atmo:sie_atmo <--distwgt-- sst_feom:sit_feom:sie_feom'
-                                        - 'snt_atmo <--distwgt-- snt_feom'
-                                        - 'o18w_atm <--distwgt-- o18w_oce'
-                                        - 'hdow_atm <--distwgt-- hdow_oce'
-                                        - 'o16w_atm <--distwgt-- o16w_oce'
-                                        - 'o18i_atm <--distwgt-- o18i_oce'
-                                        - 'hdoi_atm <--distwgt-- hdoi_oce'
-                                        - 'o16i_atm <--distwgt-- o16i_oce'
-
-                                a2o_flux:
-                                        - 'taux_oce:tauy_oce:taux_ico:tauy_ico <--bicubic-- taux_atm:tauy_atm:taux_ica:tauy_ica'
-                                        - 'prec_oce <--distwgt-- prec_atm'
-                                        - 'snow_oce <--distwgt-- snow_atm'
-                                        - 'evap_oce <--distwgt-- evap_atm'
-                                        - 'subl_oce <--distwgt-- subl_atm'
-                                        - 'heat_oce <--distwgt-- heat_atm'
-                                        - 'heat_ico <--distwgt-- heat_ica'
-                                        - 'heat_swo <--distwgt-- heat_swa'
-                                        - 'hydr_oce <--distwgt-- hydr_atm'
-=======
         coupling_target_fields:
                 o2a_flux:
                         - 'sst_atmo:sit_atmo:sie_atmo <--distwgt-- sst_feom:sit_feom:sie_feom'
@@ -377,41 +330,25 @@
                 true:
                         add_coupling_target_fields:
                                 add_o2a_flux:
-                                        - 'o18_atmo <--distwgt-- o18_feom'
-                                        - 'hdo_atmo <--distwgt-- hdo_feom'
-                                        - 'o16_atmo <--distwgt-- o16_feom'
+                                        - 'o18w_atm <--distwgt-- o18w_oce'
+                                        - 'hdow_atm <--distwgt-- hdow_oce'
+                                        - 'o16w_atm <--distwgt-- o16w_oce'
+                                        - 'o18i_atm <--distwgt-- o18i_oce'
+                                        - 'hdoi_atm <--distwgt-- hdoi_oce'
+                                        - 'o16i_atm <--distwgt-- o16i_oce'
                                 add_a2o_flux:
->>>>>>> 86ee20d5
                                         - 'w1_oce <--distwgt-- w1_atm'
                                         - 'w2_oce <--distwgt-- w2_atm'
                                         - 'w3_oce <--distwgt-- w3_atm'
                                         - 'i1_oce <--distwgt-- i1_atm'
                                         - 'i2_oce <--distwgt-- i2_atm'
                                         - 'i3_oce <--distwgt-- i3_atm'
-<<<<<<< HEAD
-                "*":
-                        coupling_target_fields:
-                                o2a_flux:
-                                        - 'sst_atmo:sit_atmo:sie_atmo <--distwgt-- sst_feom:sit_feom:sie_feom'
-                                        - 'snt_atmo <--distwgt-- snt_feom'
-
-                                a2o_flux:
-                                        - 'taux_oce:tauy_oce:taux_ico:tauy_ico <--bicubic-- taux_atm:tauy_atm:taux_ica:tauy_ica'
-                                        - 'prec_oce <--distwgt-- prec_atm'
-                                        - 'snow_oce <--distwgt-- snow_atm'
-                                        - 'evap_oce <--distwgt-- evap_atm'
-                                        - 'subl_oce <--distwgt-- subl_atm'
-                                        - 'heat_oce <--distwgt-- heat_atm'
-                                        - 'heat_ico <--distwgt-- heat_ica'
-                                        - 'heat_swo <--distwgt-- heat_swa'
-                                        - 'hydr_oce <--distwgt-- hydr_atm'
-=======
-
->>>>>>> 86ee20d5
+
 
         coupling_directions:
                 'feom->atmo':
                         lag: ${o2a_lag}
+                        seq: 2
                 'atmo->feom':
                         lag: ${a2o_lag}
                         seq: ${a2o_seq}
