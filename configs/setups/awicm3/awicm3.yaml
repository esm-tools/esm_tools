--- conflicted
+++ resolved
@@ -374,17 +374,13 @@
         model_dir: ${general.model_dir}/fesom-${fesom.version}
         setup_dir: ${general.model_dir}
 
-<<<<<<< HEAD
         # Remove this when the pools are unified
         choose_computer.name:
             albedo:
                 pool_dir: "${general.pool_dir}/FESOM2/awicm3/"
             "*":
                 pool_dir: "${general.pool_dir}/fesom2/"
-=======
-        pool_dir: "${general.pool_dir}/fesom2/"
         climate_data_dir: "${pool_dir}/hydrography/"
->>>>>>> 4114934c
 
         restart_unit: "d"
         leapyear: True
