--- conflicted
+++ resolved
@@ -436,10 +436,7 @@
         "a_nd_file": "a_nd_file.nc"
         "lightning": "lightning.nc"
         "popdens": "population_density.nc"
-<<<<<<< HEAD
-=======
         # Naming based upon: https://gitlab.awi.de/paleodyn/Models/echam6/-/blob/6.3.05p2-awiesm-2.1/src/src_jsbach3/mo_cbal_landcover_change.f90#L3050 
->>>>>>> 3ee65d0a
         "LU" : "landuseHarvest.@YEAR@.nc"
         "Ndepo": "Ndepo.@YEAR@.nc"
         "LU_trans": "landuseTransitions.@YEAR@.nc"
