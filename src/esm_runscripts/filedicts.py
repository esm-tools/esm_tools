"""
The file-dictionary implementation
"""
<<<<<<< HEAD
from typing import Type

from esm_parser import ConfigSetup
=======
import pathlib

import dpath.util
from loguru import logger
>>>>>>> 94e70c0d


class SimulationFile(dict):
    """
    Desribes a file used within a ESM Simulation.

    Given a config, you should be able to use this in YAML::

        $ cat dummy_config.yaml

        echam:
            files:
                jan_surf:
                    name_in_pool: T63CORE2_jan_surf.nc
                    name_in_work: unit.24
                    filetype: NetCDF
                    description: >
                        Initial values used for the simulation, including
                        properties such as geopotential, temperature, pressure

    And, assuming config is as described above::

        >>> sim_file = SimulationFile(config, ['echam']['files']['jan_surf'])

    You could then copy the file to the experiment folder::

        >>> sim_file.cp_to_exp_tree()
    """

    def __init__(self, full_config, attrs_address):
        """
        Parameters
        ----------
        full_config : dict
            The full simulation configuration
        attrs_address : str
            The address of this specific file in the full config, separated by dots.
        """
        attrs_dict = dpath.util.get(
            full_config, attrs_address, separator=".", default={}
        )
        super().__init__(attrs_dict)
        self._config = full_config
        self.locations = {
            "work": pathlib.Path(full_config["general"]["thisrun_work_dir"]),
            "pool": pathlib.Path(full_config["computer"]["pool_dir"]),
            "exp_tree": pathlib.Path(full_config["general"]["exp_dir"]),
            "run_tree": pathlib.Path(full_config["general"]["thisrun_dir"]),
        }
        # Allow dot access:
        self.work = self.locations["work"]
        self.pool = self.locations["pool"]
        self.exp_tree = self.locations["exp_tree"]
        self.run_tree = self.locations["run_tree"]

    def cp(self) -> None:
        pass

    def ln(self) -> None:
        pass

    def mv(self, source: str, target: str) -> None:
        """
        Moves (renames) the SimulationFile from it's location in ``source`` to
        it's location in ``target``.

        Parameters
        ----------
        source : str
            One of ``"pool"``, ``"work"``, ``"exp_tree"``, "``run_tree``"
        target : str
            One of ``"pool"``, ``"work"``, ``"exp_tree"``, "``run_tree``"
        """
        if source not in self.locations:
            raise ValueError(
                f"source is incorrectly defined, and needs to be in {self.locations}"
            )
        source_path, target_path = self._determine_names(source, target)
        # Perform the movement:
        try:
            source_path.rename(target_path)
            logger.success(f"Moved {source_path} --> {target_path}")
        except IOError:
            # NOTE(PG): Re-raise IOError with our own message:
            raise IOError(f"Unable to move {source_path} to {target_path}")

    def _determine_names(
        self, source: str, target: str
    ) -> tuple[pathlib.Path, pathlib.Path]:
        """
        Determines names for source and target, depending on name and path

        Source and target should be on of work, pool, exp_tree, or run_tree.
        You need to specify name_in_`source` and name_in_`target` in the
        object's attrs_dict.

        Parameters
        ----------
        source : str
            One of ``"pool"``, ``"work"``, ``"exp_tree"``, "``run_tree``"
        target : str
            One of ``"pool"``, ``"work"``, ``"exp_tree"``, "``run_tree``"

        Returns
        -------
        tuple of pathlib.Path, pathlib.Path :
           The calculated source path and target path.

        """
        # Figure out names in source and target:
        source_name = self[f"name_in_{source}"]
        target_name = self[f"name_in_{target}"]
        # Relative path in source and target
        source_relative_path = self.get(f"path_in_{source}", ".")
        target_relative_path = self.get(f"path_in_{target}", ".")
        # Build target and source paths:
        source_path = self.locations[source].joinpath(source_relative_path, source_name)
        target_path = self.locations[target].joinpath(target_relative_path, target_name)
        return source_path, target_path


def copy_files(config):
    """Copies files"""
    # PG: No. We do not want this kind of general function. This is just to
    # demonstrate how the test would work
    return config


def resolve_file_movements(config: ConfigSetup) -> ConfigSetup:
    """Replaces former assemble() function"""
    # TODO: to be filled with functions
    # DONE: type annotation
    # DONE: basic unit test: test_resolve_file_movements
    return config<|MERGE_RESOLUTION|>--- conflicted
+++ resolved
@@ -1,17 +1,13 @@
 """
 The file-dictionary implementation
 """
-<<<<<<< HEAD
 from typing import Type
-
-from esm_parser import ConfigSetup
-=======
 import pathlib
 
 import dpath.util
 from loguru import logger
->>>>>>> 94e70c0d
 
+from esm_parser import ConfigSetup
 
 class SimulationFile(dict):
     """
