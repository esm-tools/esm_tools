--- conflicted
+++ resolved
@@ -35,14 +35,10 @@
                 available_versions:
                         - "6.3.04p1"
                         - "6.3.02p4"
-<<<<<<< HEAD
                         - "6.3.05p2"  
                         - "6.3.04p1-esm-interface"
                         - "6.3.04p1-esm-interface-yac"
-=======
-                        - "6.3.05p2"
                         - "6.3.05p2-concurrent_radiation"
->>>>>>> 8196adea
                 comp_command: "${defaults.comp_command}"
                 clean_command: "${defaults.clean_command}"
                 choose_version:
@@ -54,7 +50,6 @@
                                 comp_command: "make; make install"
                                 clean_command: "make clean"
                                 conf_command: "./configure"
-<<<<<<< HEAD
                         "6.3.04p1-esm-interface":
                                 git-repository: "https://gitlab.dkrz.de/modular_esm/echam6.git"
                                 branch: "using_esm_interfaces"
@@ -64,6 +59,11 @@
                                 branch: "using_esm_interfaces_yac"
                                 destination: "echam-6.3.04p1"
 
+                        "6.3.05p2-concurrent_radiation":
+                                git-repository: "https://gitlab.dkrz.de/PalMod/echam6-PalMod.git"
+                                branch: "concurrent_radiation_cpl_feom"
+                                comp_command: "./config/createMakefiles.pl; autoreconf -i --force; ./configure --with-fortran=intel INSTALL='/usr/bin/install -p'; make -j `nproc --all`; make install -j `nproc --all`; mkdir -p src/echam/bin; cp  bin/echam6 src/echam/bin/echam6"
+                                clean_command: "rm -rf src/echam/bin; make clean"
         "esm-interface":
                 git-repository: "https://gitlab.dkrz.de/modular_esm/esm-interfaces.git"
                 comp_command: "${default.comp_command}"
@@ -78,13 +78,6 @@
                         "yac":
                                 branch: "include_yac"
                                 comp_command: 'mkdir -p build; cd build; cmake ..; make -j `nproc --all`'
-=======
-                        "6.3.05p2-concurrent_radiation":
-                                git-repository: "https://gitlab.dkrz.de/PalMod/echam6-PalMod.git"
-                                branch: "concurrent_radiation_cpl_feom"
-                                comp_command: "./config/createMakefiles.pl; autoreconf -i --force; ./configure --with-fortran=intel INSTALL='/usr/bin/install -p'; make -j `nproc --all`; make install -j `nproc --all`; mkdir -p src/echam/bin; cp  bin/echam6 src/echam/bin/echam6"
-                                clean_command: "rm -rf src/echam/bin; make clean"
->>>>>>> 8196adea
 
         "fesom":
                 choose_version: 
@@ -375,7 +368,6 @@
                         - "sed -i '/FESOM_COUPLED/s/OFF/ON/g' fesom-2.0/CMakeLists.txt"
                         - "sed -i '/ECHAM6_COUPLED/s/OFF/ON/g' echam-6.3.04p1/CMakeLists.txt"
 
-<<<<<<< HEAD
         "fesom-2.0-esm-interface+echam-6.3.04p1-esm-interface":
                 components:
                         - "oasis3-mct-2.8"
@@ -397,7 +389,6 @@
                         - "sed -i '/FESOM_COUPLED/s/OFF/ON/g' fesom-2.0/CMakeLists.txt"
                         - "sed -i '/ECHAM6_COUPLED/s/OFF/ON/g' echam-6.3.04p1/CMakeLists.txt"
  
-=======
         "fesom-2.0+echam-6.3.05p2-concurrent_radiation":
                 components:
                         - "echam-6.3.05p2-concurrent_radiation"
@@ -407,7 +398,6 @@
                         - "sed -i '/FESOM_COUPLED/s/OFF/ON/g' fesom-1.4/CMakeLists.txt"
                         - "sed -i '/ECHAM6_COUPLED/s/OFF/ON/g' echam-6.3.05p2-concurrent_radiation/config/mh-linux"
 
->>>>>>> 8196adea
         "fesom-2.0+oifs-43r3-awi":
                 components:
                         - "oifs-43r3-awi"
