#########################################################################################
######################### FOCI2 YAML CONFIGURATION FILE  ###############################
#########################################################################################
general:

        prepcompute_recipe:
           - "compile_model"
           - "_show_simulation_info"
           - "create_new_files"
           - "create_empty_folders"
           - "prepare_coupler_files"
           - "assemble"
           - "log_used_files"
           - "_write_finalized_config"
           - "copy_files_to_thisrun"
           - "write_env"
           - "modify_namelists"
           - "modify_files"
           - "copy_files_to_work"
           - "preprocess"
           - "report_missing_files"
           - "database_entry"

        model: focioifs
        pool_dir: "${computer.pool_directories.focipool}"
        model_dir: ${esm_master_dir}/focioifs-${version}

        #
        # settings for restarting from another run
        #
        lresume: False
        # settings are only used if lresume = true
        # the following will be set in the general section of the runscript
        # in case a restart from another run shall be performed
        ini_parent_exp_id: "unset"
        ini_string_parent_date: "1850-01-01"
        ini_nemo_restart_steps: 0
        ini_parent_dir: "/path/to/restart/data/"
        oasis_date_stamp: "18500101"
        # don't change unless you know what you are doing
        ini_parent_date: "$(( ${ini_string_parent_date} - ${oifs.time_step}seconds ))"       
        
        coupled_setup: True

        include_models:
                - oifs
                - nemo
                - xios
                - oasis3mct
                - rnfmap
        requires:
        - nemobasemodel-3.6foci
        
        available_versions:
        - agrif
        - '2.0'
        choose_version:
          '2.0':
            couplings:
            - nemo-ORCA05_LIM2_KCM_AOW_FS_OASISMCT4+oifs43r3-foci
          agrif:
            couplings:
            - nemo-ORCA05_LIM2_KCM_AGRIF_OASISMCT4+oifs43r3-foci

        version: "2.0"
        scenario: "PI-CTRL"
        resolution: ${oifs.resolution}_${nemo.resolution}
        postprocessing: false
        post_time: "00:05:00"
        compute_time: "01:30:00"
        
        runoff_method: "old"

<<<<<<< HEAD

preprocess:
        preprocess_shell:
                method: "${general.esm_namelist_dir}/../configs/components/oifs/oifs-43r3-preprocess.sh ${oifs.input_dir}/${oifs.prepifs_startdate}${oifs.hours}/ ${oifs.prepifs_expid} ${oifs.input_expid} ${start_date!syear!smonth!sday} ${oifs.icmcl_end_date_formatted} ${work_dir} ${oifs.wam_number} ${oifs.perturb} ${oifs.nx} ${oifs.ensemble_id}"
                type: shell
=======
        file_movements:
           forcing:
              all_directions: link
           input:
              all_directions: link
           restart_in:
              # seb-wahl: need to copy restart files by default
              # as oasis modifies the restart file !!!!
              init_to_exp: copy
              exp_to_run: copy
              run_to_work: copy
              work_to_run: link
           #config:
           #   init_to_exp: copy
           #   exp_to_run: copy
           #   run_to_work: link
           #   work_to_run: link
>>>>>>> 46b924cc

# postprocessing is not supported, and causes a crash in release 5 if not commented
# seb-wahl 2020-11-27
#postprocess:
#        postprocess_shell:
#                method: "${general.esm_namelist_dir}/../configs/components/oifs/oifs-43r3-postprocess.sh ${work_dir} ECE3 ${start_date!syear!smonth!sday} ${end_date!syear!smonth!sday}"
#                type: shell

#########################################################################################
########### necessary changes to submodels compared to standalone setups ################
#########################################################################################

oifs:
        # Ok here's something that's not intuitive and certainly needs improvement in the next version
        # compiletime and runtime env changes have to be placed within one of the components (does not
        # matter which one) and then they are valid for all components.
        compiletime_environment_changes:
          choose_computer.name:
             blogin:
<<<<<<< HEAD
                compiler_mpi: intel2019_ompi
             glogin:
                compiler_mpi: intel2019_ompi
             juwels:
                compiler_mpi: intel2019_parastation 
=======
                compiler_mpi: intel2019_impi2019
             glogin:
                compiler_mpi: intel2019_impi2019
             juwels:
                compiler_mpi: intel2020_parastation 
             nesh:
                compiler_mpi: intel2020_impi2020

>>>>>>> 46b924cc
        runtime_environment_changes:
          add_export_vars:
             # Turn on FOCI coupling        
             - 'FOCI_USE_CPLNG="active"'
             - 'FESOM_USE_CPLNG="no"'
             - 'ECE_USE_CPLNG="no"'
<<<<<<< HEAD
          choose_computer.name:
             blogin:
                compiler_mpi: intel2019_ompi
             glogin:
                compiler_mpi: intel2019_ompi
             juwels:
                compiler_mpi: intel2019_parastation 
=======
             #FOCI_USE_CPLNG: "active"
             #FESOM_USE_CPLNG: "no"
             #ECE_USE_CPLNG: "no"
          choose_computer.name:
             blogin:
                compiler_mpi: intel2019_impi2019
             glogin:
                compiler_mpi: intel2019_impi2019
             juwels:
                compiler_mpi: intel2020_parastation 
             nesh:
                compiler_mpi: intel2020_impi2020
                add_module_actions:
                   - "source $I_MPI_ROOT/intel64/bin/mpivars.sh release_mt"
>>>>>>> 46b924cc

        version: "43r3"
        
        pool_dir: ${computer.pool_directories.focipool}
        model_dir: ${general.model_dir}/oifs-${oifs.version}
        setup_dir: ${general.model_dir}
        restart_firstlast: "last"
        
        # nproc must be not a prime number for OpenIFS parallelisation to work
        # (This is just one of the many mysteries of the IFS...)
        #
        # We want to use 1 CPU for runoff mapper
        # 287 fulfills this requirement and 288 divides well with 36 and 48
        # (287 = 41 * 7)
        # so that the configuration fills up the compute nodes
        # 575 would also be ok (575 = 23 * 25)
        nproc: 287
        
        # By default we turn off ECWAM wave model
        wam: False
        
        namelist_changes:
                fort.4:
                        NAMFOCICFG:
                                # Turn on coupling
                                # TODO: Add variable for AGRIF coupling
                                FOCI_CPL_NEMO_LIM: ".true." 
                
        
        choose_resolution:
                TCO95:
                     nproc: 287
                TCO199:
                     nproc: 575
                TCO399:
                     nproc: 862                       

        choose_general.resolution:
                TCO95_ORCA05:
                        nproc: 279
<<<<<<< HEAD
=======

        # split fields to A, R and L grid
        # A grid is wet points except lakes
        # L grid is wet points including lakes
        # R grid is dry points
        foci_fields_a: [A_QsrMix, A_QnsMix, ATotRain]
        foci_fields_l: [AIceFrac, A_SSTSST, A_TepIce, A_IceTck, A_SnwTck, A_OCurx1, A_OCury1,
                        A_OTaux1, A_OTauy1, A_ITaux1, A_ITauy1, A_QsrIce, A_QnsIce, ATotSnow,
                        AIceEvap, A_dQnsdT]
        foci_fields_r: [A_Runoff]
                
        coupling_fields:              
                "[[foci_fields_a-->FIELD]]":
                        grid: atma
                "[[foci_fields_l-->FIELD]]":
                        grid: atml
                "[[foci_fields_r-->FIELD]]":
                        grid: atmr
        
        # add coupling fields for AGRIF                
        choose_general.version: 
                agrif:
                        fociagrif_fields_a: [M01_A_QsrMix, M01_A_QnsMix, M01_ATotRain]
                        fociagrif_fields_l: [M01_AIceFrac, M01_A_SSTSST, M01_A_TepIce, M01_A_IceTck,
                                             M01_A_SnwTck, M01_A_OCurx1, M01_A_OCury1, M01_A_OTaux1,
                                             M01_A_OTauy1, M01_A_ITaux1, M01_A_ITauy1, M01_A_QsrIce,
                                             M01_A_QnsIce, M01_ATotSnow, M01_AIceEvap, M01_A_dQnsdT]
                        fociagrif_fields_n: [M01_A_AgrSpg]
                        add_namelist_changes:
                                fort.4:
                                        NAMFOCICFG:
                                                # Turns on coupling to AGRIF
                                                # Each coupling field is duplicated once
                                                FOCI_CPL_NB_OCE_ZOOM: 1
                        add_coupling_fields:
                                "[[fociagrif_fields_a-->FIELD]]":
                                        grid: atma
                                "[[fociagrif_fields_l-->FIELD]]":
                                        grid: atml        
                                "[[fociagrif_fields_n-->FIELD]]":
                                        grid: atml
                        

        # settings for restarting from another run
        lresume: ${general.lresume}
        ini_parent_exp_id: ${general.ini_parent_exp_id}
        ini_parent_date: "$(( ${general.ini_string_parent_date} - ${oifs.time_step}seconds ))"
        ini_parent_dir: "${general.ini_parent_dir}/restart/oifs/"
>>>>>>> 46b924cc

nemo:
        
        version: "ORCA05_LIM2_KCM_AOW_FS_OASISMCT4"
        
        choose_general.resolution:
                TCO95_ORCA05:
                        nproca: 24
                        nprocb: 20

        namelist_changes:
                namelist_cfg:
                        # Runoff comes from OASIS
                        # Makesure to not read from file
                        namsbc_rnf:
                                ln_rnf_mouth: .false.  
                                rn_hrnf: 15.e0  
                                rn_rfact: 1.e0  # use this to tune FW budget
                                ln_rnf_depth: .false.  
                                ln_rnf_tem: .false.  
                                ln_rnf_sal: .false.  
                        namsbc_cpl:
                                sn_rcv_rnf: ['coupled', 'no', '', '', '']

        choose_runoff_method:
                "new":
                        add_namelist_changes:
                                namelist_cfg:
                                        namsbc_cpl:
                                                sn_rcv_cal: ['coupled', 'no', '', '', '']        
        choose_version:
                ORCA05_LIM2_KCM_AGRIF_OASISMCT4:
                        add_namelist_changes:
                                1_namelist_cfg:
                                        namsbc_cpl:
                                                sn_rcv_rnf: ['coupled', 'no', '', '', '']

        resolution: ORCA05
        coupling_freq: "$(( ${time_step} / ${nemo.time_step} ))"
        model_dir: ${general.model_dir}/nemo-${nemo.version}
        setup_dir: ${general.model_dir}

        # settings for restarting from another run
        lresume: ${general.lresume}
        ini_parent_exp_id: ${general.ini_parent_exp_id}
        ini_parent_date: "$(( ${general.ini_string_parent_date} - ${nemo.time_step}seconds ))"
        ini_parent_dir: "${general.ini_parent_dir}/restart/nemo/"
        ini_restart_steps: ${general.ini_nemo_restart_steps}
        
        choose_general.version:
                default:
                        version: "3.6foci"

        ##
        ## coupling
        ##
        coupling_freq_in_steps: $((${oasis3mct.coupling_time_step} / ${nemo.time_step}))

        # split fields to A, R and L grid
        # A grid is wet points except lakes
        # L grid is wet points including lakes
        # R grid is dry points
<<<<<<< HEAD
        foci_fields_a: [A_QsrMix, A_QnsMix, ATotRain]
        foci_fields_l: [AIceFrac, A_SSTSST, A_TepIce, A_IceTck, A_SnwTck, A_OCurx1, A_OCury1, A_OTaux1, A_OTauy1, A_ITaux1, A_ITauy1, A_QsrIce, A_QnsIce, ATotSnow, AIceEvap, A_dQnsdT]
        foci_fields_r: [A_Runoff]

        coupling_fields:
                "[[foci_fields_a-->FIELD]]":
                        grid: atma
                "[[foci_fields_l-->FIELD]]":
                        grid: atml
                "[[foci_fields_r-->FIELD]]":
                        grid: atmr
=======
        #foci_fields_a: [A_QsrMix, A_QnsMix, ATotRain]
        #foci_fields_l: [AIceFrac, A_SSTSST, A_TepIce, A_IceTck, A_SnwTck, A_OCurx1, A_OCury1, A_OTaux1, A_OTauy1, A_ITaux1, A_ITauy1, A_QsrIce, A_QnsIce, ATotSnow, AIceEvap, A_dQnsdT]
        #foci_fields_r: [A_Runoff]
>>>>>>> 46b924cc


xios:
        model_dir: ${general.model_dir}/xios-${nemo.version}
        setup_dir: ${general.model_dir}
        
<<<<<<< HEAD
        nproc: ${computer.cores_per_node}
=======
        nproc: ${computer.partitions.compute.cores_per_node}
>>>>>>> 46b924cc
        

rnfmap: 
        model_dir: ${general.model_dir}/rnfmap-${rnfmap.version}
        setup_dir: ${general.model_dir}
        nproc: 1
        time_step: ${oasis3mct.coupling_time_step}       

#########################################################################################

# Settings for OASIS
oasis3mct:       
        model_dir: ${general.model_dir}/oasis
        pool_dir: ${computer.pool_directories.focipool}/OASIS3_OPENIFS43R3-${oifs.resolution}_${nemo.resolution}/
        mct_version: "4.0"
        norestart: "F"
        use_lucia: True
        
        process_ordering:
                - nemo
                - oifs
                - rnfmap
                - xios
        
        # settings for restarting from another run
        lresume: true
        ini_parent_exp_id: ${general.ini_parent_exp_id}
        ini_parent_date: "$(( ${general.ini_string_parent_date} - ${oifs.time_step}seconds ))"
        ini_parent_dir: "${general.ini_parent_dir}/restart/oasis3mct/"

        this_oasis_date_stamp: "" 
        choose_lresume:
                1:
                        choose_general.run_number:
                                1:
                                        this_oasis_date_stamp: ${oasis_date_stamp}

        output_exchanged_vars: false

        a2o_lag: "${oifs.time_step}"
        a2r_lag: "${oifs.time_step}"
        o2a_lag: "${nemo.time_step}"
        r2o_lag: 0 #"${nemo.time_step}" # adding lag here causes deadlock
        a2o_seq: 1
        o2a_seq: 1

        coupling_time_step: 10800
        export_mode: EXPORTED
        
        coupling_target_fields:
                # Coupling ocean fields to atm
                sstocean:
                        #- 'AIceFrac:A_SSTSST:A_TepIce:A_IceTck:A_SnwTck:A_OCurx1:A_OCury1 <--o2agauswgt-- OIceFrac:O_SSTSST:O_TepIce:O_IceTck:O_SnwTck:O_OCurx1:O_OCury1'
                        - 'AIceFrac <--o2agauswgt-- OIceFrac'
                        - 'A_SSTSST <--o2agauswgt-- O_SSTSST'
                        - 'A_TepIce <--o2agauswgt-- O_TepIce'
                        - 'A_IceTck <--o2agauswgt-- O_IceTck'
                        - 'A_SnwTck <--o2agauswgt-- O_SnwTck'
                        - 'A_OCurx1 <--o2agauswgt-- O_OCurx1'
                        - 'A_OCury1 <--o2agauswgt-- O_OCury1'

                # Couple HTESSEL runoff to river routing
                rnfatm:
                        - 'R_Runoff_atm <--a2rgauswgt-- A_Runoff'

                # Coupled river routing to ocean runoff mask
                #rnrunoff:
                #        #- 'O_Runoff <--r2ogauswgt-- R_Runoff_oce'
                #        #- 'O_Runoff <--r2oconserv-- R_Runoff_oce'
                #        - 'O_Runoff <--r2obilinear-- R_Runoff_oce'
                # Couple atm fluxes to ocean (non-conserving)
                flxatmos:
                        #- 'O_QsrIce:O_QnsIce:OTotSnow:OIceEvap:O_dQnsdT <--a2ogauswgtnc-- A_QsrIce:A_QnsIce:ATotSnow:AIceEvap:A_dQnsdT'
                        - 'O_QsrIce <--a2ogauswgtnc-- A_QsrIce'
                        - 'O_QnsIce <--a2ogauswgtnc-- A_QnsIce'
                        - 'OTotSnow <--a2ogauswgtnc-- ATotSnow'
                        - 'OIceEvap <--a2ogauswgtnc-- AIceEvap'
                        - 'O_dQnsdT <--a2ogauswgtnc-- A_dQnsdT'
                
                # Coupled atm stress to ocean (non-conserving)
                atmtau:         
                        #- 'O_OTaux1:O_OTauy1:O_ITaux1:O_ITauy1 <--a2ogauswgtnc-- A_OTaux1:A_OTauy1:A_ITaux1:A_ITauy1'
                        - 'O_OTaux1 <--a2ogauswgtnc-- A_OTaux1'
                        - 'O_OTauy1 <--a2ogauswgtnc-- A_OTauy1'
                        - 'O_ITaux1 <--a2ogauswgtnc-- A_ITaux1'
                        - 'O_ITauy1 <--a2ogauswgtnc-- A_ITauy1'
                
                # Couple atm fluxes to ocean (conserving)
                atmflx: 
                        #- 'O_QsrMix:O_QnsMix:OTotRain <--a2ogauswgtcn-- A_QsrMix:A_QnsMix:ATotRain'
                        - 'O_QsrMix <--a2ogauswgtcn-- A_QsrMix'
                        - 'O_QnsMix <--a2ogauswgtcn-- A_QnsMix'
                        - 'OTotRain <--a2ogauswgtcn-- ATotRain'

        # new behaviour: locally conservative remapping of runoff
        #                and split runoff and Antarctic calving        
        # old behaviour: everything is runoff. remap to NEMO with bilinear
        choose_general.runoff_method:
                'new':
                        add_coupling_target_fields:
                                rnrunoff:
                                        - 'O_Runoff <--r2oloccunif-- R_Runoff_oce'
                                        - 'OCalving <--c2obilincn-- R_Calving_oce'
                        add_restart_in_files:
                                rmp_c2o_RC: rmp_c2o_RC
                                rmp_r2o_RC: rmp_r2o_RC
                        add_restart_out_files:
                                rmp_c2o_RC: rmp_c2o_RC
                                rmp_r2o_RC: rmp_r2o_RC
                '*':
                        add_coupling_target_fields:
                                rnrunoff:
                                        - 'O_Runoff <--r2obilinear-- R_Runoff_oce'
                        add_restart_in_files:
                                rmp_r2f_RF: rmp_r2f_RF
                        add_restart_out_files:
                                rmp_r2f_RF: rmp_r2f_RF

        choose_general.version:
                agrif:
                        add_restart_in_files:
                                rmp_a2agr_L1: rmp_a2agr_L1
                                rmp_a2agr_A1: rmp_a2agr_A1
                                rmp_agr2a_1L: rmp_agr2a_1L
                                rmp_agr2a_2L: rmp_agr2a_2L
                                rmp_r2agr_R1: rmp_r2agr_R1

                                sstocean1: sstocean1
                                flxatmos1: flxatmos1
                                rnrunoff1: rnrunoff1
                                atmtau1: atmtau1
                                atmflx1: atmflx1
                                agrifspg: agrifspg

                        add_restart_out_files:
                                rmp_a2agr_L1: rmp_a2agr_L1
                                rmp_a2agr_A1: rmp_a2agr_A1
                                rmp_agr2a_1L: rmp_agr2a_1L
                                rmp_agr2a_2L: rmp_agr2a_2L
                                rmp_r2agr_R1: rmp_r2agr_R1

                                sstocean1: sstocean1
                                flxatmos1: flxatmos1
                                #rnrunoff1: rnrunoff1
                                atmtau1: atmtau1
                                atmflx1: atmflx1
                                agrifspg: agrifspg
                        
                        add_coupling_target_fields:
                                sstocean_1:
                                        #- 'M01_AIceFrac <--agr2agauswgt-- 1_OIceFrac'
                                        #- 'M01_A_SSTSST <--agr2agauswgt-- 1_O_SSTSST'
                                        #- 'M01_A_TepIce <--agr2agauswgt-- 1_O_TepIce'
                                        #- 'M01_A_IceTck <--agr2agauswgt-- 1_O_IceTck'
                                        #- 'M01_A_SnwTck <--agr2agauswgt-- 1_O_SnwTck'
                                        #- 'M01_A_OCurx1 <--agr2agauswgt-- 1_O_OCurx1'
                                        #- 'M01_A_OCury1 <--agr2agauswgt-- 1_O_OCury1'
                                        #- 'M01_AIceFrac <--agr2adistwgt-- 1_OIceFrac'
                                        #- 'M01_A_SSTSST <--agr2adistwgt-- 1_O_SSTSST'
                                        #- 'M01_A_TepIce <--agr2adistwgt-- 1_O_TepIce'
                                        #- 'M01_A_IceTck <--agr2adistwgt-- 1_O_IceTck'
                                        #- 'M01_A_SnwTck <--agr2adistwgt-- 1_O_SnwTck'
                                        #- 'M01_A_OCurx1 <--agr2adistwgt-- 1_O_OCurx1'
                                        #- 'M01_A_OCury1 <--agr2adistwgt-- 1_O_OCury1'
                                        - 'M01_AIceFrac <--agr2abilin-- 1_OIceFrac'
                                        - 'M01_A_SSTSST <--agr2abilin-- 1_O_SSTSST'
                                        - 'M01_A_TepIce <--agr2abilin-- 1_O_TepIce'
                                        - 'M01_A_IceTck <--agr2abilin-- 1_O_IceTck'
                                        - 'M01_A_SnwTck <--agr2abilin-- 1_O_SnwTck'
                                        - 'M01_A_OCurx1 <--agr2abilin-- 1_O_OCurx1'
                                        - 'M01_A_OCury1 <--agr2abilin-- 1_O_OCury1'
                                atmflx_1: 
                                        #- '1_O_QsrMix <--a2agrgauswgtcn-- A_QsrMix'
                                        #- '1_O_QnsMix <--a2agrgauswgtcn-- A_QnsMix'
                                        #- '1_OTotRain <--a2agrgauswgtcn-- ATotRain'
                                        #- '1_O_QsrMix <--a2agrdistwgtcn-- A_QsrMix'
                                        #- '1_O_QnsMix <--a2agrdistwgtcn-- A_QnsMix'
                                        #- '1_OTotRain <--a2agrdistwgtcn-- ATotRain'
                                        - '1_O_QsrMix <--a2agrbilincn-- A_QsrMix'
                                        - '1_O_QnsMix <--a2agrbilincn-- A_QnsMix'
                                        - '1_OTotRain <--a2agrbilincn-- ATotRain'
                                atmtau_1:
                                        #- '1_O_OTaux1 <--a2agrgauswgtnc-- A_OTaux1'
                                        #- '1_O_OTauy1 <--a2agrgauswgtnc-- A_OTauy1'
                                        #- '1_O_ITaux1 <--a2agrgauswgtnc-- A_ITaux1'
                                        #- '1_O_ITauy1 <--a2agrgauswgtnc-- A_ITauy1'
                                        #- '1_O_OTaux1 <--a2agrdistwgt-- A_OTaux1'
                                        #- '1_O_OTauy1 <--a2agrdistwgt-- A_OTauy1'
                                        #- '1_O_ITaux1 <--a2agrdistwgt-- A_ITaux1'
                                        #- '1_O_ITauy1 <--a2agrdistwgt-- A_ITauy1'
                                        - '1_O_OTaux1 <--a2agrbilin-- A_OTaux1'
                                        - '1_O_OTauy1 <--a2agrbilin-- A_OTauy1'
                                        - '1_O_ITaux1 <--a2agrbilin-- A_ITaux1'
                                        - '1_O_ITauy1 <--a2agrbilin-- A_ITauy1'
                                flxatmos_1:
                                        #- '1_O_QsrIce <--a2agrgauswgtnc-- A_QsrIce'
                                        #- '1_O_QnsIce <--a2agrgauswgtnc-- A_QnsIce'
                                        #- '1_OTotSnow <--a2agrgauswgtnc-- ATotSnow'
                                        #- '1_OIceEvap <--a2agrgauswgtnc-- AIceEvap'
                                        #- '1_O_dQnsdT <--a2agrgauswgtnc-- A_dQnsdT'
                                        #- '1_O_QsrIce <--a2agrdistwgt-- A_QsrIce'
                                        #- '1_O_QnsIce <--a2agrdistwgt-- A_QnsIce'
                                        #- '1_OTotSnow <--a2agrdistwgt-- ATotSnow'
                                        #- '1_OIceEvap <--a2agrdistwgt-- AIceEvap'
                                        #- '1_O_dQnsdT <--a2agrdistwgt-- A_dQnsdT'
                                        - '1_O_QsrIce <--a2agrbilin-- A_QsrIce'
                                        - '1_O_QnsIce <--a2agrbilin-- A_QnsIce'
                                        - '1_OTotSnow <--a2agrbilin-- ATotSnow'
                                        - '1_OIceEvap <--a2agrbilin-- AIceEvap'
                                        - '1_O_dQnsdT <--a2agrbilin-- A_dQnsdT'
                                rnrunoff_1:
                                        - '1_O_Runoff <--r2agrbilinear-- R_Runoff_oce'
                                agrifspg:
                                        #- 'M01_A_AgrSpg <--agr22agauswgt-- 1_O_AgrSpg'
                                        - 'M01_A_AgrSpg <--agr22adistwgt-- 1_O_AgrSpg'
                                        #- 'M01_A_AgrSpg <--agr22abilin-- 1_O_AgrSpg'


        coupling_directions:
                # OIFS dry points to runoff mapper
                'atmr->rnfa':
                        lag: ${a2r_lag}
                        seq: 3                
                # Runoff mapper to runoff points in NEMO
                'rnfo->rnfo':
                        lag: ${r2o_lag}
                        seq: 3
                # New runoff remapping (locally conserving)
                'rnfm->opac':
                        lag: ${r2o_lag}
                        seq: 3
                # Remap Antarctic calving to NEMO
                'rnfs->opaa':
                        lag: ${r2o_lag}
                        seq: 3
                # NEMO to OIFS wet points including lakes 
                'opat->atml':
                        lag: ${o2a_lag}
                        seq: 3
                # OIFS wet points including lakes to NEMO including cyclic points
                'atml->opat':
                        lag: ${a2o_lag}
                        seq: 3
                # OIFS wet points excluding lakes to NEMO excluding cyclic points
                'atma->opac':
                        lag: ${a2o_lag}
                        seq: 3
                # OIFS wet points including lakes to NEMO excluding cyclic points
                'atml->opac':
                        lag: ${a2o_lag}
                        seq: 3
                # OIFS wet point (no lakes) to AGRIF
                'atma->agr1': 
                        lag: ${a2o_lag}  
                        seq: 3
                # OIFS wet points including lakes to AGRIF 
                'atml->agr1':
                        lag: ${a2o_lag}
                        seq: 3
                # AGRIF to OIFS wet points including lakes
                'agr1->atml':
                        lag: ${o2a_lag}
                        seq: 3
                # AGRIF mask to OIFS (all points)
                'agr2->atml':
                        lag: ${o2a_lag}
                        seq: 3        
                # Runoff to AGRIF
                'rnfo->agr1r':
                        lag: ${r2o_lag}
                        seq: 3               

        coupling_methods:
                # NEMO to OpenIFS (Lgrid)
                # GAUSWGT remapping. No conservation post processing
                o2agauswgt:
                        time_transformation: average
                        remapping:
                                - gauswgt:
                                        search_bin: latitude
                                        nb_of_neighbours: 9
                                        weight: 2.0
                                - mapping:
                                        mapname: rmp_opat_to_${oifs.oasis_grid_name_l}_GAUSWGT_${nemo.resolution}.nc
                                        map_regrid_on: dst
                
                # OpenIFS (HTESSEL, Rgrid) to runoff mapper
                # GAUSWGT remapping. GLBPOS conservation.                         
                a2rgauswgt:
                        time_transformation: average
                        remapping:
                                - gauswgt:
                                        search_bin: latitude
                                        nb_of_neighbours: 9
                                        weight: 2.0
                                - mapping:
                                        mapname: rmp_${oifs.oasis_grid_name_r}_to_rnfa_GAUSWGT.nc
                                        map_regrid_on: src
                        postprocessing:
                                conserv:
                                        method: glbpos
                
                # Runoff mapper to NEMO
                # GAUSWGT remapping. GLBPOS conservation
                # (The grids match exactly, so this is kind of meaningless...)
                r2ogauswgt:
                        time_transformation: average
                        remapping:
                                - gauswgt:
                                        search_bin: latitude
                                        nb_of_neighbours: 9
                                        weight: 2.0
                                - mapping:
                                        mapname: rmp_rnfo_to_rnfo_GAUSWGT_${nemo.resolution}.nc
                                        map_regrid_on: dst
                        postprocessing:
                                conserv:
                                        method: glbpos

                r2oconserv:
                        time_transformation: average
                        remapping:
                                - conserv:
                                        search_bin: latitude
                                        nb_of_search_bins: 40
                                        normalization: fracnnei
                                        order: first
                                - mapping:
                                        mapname: rmp_rnfo_to_rnfo_CONSERV_FRACNNEI_${nemo.resolution}.nc
                                        map_regrid_on: dst
                        postprocessing:
                                conserv:
                                        method: global

                r2obilinear:
                        time_transformation: average
                        remapping:
                                - bilinear:
                                        search_bin: latitude
                                        nb_of_search_bins: 40
                                - mapping:
                                        mapname: rmp_rnfo_to_rnfo_BILINEAR_${nemo.resolution}.nc
                                        map_regrid_on: dst
                        postprocessing:
                                conserv:
                                        method: global
                
                # Locally conserving runoff mapping
                r2oloccunif:
                        time_transformation: average
                        remapping: 
                                - loccunif:
                                        search_bin: latitude
                                        nb_of_neighbours: 1
                                - mapping:
                                        mapname: rmp_rnfm_to_opac_LOCCUNIF_${nemo.resolution}.nc 
                                        map_regrid_on: dst
                
                # Remapping for calving
                # We do a special trick here: remap_matrix in rmp file is set to 0
                # so no calving is remapped
                # But we use GLOBAL conservation which will redistribute calving 
                # uniformly over all unmasked wet points
                r2ozero: 
                        time_transformation: average
                        remapping:
                                - mapping:
                                        mapname: rmp_rnfm_to_opac_ZERO.nc
                                        map_regrid_on: src
                        postprocessing:
                                conserv:
                                        method: global
                c2obilincn:
                        time_transformation: average                 
                        remapping: 
                                - bilinear: 
                                        search_bin: latitude
                                        nb_of_search_bins: 40
                                - mapping:
                                        mapname: rmp_rnfs_to_opaa_BILINEAR_${nemo.resolution}.nc
                                        map_regrid_on: dst
                        postprocessing:
                                conserv:
                                        method: global
                
                # OpenIFS (Lgrid) to NEMO
                # GAUSWGT remapping. No conservation post processing. 
                a2ogauswgtnc:
                        time_transformation: average
                        remapping:
                                - gauswgt:
                                        search_bin: latitude
                                        nb_of_neighbours: 9
                                        weight: 2.0
                                - mapping:
                                        mapname: rmp_${oifs.oasis_grid_name_l}_to_opat_GAUSWGT_${nemo.resolution}.nc
                                        map_regrid_on: src
                        
                # OpenIFS (Agrid) to NEMO
                # GAUSWGT remapping. GLBPOS conservation. 
                a2ogauswgtcn:
                        time_transformation: average
                        remapping:
                                - gauswgt:
                                        search_bin: latitude
                                        nb_of_neighbours: 9                                        
                                        weight: 2.0
                                - mapping:
                                        mapname: rmp_${oifs.oasis_grid_name_a}_to_opac_GAUSWGT_${nemo.resolution}.nc
                                        map_regrid_on: src
                        postprocessing:
                                conserv:
                                        method: glbpos
                
                # OpenIFS (Lgrid) to AGRIF
                # GAUSWGT remapping. No conservation post processing. 
                a2agrgauswgtnc:
                        time_transformation: average
                        remapping:
                                - gauswgt: 
                                        search_bin: latitude
                                        nb_of_neighbours: 2
                                        weight: 2.0
                                - mapping:
                                        mapname: rmp_${oifs.oasis_grid_name_l}_to_agr1_GAUSWGT_${nemo.resolution}.nc
                                        map_regrid_on: src
                
                # OpenIFS (Agrid) to AGRIF
                # GAUSWGT remapping. No conservation post processing. 
                a2agrgauswgtcn:
                        time_transformation: average
                        remapping:
                                - gauswgt: 
                                        search_bin: latitude
                                        nb_of_neighbours: 2
                                        weight: 2.0
                                - mapping:
                                        mapname: rmp_${oifs.oasis_grid_name_a}_to_agr1_GAUSWGT_${nemo.resolution}.nc
                                        map_regrid_on: src
                
                # AGRIF to OpenIFS (Lgrid)
                # GAUSWGT remapping. No conservation post processing
                agr2agauswgt:
                        time_transformation: average
                        remapping:
                                - gauswgt: 
                                        search_bin: latitude
                                        nb_of_neighbours: 25
                                        weight: 2.0
                                - mapping:
                                        mapname: rmp_agr1_to_${oifs.oasis_grid_name_l}_GAUSWGT_${nemo.resolution}.nc
                                        map_regrid_on: dst
                
                # AGRIF mask to OpenIFS (Lgrid)
                # GAUSWGT remapping. No conservation post processing
                agr22agauswgt:
                        time_transformation: average
                        remapping:
                                - gauswgt: 
                                        search_bin: latitude
                                        nb_of_neighbours: 25
                                        weight: 2.0
                                - mapping:
                                        mapname: rmp_agr2_to_${oifs.oasis_grid_name_l}_GAUSWGT_${nemo.resolution}.nc
                                        map_regrid_on: dst 
                a2agrdistwgt:
                        time_transformation: average
                        remapping:
                                - distwgt:
                                        search_bin: latitude
                                        nb_of_neighbours: 1
                                - mapping:
                                        mapname: rmp_${oifs.oasis_grid_name_l}_to_agr1_DISTWGT1_${nemo.resolution}.nc
                                        map_regrid_on: src
                a2agrbilin:
                        time_transformation: average
                        remapping:
                                - bilinear:
                                        search_bin: latitude
                                        nb_of_search_bins: 1
                                - mapping:
                                        mapname: rmp_${oifs.oasis_grid_name_l}_to_agr1_BILINEAR_${nemo.resolution}.nc
                                        map_regrid_on: src        
                a2agrdistwgtcn:
                        time_transformation: average
                        remapping:
                                - distwgt:
                                        search_bin: latitude 
                                        nb_of_neighbours: 1
                                - mapping:
                                        mapname: rmp_${oifs.oasis_grid_name_a}_to_agr1_DISTWGT1_${nemo.resolution}.nc
                                        map_regrid_on: src
                a2agrbilincn:
                        time_transformation: average
                        remapping:
                                - bilinear:
                                        search_bin: latitude
                                        nb_of_search_bins: 1
                                - mapping:
                                        mapname: rmp_${oifs.oasis_grid_name_a}_to_agr1_BILINEAR_${nemo.resolution}.nc
                                        map_regrid_on: src
                agr2adistwgt:
                        time_transformation: average
                        remapping:
                                - distwgt:
                                        search_bin: latitude
                                        nb_of_neighbours: 25
                                - mapping:
                                        mapname: rmp_agr1_to_${oifs.oasis_grid_name_l}_DISTWGT_${nemo.resolution}.nc
                                        map_regrid_on: dst
                agr2abilin:
                        time_transformation: average
                        remapping:
                                - bilinear:
                                        search_bin: latitude
                                        nb_of_search_bins: 1
                                - mapping:
                                        mapname: rmp_agr1_to_${oifs.oasis_grid_name_l}_BILINEAR_${nemo.resolution}.nc
                                        map_regrid_on: dst
                agr22adistwgt:
                        time_transformation: average
                        remapping:
                                - distwgt:
                                        search_bin: latitude
                                        nb_of_neighbours: 4
                                - mapping:
                                        mapname: rmp_agr2_to_${oifs.oasis_grid_name_l}_DISTWGT_${nemo.resolution}.nc
                                        map_regrid_on: dst
                agr22abilin:
                        time_transformation: average
                        remapping:
                                - bilinear:
                                        search_bin: latitude
                                        nb_of_search_bins: 1
                                - mapping:
                                        mapname: rmp_agr2_to_${oifs.oasis_grid_name_l}_BILINEAR_${nemo.resolution}.nc
                                        map_regrid_on: dst
                # Runoff to AGRIF
                r2agrbilinear:
                        time_transformation: average
                        remapping:
                                - bilinear:
                                        search_bin: latitude
                                        nb_of_search_bins: 40
                                - mapping:
                                        mapname: rmp_rnfo_to_agr1r_BILINEAR_${nemo.resolution}.nc
                                        map_regrid_on: dst
        
        #add_input_files:
        input_files:
                areas: areas
                masks: masks
                grids: grids
        
        #add_input_in_work:
        input_in_work:
                areas: areas.nc
                masks: masks.nc
                grids: grids.nc
        
        #add_input_sources:
        input_sources:
                #areas: ${pool_dir}/grids_areas_masks.nc
                #masks: ${pool_dir}/grids_areas_masks.nc
                #grids: ${pool_dir}/grids_areas_masks.nc
                areas: ${pool_dir}/areas.nc
                masks: ${pool_dir}/masks.nc
                grids: ${pool_dir}/grids.nc
                
        #add_restart_out_files:
        restart_out_files:
                rmp_o2a_TL: rmp_o2a_TL
                rmp_a2r_RR: rmp_a2r_RR
                rmp_r2f_RF: rmp_r2f_RF
                rmp_a2o_LT: rmp_a2o_LT
                rmp_a2o_AC: rmp_a2o_AC               
                #rmp_c2o_RC: rmp_c2o_RC
                #rmp_r2o_RC: rmp_r2o_RC 
                
                sstocean: sstocean
                flxatmos: flxatmos
                rnfatm: rnfatm
                rnrunoff: rnrunoff
                atmtau: atmtau
                atmflx: atmflx
                
        #add_restart_out_in_work:
        restart_out_in_work:
                rmp_o2a_TL: rmp_opat_to_${oifs.oasis_grid_name_l}_GAUSWGT_${nemo.resolution}.nc
                rmp_a2r_RR: rmp_${oifs.oasis_grid_name_r}_to_rnfa_GAUSWGT.nc                
                rmp_r2f_RF: rmp_rnfo_to_rnfo_BILINEAR_${nemo.resolution}.nc
                rmp_r2o_RC: rmp_rnfm_to_opac_LOCCUNIF_${nemo.resolution}.nc
                rmp_a2o_LT: rmp_${oifs.oasis_grid_name_l}_to_opat_GAUSWGT_${nemo.resolution}.nc
                rmp_a2o_AC: rmp_${oifs.oasis_grid_name_a}_to_opac_GAUSWGT_${nemo.resolution}.nc
                rmp_c2o_RC: rmp_rnfs_to_opaa_BILINEAR_${nemo.resolution}.nc 
                
                # These four are for AGRIF-OpenIFS remapping
                rmp_a2agr_L1: rmp_${oifs.oasis_grid_name_l}_to_agr1_BILINEAR_${nemo.resolution}.nc
                rmp_a2agr_A1: rmp_${oifs.oasis_grid_name_a}_to_agr1_BILINEAR_${nemo.resolution}.nc
                rmp_agr2a_1L: rmp_agr1_to_${oifs.oasis_grid_name_l}_BILINEAR_${nemo.resolution}.nc
                rmp_agr2a_2L: rmp_agr2_to_${oifs.oasis_grid_name_l}_DISTWGT_${nemo.resolution}.nc
                rmp_r2agr_R1: rmp_rnfo_to_agr1r_BILINEAR_${nemo.resolution}.nc 
                                
                sstocean: sstocean
                flxatmos: flxatmos
                rnfatm: rnfatm
                rnrunoff: rnrunoff
                atmtau: atmtau
                atmflx: atmflx

                sstocean1: sstocean_1
                flxatmos1: flxatmos_1
                atmtau1: atmtau_1
                atmflx1: atmflx_1
                rnrunoff1: rnrunoff_1
                agrifspg: agrifspg

        restart_out_sources:
                rmp_o2a_TL: rmp_opat_to_${oifs.oasis_grid_name_l}_GAUSWGT_${nemo.resolution}.nc
                rmp_a2r_RR: rmp_${oifs.oasis_grid_name_r}_to_rnfa_GAUSWGT.nc
                #rmp_r2f_RF: rmp_rnfo_to_rnfo_GAUSWGT_${nemo.resolution}.nc
                rmp_r2f_RF: rmp_rnfo_to_rnfo_BILINEAR_${nemo.resolution}.nc
                rmp_r2o_RC: rmp_rnfm_to_opac_LOCCUNIF_${nemo.resolution}.nc
                rmp_c2o_RC: rmp_rnfs_to_opaa_BILINEAR_${nemo.resolution}.nc
                rmp_a2o_LT: rmp_${oifs.oasis_grid_name_l}_to_opat_GAUSWGT_${nemo.resolution}.nc
                rmp_a2o_AC: rmp_${oifs.oasis_grid_name_a}_to_opac_GAUSWGT_${nemo.resolution}.nc
                
                rmp_a2agr_L1: rmp_${oifs.oasis_grid_name_l}_to_agr1_BILINEAR_${nemo.resolution}.nc
                rmp_a2agr_A1: rmp_${oifs.oasis_grid_name_a}_to_agr1_BILINEAR_${nemo.resolution}.nc
                rmp_agr2a_1L: rmp_agr1_to_${oifs.oasis_grid_name_l}_BILINEAR_${nemo.resolution}.nc
                rmp_agr2a_2L: rmp_agr2_to_${oifs.oasis_grid_name_l}_DISTWGT_${nemo.resolution}.nc  
                rmp_r2agr_R1: rmp_rnfo_to_agr1r_BILINEAR_${nemo.resolution}.nc

                #rmp_a2agr_L1: rmp_${oifs.oasis_grid_name_l}_to_agr1_GAUSWGT_${nemo.resolution}.nc
                #rmp_a2agr_A1: rmp_${oifs.oasis_grid_name_a}_to_agr1_GAUSWGT_${nemo.resolution}.nc
                #rmp_agr2a_1L: rmp_agr1_to_${oifs.oasis_grid_name_l}_GAUSWGT_${nemo.resolution}.nc
                #rmp_agr2a_2L: rmp_agr2_to_${oifs.oasis_grid_name_l}_GAUSWGT_${nemo.resolution}.nc
                
                sstocean: sstocean
                flxatmos: flxatmos
                rnfatm: rnfatm
                rnrunoff: rnrunoff
                atmtau: atmtau
                atmflx: atmflx
                
                sstocean1: sstocean_1
                flxatmos1: flxatmos_1
                atmtau1: atmtau_1
                atmflx1: atmflx_1
                rnrunoff1: rnrunoff_1
                agrifspg: agrifspg

        restart_in_files:
                rmp_o2a_TL: rmp_o2a_TL
                rmp_a2r_RR: rmp_a2r_RR
                #rmp_r2f_RF: rmp_r2f_RF
                rmp_a2o_LT: rmp_a2o_LT
                rmp_a2o_AC: rmp_a2o_AC
                #rmp_r2o_RC: rmp_r2o_RC
                #rmp_c2o_RC: rmp_c2o_RC
                
                sstocean: sstocean
                flxatmos: flxatmos
                rnfatm: rnfatm
                rnrunoff: rnrunoff
                atmtau: atmtau
                atmflx: atmflx
        
        restart_in_in_work:
                rmp_o2a_TL: rmp_opat_to_${oifs.oasis_grid_name_l}_GAUSWGT_${nemo.resolution}.nc
                rmp_a2r_RR: rmp_${oifs.oasis_grid_name_r}_to_rnfa_GAUSWGT.nc
                #rmp_r2f_RF: rmp_rnfo_to_rnfo_GAUSWGT_${nemo.resolution}.nc
                rmp_r2f_RF: rmp_rnfo_to_rnfo_BILINEAR_${nemo.resolution}.nc
                rmp_r2o_RC: rmp_rnfm_to_opac_LOCCUNIF_${nemo.resolution}.nc
                rmp_c2o_RC: rmp_rnfs_to_opaa_BILINEAR_${nemo.resolution}.nc 
                rmp_a2o_LT: rmp_${oifs.oasis_grid_name_l}_to_opat_GAUSWGT_${nemo.resolution}.nc
                rmp_a2o_AC: rmp_${oifs.oasis_grid_name_a}_to_opac_GAUSWGT_${nemo.resolution}.nc
                
                rmp_a2agr_L1: rmp_${oifs.oasis_grid_name_l}_to_agr1_BILINEAR_${nemo.resolution}.nc
                rmp_a2agr_A1: rmp_${oifs.oasis_grid_name_a}_to_agr1_BILINEAR_${nemo.resolution}.nc
                rmp_agr2a_1L: rmp_agr1_to_${oifs.oasis_grid_name_l}_BILINEAR_${nemo.resolution}.nc
                rmp_agr2a_2L: rmp_agr2_to_${oifs.oasis_grid_name_l}_DISTWGT_${nemo.resolution}.nc  
                rmp_r2agr_R1: rmp_rnfo_to_agr1r_BILINEAR_${nemo.resolution}.nc
                #rmp_a2agr_L1: rmp_${oifs.oasis_grid_name_l}_to_agr1_GAUSWGT_${nemo.resolution}.nc
                #rmp_a2agr_A1: rmp_${oifs.oasis_grid_name_a}_to_agr1_GAUSWGT_${nemo.resolution}.nc
                #rmp_agr2a_1L: rmp_agr1_to_${oifs.oasis_grid_name_l}_GAUSWGT_${nemo.resolution}.nc
                #rmp_agr2a_2L: rmp_agr2_to_${oifs.oasis_grid_name_l}_GAUSWGT_${nemo.resolution}.nc
                
                sstocean: sstocean
                flxatmos: flxatmos
                rnfatm: rnfatm
                rnrunoff: rnrunoff
                atmtau: atmtau
                atmflx: atmflx
                
                sstocean1: sstocean_1
                flxatmos1: flxatmos_1
                atmtau1: atmtau_1
                atmflx1: atmflx_1
                rnrunoff1: rnrunoff_1
                agrifspg: agrifspg

        restart_in_sources:
                rmp_o2a_TL: rmp_opat_to_${oifs.oasis_grid_name_l}_GAUSWGT_${nemo.resolution}.nc
                rmp_a2r_RR: rmp_${oifs.oasis_grid_name_r}_to_rnfa_GAUSWGT.nc
                #rmp_r2f_RF: rmp_rnfo_to_rnfo_GAUSWGT_${nemo.resolution}.nc
                rmp_r2f_RF: rmp_rnfo_to_rnfo_BILINEAR_${nemo.resolution}.nc
                rmp_r2o_RC: rmp_rnfm_to_opac_LOCCUNIF_${nemo.resolution}.nc
                rmp_c2o_RC: rmp_rnfs_to_opaa_BILINEAR_${nemo.resolution}.nc
                rmp_a2o_LT: rmp_${oifs.oasis_grid_name_l}_to_opat_GAUSWGT_${nemo.resolution}.nc
                rmp_a2o_AC: rmp_${oifs.oasis_grid_name_a}_to_opac_GAUSWGT_${nemo.resolution}.nc
                
                rmp_a2agr_L1: rmp_${oifs.oasis_grid_name_l}_to_agr1_BILINEAR_${nemo.resolution}.nc
                rmp_a2agr_A1: rmp_${oifs.oasis_grid_name_a}_to_agr1_BILINEAR_${nemo.resolution}.nc
                rmp_agr2a_1L: rmp_agr1_to_${oifs.oasis_grid_name_l}_BILINEAR_${nemo.resolution}.nc
                rmp_agr2a_2L: rmp_agr2_to_${oifs.oasis_grid_name_l}_DISTWGT_${nemo.resolution}.nc                
                rmp_r2agr_R1: rmp_rnfo_to_agr1r_BILINEAR_${nemo.resolution}.nc

                #rmp_a2agr_L1: rmp_${oifs.oasis_grid_name_l}_to_agr1_GAUSWGT_${nemo.resolution}.nc
                #rmp_a2agr_A1: rmp_${oifs.oasis_grid_name_a}_to_agr1_GAUSWGT_${nemo.resolution}.nc
                #rmp_agr2a_1L: rmp_agr1_to_${oifs.oasis_grid_name_l}_GAUSWGT_${nemo.resolution}.nc
                #rmp_agr2a_2L: rmp_agr2_to_${oifs.oasis_grid_name_l}_GAUSWGT_${nemo.resolution}.nc
                
                sstocean: sstocean${this_oasis_date_stamp}
                flxatmos: flxatmos${this_oasis_date_stamp}
                rnfatm: rnfatm${this_oasis_date_stamp}
                rnrunoff: rnrunoff${this_oasis_date_stamp}
                atmtau: atmtau${this_oasis_date_stamp}
                atmflx: atmflx${this_oasis_date_stamp}
                
                sstocean1: sstocean_1${this_oasis_date_stamp}
                flxatmos1: flxatmos_1${this_oasis_date_stamp}
                atmtau1: atmtau_1${this_oasis_date_stamp}
                atmflx1: atmflx_1${this_oasis_date_stamp}
                rnrunoff1: rnrunoff_1${this_oasis_date_stamp}
                agrifspg: agrifspg${this_oasis_date_stamp}

# Set up CPU layout
choose_partitions.compute.cores_per_node:
        24:
                choose_resolution:
                        T159_ORCA05:
                                oifs:
                                        nproc: 287
                                nemo:
                                        nproca: 24
                                        nprocb: 20
                                xios:
                                        nproc: 24
                                rnfmap:
                                        nproc: 1
                        T511_ORCA05:
                                oifs:
                                        nproc: 1536
                                nemo:
                                        nproca: 16
                                        nprocb: 24
                                xios:
                                        nproc: 24
                                rnfmap:
                                        nproc: 1
        36:
                choose_resolution:
                        T159_ORCA05:
                                oifs:
                                        nproc: 395
                                nemo:
                                        nproca: 22
                                        nprocb: 18
                                xios:
                                        nproc: 36
                                rnfmap:
                                        nproc: 1
                        T511_ORCA05:
                                oifs:
                                        nproc: 1512
                                nemo:
                                        nproca: 22
                                        nprocb: 18
                                xios:
                                        nproc: 36
                                rnfmap:
                                        nproc: 1
        40:
                choose_resolution:
                        T159_ORCA05:
                                oifs:
                                        nproc: 400
                                nemo:
                                        nproca: 20
                                        nprocb: 20
                                xios:
                                        nproc: 40
                                rnfmap:
                                        nproc: 1
                        T511_ORCA05:
                                oifs:
                                        nproc: 2000
                                nemo:
                                        nproca: 20
                                        nprocb: 20
                                xios:
                                        nproc: 40
                                rnfmap:
                                        nproc: 1<|MERGE_RESOLUTION|>--- conflicted
+++ resolved
@@ -71,13 +71,6 @@
         
         runoff_method: "old"
 
-<<<<<<< HEAD
-
-preprocess:
-        preprocess_shell:
-                method: "${general.esm_namelist_dir}/../configs/components/oifs/oifs-43r3-preprocess.sh ${oifs.input_dir}/${oifs.prepifs_startdate}${oifs.hours}/ ${oifs.prepifs_expid} ${oifs.input_expid} ${start_date!syear!smonth!sday} ${oifs.icmcl_end_date_formatted} ${work_dir} ${oifs.wam_number} ${oifs.perturb} ${oifs.nx} ${oifs.ensemble_id}"
-                type: shell
-=======
         file_movements:
            forcing:
               all_directions: link
@@ -95,7 +88,6 @@
            #   exp_to_run: copy
            #   run_to_work: link
            #   work_to_run: link
->>>>>>> 46b924cc
 
 # postprocessing is not supported, and causes a crash in release 5 if not commented
 # seb-wahl 2020-11-27
@@ -115,13 +107,6 @@
         compiletime_environment_changes:
           choose_computer.name:
              blogin:
-<<<<<<< HEAD
-                compiler_mpi: intel2019_ompi
-             glogin:
-                compiler_mpi: intel2019_ompi
-             juwels:
-                compiler_mpi: intel2019_parastation 
-=======
                 compiler_mpi: intel2019_impi2019
              glogin:
                 compiler_mpi: intel2019_impi2019
@@ -130,22 +115,12 @@
              nesh:
                 compiler_mpi: intel2020_impi2020
 
->>>>>>> 46b924cc
         runtime_environment_changes:
           add_export_vars:
              # Turn on FOCI coupling        
              - 'FOCI_USE_CPLNG="active"'
              - 'FESOM_USE_CPLNG="no"'
              - 'ECE_USE_CPLNG="no"'
-<<<<<<< HEAD
-          choose_computer.name:
-             blogin:
-                compiler_mpi: intel2019_ompi
-             glogin:
-                compiler_mpi: intel2019_ompi
-             juwels:
-                compiler_mpi: intel2019_parastation 
-=======
              #FOCI_USE_CPLNG: "active"
              #FESOM_USE_CPLNG: "no"
              #ECE_USE_CPLNG: "no"
@@ -160,7 +135,6 @@
                 compiler_mpi: intel2020_impi2020
                 add_module_actions:
                    - "source $I_MPI_ROOT/intel64/bin/mpivars.sh release_mt"
->>>>>>> 46b924cc
 
         version: "43r3"
         
@@ -201,8 +175,6 @@
         choose_general.resolution:
                 TCO95_ORCA05:
                         nproc: 279
-<<<<<<< HEAD
-=======
 
         # split fields to A, R and L grid
         # A grid is wet points except lakes
@@ -251,7 +223,6 @@
         ini_parent_exp_id: ${general.ini_parent_exp_id}
         ini_parent_date: "$(( ${general.ini_string_parent_date} - ${oifs.time_step}seconds ))"
         ini_parent_dir: "${general.ini_parent_dir}/restart/oifs/"
->>>>>>> 46b924cc
 
 nemo:
         
@@ -314,34 +285,16 @@
         # A grid is wet points except lakes
         # L grid is wet points including lakes
         # R grid is dry points
-<<<<<<< HEAD
-        foci_fields_a: [A_QsrMix, A_QnsMix, ATotRain]
-        foci_fields_l: [AIceFrac, A_SSTSST, A_TepIce, A_IceTck, A_SnwTck, A_OCurx1, A_OCury1, A_OTaux1, A_OTauy1, A_ITaux1, A_ITauy1, A_QsrIce, A_QnsIce, ATotSnow, AIceEvap, A_dQnsdT]
-        foci_fields_r: [A_Runoff]
-
-        coupling_fields:
-                "[[foci_fields_a-->FIELD]]":
-                        grid: atma
-                "[[foci_fields_l-->FIELD]]":
-                        grid: atml
-                "[[foci_fields_r-->FIELD]]":
-                        grid: atmr
-=======
         #foci_fields_a: [A_QsrMix, A_QnsMix, ATotRain]
         #foci_fields_l: [AIceFrac, A_SSTSST, A_TepIce, A_IceTck, A_SnwTck, A_OCurx1, A_OCury1, A_OTaux1, A_OTauy1, A_ITaux1, A_ITauy1, A_QsrIce, A_QnsIce, ATotSnow, AIceEvap, A_dQnsdT]
         #foci_fields_r: [A_Runoff]
->>>>>>> 46b924cc
 
 
 xios:
         model_dir: ${general.model_dir}/xios-${nemo.version}
         setup_dir: ${general.model_dir}
         
-<<<<<<< HEAD
-        nproc: ${computer.cores_per_node}
-=======
         nproc: ${computer.partitions.compute.cores_per_node}
->>>>>>> 46b924cc
         
 
 rnfmap: 
