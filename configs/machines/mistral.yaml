# MISTRAL YAML CONFIGURATION FILES

name: mistral
#hyper_flag: "--cpus-per-task=1"
additional_flags: "--mem=0"
account: None

choose_general.use_hyperthreading:
        "0":
                hyperthreading_flag: "--ntasks-per-core=1"
        "*":
                hyperthreading_flag: ""

accounting: true

"batch_system": "slurm"

jobtype: compute
sh_interpreter: "/bin/bash"

choose_jobtype:
        tidy_and_resubmit:
                partition: compute
        post:
                partition: compute
        compute:
                partition: compute


choose_partition:
        "compute":
                cores_per_node: 24
        "compute2":
                cores_per_node: 36

logical_cpus_per_core: 2

threads_per_core: 1

pool_directories:
        pool: "/pool/data"
        focipool: "/work/bb0519/foci_input2"

pool_dir:  "/pool/data"
# standard environment setup
#
#

useMPI: intelmpi

module_actions:
# kh 10.07.20
        - "purge"
        - "load gcc/4.8.2"
        - "unload intel"
        - "load intel"
        - "load cdo nco"
        - "unload netcdf"
        - "load netcdf_c/4.3.2-gcc48"
        - "load python/3.5.2"
        - "load cmake/3.13.3"

export_vars:

        - "FC=${fc}"
        - "F77=${f77}"
        - "MPIFC=${mpifc}"
        - "CC=${cc}"
        - "CXX=${cxx}"
        - "MPIROOT=\"$(${mpifc} -show | perl -lne 'm{ -I(.*?)/include } and print $1')\""
        - "MPI_LIB=\"$(${mpifc} -show |sed -e 's/^[^ ]*//' -e 's/-[I][^ ]*//g')\""

        # Why are we not using MPI HDF5
        #- 'HDF5ROOT=/sw/rhel6-x64/hdf5/hdf5-1.8.16-parallel-impi-intel14/'
        #- 'HDF5_C_INCLUDE_DIRECTORIES=$HDF5ROOT/include'
        # NOTE(JK): Using wrong combination of HDF5, netCDF-C and netCDF-F libs can lead to
        # undefined symbol: __intel_skx_avx512_memcpy
        # This combination was recommended by DKRZ support
        - "HDF5ROOT=/sw/rhel6-x64/hdf5/hdf5-1.8.14-threadsafe-gcc48"
        - "HDF5_C_INCLUDE_DIRECTORIES=$HDF5ROOT/include"
        - "ESM_HDF5_DIR=sw/rhel6-x64/hdf5/hdf5-1.8.16-parallel-impi-intel14/"
        # NOTE(PG): The version of HDF5_ROOT **WITH** an underscore is used by PISM Cmake:
        - "HDF5_ROOT=/sw/rhel6-x64/hdf5/hdf5-1.8.14-parallel-impi-intel14/"
        - "NETCDFFROOT=/sw/rhel6-x64/netcdf/netcdf_fortran-4.4.3-intel14"
        - "NETCDFROOT=/sw/rhel6-x64/netcdf/netcdf_c-4.3.2-gcc48"
        - "HDF5_C_INCLUDE_DIRECTORIES=$HDF5ROOT/include"
        - "NETCDF_Fortran_INCLUDE_DIRECTORIES=$NETCDFFROOT/include"
        - "NETCDF_C_INCLUDE_DIRECTORIES=$NETCDFROOT/include"
        - "NETCDF_CXX_INCLUDE_DIRECTORIES=/sw/rhel6-x64/netcdf/netcdf_cxx-4.2.1-gcc48/include"
        - "PERL5LIB=/usr/lib64/perl5"
        - "SZIPROOT=/sw/rhel6-x64/sys/libaec-0.3.2-gcc48"
        - "LAPACK_LIB='-mkl=sequential'"
        - "LAPACK_LIB_DEFAULT='-L/sw/rhel6-x64/intel/intel-18.0.1/mkl/lib/intel64 -lmkl_intel_lp64 -lmkl_core -lmkl_sequential'"
        - "OASIS3MCT_FC_LIB='-L$NETCDFFROOT/lib -lnetcdff'"

        # mostly OpenIFS stuff
        - "ESM_NETCDF_C_DIR=/sw/rhel6-x64/netcdf/netcdf_c-4.3.2-parallel-impi-intel14/"
        - "ESM_NETCDF_F_DIR=/sw/rhel6-x64/netcdf/netcdf_fortran-4.4.3-parallel-impi-intel14/"
        - "ZLIBROOT=/usr"
        - "GRIBAPIROOT=/sw/rhel6-x64/grib_api/grib_api-1.15.0-intel14/"
        - "UDUNITS2_ROOT=/sw/rhel6-x64/util/udunits-2.2.26-gcc64"
        - "FFTW_ROOT=/sw/rhel6-x64/numerics/fftw-3.3.7-openmp-gcc64"
        - "PROJ4_ROOT=/sw/rhel6-x64/graphics/proj4-4.9.3-gcc48"
        - "PETSC_DIR=/sw/rhel6-x64/numerics/PETSc-3.12.2-impi2018-intel18/"
        - "PATH=/sw/rhel6-x64/gcc/binutils-2.24-gccsys/bin:${PATH}"
<<<<<<< HEAD

        - "LD_LIBRARY_PATH=/sw/rhel6-x64/grib_api/grib_api-1.15.0-intel14/lib:$NETCDFFROOT/lib:$HDF5ROOT/lib:$NETCDFROOT/lib:$SZIPROOT/lib:$PROJ4_ROOT/lib:$LD_LIBRARY_PATH"

=======
        - "LD_LIBRARY_PATH=$LD_LIBRARY_PATH:$GRIBAPIROOT/lib:$SZIPROOT/lib:$PROJ4_ROOT/lib:$FFTW_ROOT/lib"
>>>>>>> 7a33b465
        - 'GRIB_SAMPLES_PATH="$GRIBAPIROOT/share/grib_api/ifs_samples/grib1_mlgrib2/"'
        - 'PATH=$PATH:/mnt/lustre01/sw/rhel6-x64/devtools/fcm-2017.10.0/bin/'
        - 'OIFS_GRIB_API_INCLUDE="-I$GRIBAPIROOT/include"'
        - 'OIFS_GRIB_API_LIB="-L$GRIBAPIROOT/lib -lgrib_api_f90 -lgrib_api"'
        # OIFS_GRIB_API_LIB is used by OpenIFS CY40, OIFS_GRIB_LIB is used by CY43
        - 'OIFS_GRIB_INCLUDE="$OIFS_GRIB_API_INCLUDE"'
        - 'OIFS_GRIB_LIB="$OIFS_GRIB_API_LIB"'
        - 'OIFS_GRIB_API_BIN="$GRIBAPIROOT/bin"'
        - 'MKLROOT=/sw/rhel6-x64/intel/intel-18.0.4/compilers_and_libraries_2018/linux/mkl/lib/intel64/'
        - 'LAPACK_LIB_DEFAULT="-L$MKLROOT -lmkl_intel_lp64 -lmkl_core -lmkl_sequential"'
        - 'OIFS_OASIS_BASE=$(pwd)/oasis'
        - 'OIFS_OASIS_INCLUDE="-I$OIFS_OASIS_BASE/build/lib/psmile -I$OIFS_OASIS_BASE/build/lib/psmile/scrip -I$OIFS_OASIS_BASE/build/lib/psmile/mct -I$OIFS_OASIS_BASE/build/lib/psmile/mct/mpeu"'
        - 'OIFS_OASIS_LIB="-L$OIFS_OASIS_BASE/build/lib/psmile -L$OIFS_OASIS_BASE/build/lib/psmile/scrip -L$OIFS_OASIS_BASE/build/lib/psmile/mct -L$OIFS_OASIS_BASE/build/lib/psmile/mct/mpeu -lpsmile -lmct -lmpeu -lscrip"'
        - 'OIFS_NETCDF_INCLUDE="-I$NETCDFROOT/include"'
        - 'OIFS_NETCDF_LIB="-L$NETCDFROOT/lib -lnetcdf"'
        - 'OIFS_NETCDFF_INCLUDE="-I$NETCDFFROOT/include"'
        - 'OIFS_NETCDFF_LIB="-L$NETCDFFROOT/lib -lnetcdff"'
        - 'OIFS_FC=${mpifc}'
        - 'OIFS_FFLAGS="-r8 -fp-model precise -align array32byte -O3 -xCORE_AVX2 -g -traceback -convert big_endian -fpe0"'
        - 'OIFS_FFIXED=""'
        - 'OIFS_FCDEFS="BLAS LITTLE LINUX INTEGER_IS_INT"'
        - 'OIFS_LFLAGS=$OIFS_MPI_LIB'
        - 'OIFS_CC=${cc}'
        - 'OIFS_CFLAGS="-fp-model precise -O3 -xCORE_AVX2 -g -traceback -qopt-report=0 -fpe0"'
        - 'OIFS_CCDEFS="LINUX LITTLE INTEGER_IS_INT _ABI64 BLAS"'
        # Build OpenIFS with FFTW. Use Intel MKL interfaces
        - 'OIFS_FFTW="enable"'
        - 'OIFS_FFTW_DIR="$FFTW_ROOT"'
        - 'OIFS_FFTW_INCLUDE="-I$OIFS_FFTW_DIR/include/"'
        - 'OIFS_FFTW_LIB="-L$OIFS_FFTW_DIR/lib/ -lfftw3f"'

# kh 10.07.20
        # MPI environent variables important at runtime
#        - 'I_MPI_FABRICS=shm:dapl'
#        - 'I_MPI_FALLBACK=disable'
#        - 'I_MPI_SLURM_EXT=1'
#        - 'I_MPI_LARGE_SCALE_THRESHOLD=8192'
#        - 'I_MPI_DYNAMIC_CONNECTION=1'

#        - 'DAPL_NETWORK_NODES=$SLURM_NNODES'
#        - 'DAPL_NETWORK_PPN=$SLURM_NTASKS_PER_NODE'
#        - 'DAPL_WR_MAX=500'

#        - 'OMPI_MCA_pml=cm'
#        - 'OMPI_MCA_mtl=mxm'
#        - 'OMPI_MCA_coll=^ghc'
#        - 'OMPI_MCA_mtl_mxm_np=0'

#        - 'MXM_RDMA_PORTS=mlx5_0:1'
#        - 'MXM_LOG_LEVEL=FATAL'

choose_useMPI:
        intelmpi:
                add_module_actions:
                        - "unload intel intelmpi"
                        - "load intel/18.0.4 intelmpi/2018.5.288"
                        - "load libtool/2.4.6"
                        - "load autoconf/2.69"
                        - "load automake/1.14.1"
                fc: mpiifort
                f77: mpiifort
                mpifc: mpiifort
                cc: mpiicc
                cxx: mpiicpc


        intel18_bullxmpi:
                add_module_actions:
                        - "unload intel intelmpi"
                        - "load intel/18.0.4"
                        - "load libtool/2.4.6"
                        - "load autoconf/2.69"
                        - "load automake/1.14.1"
                        - "load bullxmpi_mlx/bullxmpi_mlx-1.2.9.2"
                fc: mpif90
                f77: mpif90
                mpifc: mpif90
                cc: mpicc
                cxx: mpicxx

        intelmpi17:
                add_module_actions:
                        - "unload intel intelmpi"
                        - "load intel/17.0.6 intelmpi/2017.3.196"
                fc: mpiifort
                f77: mpiifort
                mpifc: mpiifort
                cc: mpiicc
                cxx: mpiicpc
                add_export_vars:
                        - "LAPACK_LIB_DEFAULT='-L/sw/rhel6-x64/intel/intel-17.0.6/mkl/lib/intel64 -lmkl_intel_lp64 -lmkl_core -lmkl_sequential'"
        openmpi:
                add_module_actions:
                        - "load openmpi/2.0.2p2_hpcx-intel14"
                add_export_vars:
                        - 'OMPI_MCA_pml=cm'         # sets the point-to-point management layer
                        - 'OMPI_MCA_mtl=mxm'        # sets the matching transport layer
                        - 'MXM_RDMA_PORTS=mlx5_0:1'
                        - 'MXM_LOG_LEVEL=ERROR'
                        - 'MXM_HANDLE_ERRORS=bt'
                        - 'UCX_HANDLE_ERRORS=bt'
                fc: mpif90
                f77: mpif90
                mpifc: mpif90
                cc: mpicc
                cxx: mpicxx

        bullxmpi:
                add_module_actions:
                        - "load mxm/3.4.3082"
                        - "load fca/2.5.2431"
                        - "bullxmpi_mlx/bullxmpi_mlx-1.2.9.2"
                add_export_vars:
                        - 'FC=mpif90'
                        - 'F77=mpif90'
                        - 'MPIFC=mpif90'
                        - 'CC=mpicc'
                        - 'CXX=mpicxx'


further_reading:
        - batch_system/slurm.yaml<|MERGE_RESOLUTION|>--- conflicted
+++ resolved
@@ -103,13 +103,10 @@
         - "PROJ4_ROOT=/sw/rhel6-x64/graphics/proj4-4.9.3-gcc48"
         - "PETSC_DIR=/sw/rhel6-x64/numerics/PETSc-3.12.2-impi2018-intel18/"
         - "PATH=/sw/rhel6-x64/gcc/binutils-2.24-gccsys/bin:${PATH}"
-<<<<<<< HEAD
 
         - "LD_LIBRARY_PATH=/sw/rhel6-x64/grib_api/grib_api-1.15.0-intel14/lib:$NETCDFFROOT/lib:$HDF5ROOT/lib:$NETCDFROOT/lib:$SZIPROOT/lib:$PROJ4_ROOT/lib:$LD_LIBRARY_PATH"
 
-=======
         - "LD_LIBRARY_PATH=$LD_LIBRARY_PATH:$GRIBAPIROOT/lib:$SZIPROOT/lib:$PROJ4_ROOT/lib:$FFTW_ROOT/lib"
->>>>>>> 7a33b465
         - 'GRIB_SAMPLES_PATH="$GRIBAPIROOT/share/grib_api/ifs_samples/grib1_mlgrib2/"'
         - 'PATH=$PATH:/mnt/lustre01/sw/rhel6-x64/devtools/fcm-2017.10.0/bin/'
         - 'OIFS_GRIB_API_INCLUDE="-I$GRIBAPIROOT/include"'
