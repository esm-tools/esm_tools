--- conflicted
+++ resolved
@@ -8,14 +8,13 @@
 * Decorators should have names that map to an attribute of the object. See the
   example in ``_allowed_to_be_missing``.
 """
-<<<<<<< HEAD
 import functools
 import pathlib
 import shutil
-from typing import Tuple, Type
+from typing import Tuple, Union
 
 import dpath.util
-from esm_parser import ConfigSetup
+from esm_parser import ConfigSetup, user_error
 from loguru import logger
 
 
@@ -69,16 +68,6 @@
 
     return inner_method
 
-=======
-import pathlib
-import shutil
-from typing import Tuple, Type, Union
-
-import dpath.util
-from esm_parser import ConfigSetup, user_error
-from loguru import logger
-
->>>>>>> 12eb4f46
 
 class SimulationFile(dict):
     """
@@ -108,7 +97,7 @@
         >>> sim_file.cp_to_exp_tree()
     """
 
-    def __init__(self, full_config, attrs_address):
+    def __init__(self, full_config: dict, attrs_address: dict):
         """
         - Initiates the properties of the object
         - Triggers basic checks
@@ -125,31 +114,29 @@
         )
         super().__init__(attrs_dict)
         self._config = full_config
-        self.name = name = attrs_address.split(".")[-1]
+        self.name = attrs_address.split(".")[-1]
         self.component = component = attrs_address.split(".")[0]
         self.locations = {
             "work": pathlib.Path(full_config[component]["thisrun_work_dir"]),
-<<<<<<< HEAD
-            "pool": pathlib.Path(self["path_in_pool"]),
-            #            "exp_tree": pathlib.Path(full_config[component]["exp_dir"]), # This name is incorrect and depends on the type of file (to be resolved somewhere else before feeding it here)
-            #            "run_tree": pathlib.Path(full_config[component]["thisrun_dir"]), # This name is incorrect and depends on the type of file (to be resolved somewhere else before feeding it here)
-=======
             "computer": pathlib.Path(self["path_in_computer"]),
             # "exp_tree": pathlib.Path(full_config[component]["exp_dir"]), # This name is incorrect and depends on the type of file (to be resolved somewhere else before feeding it here)
             # "run_tree": pathlib.Path(full_config[component]["thisrun_dir"]), # This name is incorrect and depends on the type of file (to be resolved somewhere else before feeding it here)
->>>>>>> 12eb4f46
         }
         self.names = {
             "work": pathlib.Path(self["name_in_work"]),
             "computer": pathlib.Path(self["name_in_computer"]),
         }
         # Allow dot access:
-<<<<<<< HEAD
         self.work = self.locations["work"]
-        self.pool = self.locations["pool"]
-
-    #        self.exp_tree = self.locations["exp_tree"] # TODO: uncomment when lines above are fixed
-    #        self.run_tree = self.locations["run_tree"] # TODO: uncomment when lines above are fixed
+        self.path_in_work = self.locations["work"]
+        self.path_in_computer = self.locations["computer"]
+        # self.path_exp_tree = self.locations["exp_tree"] # TODO: uncomment when lines above are fixed
+        # self.path_run_tree = self.locations["run_tree"] # TODO: uncomment when lines above are fixed
+        # Verbose set to true by default, for now at least
+        self._verbose = full_config.get("general", {}).get("verbose", True)
+
+        # Checks
+        self._check_path_in_computer_is_abs()
 
     # This part allows for dot-access to allowed_to_be_missing:
     @property
@@ -162,18 +149,6 @@
             True
         """
         return self.get("allowed_to_be_missing", False)
-=======
-        self.path_in_work = self.locations["work"]
-        self.path_in_computer = self.locations["computer"]
-        # self.path_exp_tree = self.locations["exp_tree"] # TODO: uncomment when lines above are fixed
-        # self.path_run_tree = self.locations["run_tree"] # TODO: uncomment when lines above are fixed
->>>>>>> 12eb4f46
-
-        # Verbose set to true by default, for now at least
-        self._verbose = full_config.get("general", {}).get("verbose", True)
-
-        # Checks
-        self._check_path_in_computer_is_abs()
 
     @_allowed_to_be_missing
     def cp(self, source, target) -> None:
@@ -341,11 +316,7 @@
         # ------
         # Source exists
         if not source_path_type:
-<<<<<<< HEAD
-            if self.verbose:
-=======
             if self._verbose:
->>>>>>> 12eb4f46
                 print(
                     f"Source file ``{source_path}`` does not exist!"
                 )  # I'll change this when we have loguru available
