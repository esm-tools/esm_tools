--- conflicted
+++ resolved
@@ -45,13 +45,8 @@
 useMPI: cray_mpich
 
 module_actions:
-<<<<<<< HEAD
-        #- "purge"
         - "load ${PrgEnv}"
         - "load alps pbs"
-=======
-        - "load PrgEnv-cray/6.0.4"
->>>>>>> d8c4c629
         - "load cray-mpich/7.7.3"
         - "load craype-x86-skylake"
         - "load cmake/3.14.0"
@@ -120,14 +115,10 @@
 
                 add_export_vars:
                         MPIROOT: ${I_MPI_ROOT}/intel64
-<<<<<<< HEAD
                         KMP_AFFINITY: disabled
         cray_mpich:
                 PrgEnv: PrgEnv-cray/6.0.4
 
-=======
-        craympi:
->>>>>>> d8c4c629
                 fc: ftn
                 f77: ftn
                 mpifc: ftn
