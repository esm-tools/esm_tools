--- conflicted
+++ resolved
@@ -733,23 +733,6 @@
             elif "executable" in config[model]:
                 command = config[model]["executable"]
             # Prepare the MPMD commands
-<<<<<<< HEAD
-
-=======
-#            if command:
->>>>>>> f2225e6d
-# kh 24.06.22 observed behavior was:
-#model:  oasis3mct
-#command:  None
-
-#model:  recom
-#command:  None
-
-#model:  jsbach
-#command:  None
-
-#model:  hdmodel
-#command:  NONE
 
 # kh 24.06.22 workaround: filter hdmodel
             if command and (command != "NONE"):
