# MISTRAL YAML CONFIGURATION FILES

name: mistral
#hyper_flag: "--cpus-per-task=1"
additional_flags: "--mem=0"
account: None

choose_general.use_hyperthreading:
        "0":
                hyperthreading_flag: "--ntasks-per-core=1"
        "*":
                hyperthreading_flag: ""

accounting: true

"batch_system": "slurm"

jobtype: compute
sh_interpreter: "/bin/bash"

choose_jobtype:
        tidy_and_resubmit:
                partition: compute
        post:
                partition: compute
        compute:
                partition: compute


choose_partition:
        "compute":
                cores_per_node: 24
        "compute2":
                cores_per_node: 36

logical_cpus_per_core: 2

threads_per_core: 1

pool_directories:
        pool: "/pool/data"
        focipool: "/work/bb0519/foci_input2"

pool_dir:  "/pool/data"
# standard environment setup
#
#

useMPI: intelmpi

module_actions:
<<<<<<< HEAD
        - "unload gcc"
        - "load gcc/4.8.2"
        - "unload netcdf_c"
        - "unload intel intelmpi"
=======
# kh 10.07.20
        - "purge"
        - "load gcc/4.8.2"
        - "unload intel"
        - "load intel"
        - "load cdo nco"
        - "unload netcdf"
        - "load netcdf_c/4.3.2-gcc48"
>>>>>>> 4e484c88
        - "load python/3.5.2"
        - "load cmake/3.13.3"

export_vars:

        - "FC=${fc}"
        - "F77=${f77}"
        - "MPIFC=${mpifc}"
        - "CC=${cc}"
        - "CXX=${cxx}"
        - "MPIROOT=\"$(${mpifc} -show | perl -lne 'm{ -I(.*?)/include } and print $1')\""
        - "MPI_LIB=\"$(${mpifc} -show |sed -e 's/^[^ ]*//' -e 's/-[I][^ ]*//g')\""

        # Why are we not using MPI HDF5
        #- 'HDF5ROOT=/sw/rhel6-x64/hdf5/hdf5-1.8.16-parallel-impi-intel14/'
        #- 'HDF5_C_INCLUDE_DIRECTORIES=$HDF5ROOT/include'
        # NOTE(JK): Using wrong combination of HDF5, netCDF-C and netCDF-F libs can lead to
        # undefined symbol: __intel_skx_avx512_memcpy
        # This combination was recommended by DKRZ support
        - "HDF5ROOT=/sw/rhel6-x64/hdf5/hdf5-1.8.14-threadsafe-gcc48"
        - "HDF5_C_INCLUDE_DIRECTORIES=$HDF5ROOT/include"
        - "ESM_HDF5_DIR=sw/rhel6-x64/hdf5/hdf5-1.8.16-parallel-impi-intel14/"
        # NOTE(PG): The version of HDF5_ROOT **WITH** an underscore is used by PISM Cmake:
        - "HDF5_ROOT=/sw/rhel6-x64/hdf5/hdf5-1.8.14-parallel-impi-intel14/"
        - "NETCDFFROOT=/sw/rhel6-x64/netcdf/netcdf_fortran-4.4.3-intel14"
        - "NETCDFROOT=/sw/rhel6-x64/netcdf/netcdf_c-4.3.2-gcc48"
        - "HDF5_C_INCLUDE_DIRECTORIES=$HDF5ROOT/include"
        - "NETCDF_Fortran_INCLUDE_DIRECTORIES=$NETCDFFROOT/include"
        - "NETCDF_C_INCLUDE_DIRECTORIES=$NETCDFROOT/include"
        - "NETCDF_CXX_INCLUDE_DIRECTORIES=/sw/rhel6-x64/netcdf/netcdf_cxx-4.2.1-gcc48/include"
        - "PERL5LIB=/usr/lib64/perl5"
        - "SZIPROOT=/sw/rhel6-x64/sys/libaec-0.3.2-gcc48"
        - "LAPACK_LIB='-mkl=sequential'"
        - "LAPACK_LIB_DEFAULT='-L/sw/rhel6-x64/intel/intel-18.0.1/mkl/lib/intel64 -lmkl_intel_lp64 -lmkl_core -lmkl_sequential'"
        - "OASIS3MCT_FC_LIB='-L$NETCDFFROOT/lib -lnetcdff'"

        # mostly OpenIFS stuff
        - "ESM_NETCDF_C_DIR=/sw/rhel6-x64/netcdf/netcdf_c-4.3.2-parallel-impi-intel14/"
        - "ESM_NETCDF_F_DIR=/sw/rhel6-x64/netcdf/netcdf_fortran-4.4.3-parallel-impi-intel14/"
        - "ZLIBROOT=/usr"
        - "GRIBAPIROOT=/sw/rhel6-x64/grib_api/grib_api-1.15.0-intel14/"
        - "UDUNITS2_ROOT=/sw/rhel6-x64/util/udunits-2.2.26-gcc64"
        - "FFTW_ROOT=/sw/rhel6-x64/numerics/fftw-3.3.7-openmp-gcc64"
        - "PROJ4_ROOT=/sw/rhel6-x64/graphics/proj4-4.9.3-gcc48"
        - "PETSC_DIR=/sw/rhel6-x64/numerics/PETSc-3.12.2-impi2018-intel18/"
        - "PATH=/sw/rhel6-x64/gcc/binutils-2.24-gccsys/bin:${PATH}"

        - "LD_LIBRARY_PATH=/sw/rhel6-x64/grib_api/grib_api-1.15.0-intel14/lib:$NETCDFFROOT/lib:$HDF5ROOT/lib:$NETCDFROOT/lib:$SZIPROOT/lib:$PROJ4_ROOT/lib:$LD_LIBRARY_PATH"

        - 'GRIB_SAMPLES_PATH="$GRIBAPIROOT/share/grib_api/ifs_samples/grib1_mlgrib2/"'
        - 'PATH=$PATH:/mnt/lustre01/sw/rhel6-x64/devtools/fcm-2017.10.0/bin/'
        - 'OIFS_GRIB_API_INCLUDE="-I$GRIBAPIROOT/include"'
        - 'OIFS_GRIB_API_LIB="-L$GRIBAPIROOT/lib -lgrib_api_f90 -lgrib_api"'
        # OIFS_GRIB_API_LIB is used by OpenIFS CY40, OIFS_GRIB_LIB is used by CY43
        - 'OIFS_GRIB_INCLUDE="$OIFS_GRIB_API_INCLUDE"'
        - 'OIFS_GRIB_LIB="$OIFS_GRIB_API_LIB"'
        - 'OIFS_GRIB_API_BIN="$GRIBAPIROOT/bin"'
        - 'MKLROOT=/sw/rhel6-x64/intel/intel-18.0.4/compilers_and_libraries_2018/linux/mkl/lib/intel64/'
        - 'LAPACK_LIB_DEFAULT="-L$MKLROOT -lmkl_intel_lp64 -lmkl_core -lmkl_sequential"'
        - 'OIFS_OASIS_BASE=$(pwd)/oasis'
        - 'OIFS_OASIS_INCLUDE="-I$OIFS_OASIS_BASE/build/lib/psmile -I$OIFS_OASIS_BASE/build/lib/psmile/scrip -I$OIFS_OASIS_BASE/build/lib/psmile/mct -I$OIFS_OASIS_BASE/build/lib/psmile/mct/mpeu"'
        - 'OIFS_OASIS_LIB="-L$OIFS_OASIS_BASE/build/lib/psmile -L$OIFS_OASIS_BASE/build/lib/psmile/scrip -L$OIFS_OASIS_BASE/build/lib/psmile/mct -L$OIFS_OASIS_BASE/build/lib/psmile/mct/mpeu -lpsmile -lmct -lmpeu -lscrip"'
        - 'OIFS_NETCDF_INCLUDE="-I$NETCDFROOT/include"'
        - 'OIFS_NETCDF_LIB="-L$NETCDFROOT/lib -lnetcdf"'
        - 'OIFS_NETCDFF_INCLUDE="-I$NETCDFFROOT/include"'
        - 'OIFS_NETCDFF_LIB="-L$NETCDFFROOT/lib -lnetcdff"'
        - 'OIFS_FC=${mpifc}'
        - 'OIFS_FFLAGS="-r8 -fp-model precise -align array32byte -O3 -xCORE_AVX2 -g -traceback -convert big_endian -fpe0"'
        - 'OIFS_FFIXED=""'
        - 'OIFS_FCDEFS="BLAS LITTLE LINUX INTEGER_IS_INT"'
        - 'OIFS_LFLAGS=$OIFS_MPI_LIB'
        - 'OIFS_CC=${cc}'
        - 'OIFS_CFLAGS="-fp-model precise -O3 -xCORE_AVX2 -g -traceback -qopt-report=0 -fpe0"'
        - 'OIFS_CCDEFS="LINUX LITTLE INTEGER_IS_INT _ABI64 BLAS"'

# kh 10.07.20
        # MPI environent variables important at runtime
<<<<<<< HEAD
        - 'I_MPI_FABRICS=shm:dapl'
        - 'I_MPI_FALLBACK=disable'
        - 'I_MPI_SLURM_EXT=1'
        - 'I_MPI_LARGE_SCALE_THRESHOLD=8192'
        - 'I_MPI_DYNAMIC_CONNECTION=1'

        - 'DAPL_NETWORK_NODES=$SLURM_NNODES'
        - 'DAPL_NETWORK_PPN=$SLURM_NTASKS_PER_NODE'
        - 'DAPL_WR_MAX=500'

        - 'OMPI_MCA_pml=cm'
        - 'OMPI_MCA_mtl=mxm'
        - 'OMPI_MCA_coll=^ghc'
        - 'OMPI_MCA_mtl_mxm_np=0'

        - 'MXM_RDMA_PORTS=mlx5_0:1'
        - 'MXM_LOG_LEVEL=FATAL'
=======
#        - 'I_MPI_FABRICS=shm:dapl'
#        - 'I_MPI_FALLBACK=disable'
#        - 'I_MPI_SLURM_EXT=1'
#        - 'I_MPI_LARGE_SCALE_THRESHOLD=8192'
#        - 'I_MPI_DYNAMIC_CONNECTION=1'

#        - 'DAPL_NETWORK_NODES=$SLURM_NNODES'
#        - 'DAPL_NETWORK_PPN=$SLURM_NTASKS_PER_NODE'
#        - 'DAPL_WR_MAX=500'

#        - 'OMPI_MCA_pml=cm'
#        - 'OMPI_MCA_mtl=mxm'
#        - 'OMPI_MCA_coll=^ghc'
#        - 'OMPI_MCA_mtl_mxm_np=0'

#        - 'MXM_RDMA_PORTS=mlx5_0:1'
#        - 'MXM_LOG_LEVEL=FATAL'
>>>>>>> 4e484c88

choose_useMPI:
        intelmpi:
                add_module_actions:
                        - "unload intel intelmpi"
                        - "load intel/18.0.4 intelmpi/2018.5.288"
                        - "load libtool/2.4.6"
                        - "load autoconf/2.69"
                        - "load automake/1.14.1"
                fc: mpiifort
                f77: mpiifort
                mpifc: mpiifort
                cc: mpiicc
                cxx: mpiicpc


        intel18_bullxmpi:
                add_module_actions:
                        - "unload intel intelmpi"
                        - "load intel/18.0.4"
                        - "load libtool/2.4.6"
                        - "load autoconf/2.69"
                        - "load automake/1.14.1"
                        - "load bullxmpi_mlx/bullxmpi_mlx-1.2.9.2"
                fc: mpif90
                f77: mpif90
                mpifc: mpif90
                cc: mpicc
                cxx: mpicxx

        intelmpi17:
                add_module_actions:
                        - "unload intel intelmpi"
                        - "load intel/17.0.6 intelmpi/2017.3.196"
                fc: mpiifort
                f77: mpiifort
                mpifc: mpiifort
                cc: mpiicc
                cxx: mpiicpc
                add_export_vars:
                        - "LAPACK_LIB_DEFAULT='-L/sw/rhel6-x64/intel/intel-17.0.6/mkl/lib/intel64 -lmkl_intel_lp64 -lmkl_core -lmkl_sequential'"
        openmpi:
                add_module_actions:
                        - "load openmpi/2.0.2p2_hpcx-intel14"
                add_export_vars:
                        - 'OMPI_MCA_pml=cm'         # sets the point-to-point management layer
                        - 'OMPI_MCA_mtl=mxm'        # sets the matching transport layer
                        - 'MXM_RDMA_PORTS=mlx5_0:1'
                        - 'MXM_LOG_LEVEL=ERROR'
                        - 'MXM_HANDLE_ERRORS=bt'
                        - 'UCX_HANDLE_ERRORS=bt'
                fc: mpif90
                f77: mpif90
                mpifc: mpif90
                cc: mpicc
                cxx: mpicxx

        bullxmpi:
                add_module_actions:
                        - "load mxm/3.4.3082"
                        - "load fca/2.5.2431"
                        - "bullxmpi_mlx/bullxmpi_mlx-1.2.9.2"
                add_export_vars:
                        - 'FC=mpif90'
                        - 'F77=mpif90'
                        - 'MPIFC=mpif90'
                        - 'CC=mpicc'
                        - 'CXX=mpicxx'


further_reading:
        - batch_system/slurm.yaml<|MERGE_RESOLUTION|>--- conflicted
+++ resolved
@@ -49,12 +49,6 @@
 useMPI: intelmpi
 
 module_actions:
-<<<<<<< HEAD
-        - "unload gcc"
-        - "load gcc/4.8.2"
-        - "unload netcdf_c"
-        - "unload intel intelmpi"
-=======
 # kh 10.07.20
         - "purge"
         - "load gcc/4.8.2"
@@ -63,7 +57,6 @@
         - "load cdo nco"
         - "unload netcdf"
         - "load netcdf_c/4.3.2-gcc48"
->>>>>>> 4e484c88
         - "load python/3.5.2"
         - "load cmake/3.13.3"
 
@@ -141,25 +134,6 @@
 
 # kh 10.07.20
         # MPI environent variables important at runtime
-<<<<<<< HEAD
-        - 'I_MPI_FABRICS=shm:dapl'
-        - 'I_MPI_FALLBACK=disable'
-        - 'I_MPI_SLURM_EXT=1'
-        - 'I_MPI_LARGE_SCALE_THRESHOLD=8192'
-        - 'I_MPI_DYNAMIC_CONNECTION=1'
-
-        - 'DAPL_NETWORK_NODES=$SLURM_NNODES'
-        - 'DAPL_NETWORK_PPN=$SLURM_NTASKS_PER_NODE'
-        - 'DAPL_WR_MAX=500'
-
-        - 'OMPI_MCA_pml=cm'
-        - 'OMPI_MCA_mtl=mxm'
-        - 'OMPI_MCA_coll=^ghc'
-        - 'OMPI_MCA_mtl_mxm_np=0'
-
-        - 'MXM_RDMA_PORTS=mlx5_0:1'
-        - 'MXM_LOG_LEVEL=FATAL'
-=======
 #        - 'I_MPI_FABRICS=shm:dapl'
 #        - 'I_MPI_FALLBACK=disable'
 #        - 'I_MPI_SLURM_EXT=1'
@@ -177,7 +151,6 @@
 
 #        - 'MXM_RDMA_PORTS=mlx5_0:1'
 #        - 'MXM_LOG_LEVEL=FATAL'
->>>>>>> 4e484c88
 
 choose_useMPI:
         intelmpi:
