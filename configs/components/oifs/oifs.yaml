--- conflicted
+++ resolved
@@ -171,7 +171,7 @@
             requires:
             - oasis3mct-EM21
             - xios-2.5_r1910
-<<<<<<< HEAD
+            contact: "swahl(at)geomar.de"
           43r3-foci211:
             branch: foci211
             git-repository: https://gitlab.dkrz.de/ec-earth/oifs-43r3.git
@@ -180,9 +180,7 @@
             requires:
             - oasis3mct-EM21
             - xios-2.5_r1910
-=======
             contact: "swahl(at)geomar.de"
->>>>>>> 3d56ee9f
           43r3-v1:
             branch: 43r3v1-foci
             git-repository: https://gitlab.dkrz.de/ec-earth/oifs-43r3.git
