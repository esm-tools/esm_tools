--- conflicted
+++ resolved
@@ -4,11 +4,7 @@
 
 __author__ = """Paul Gierz"""
 __email__ = "pgierz@awi.de"
-<<<<<<< HEAD
-__version__ = "6.1.1"
-=======
 __version__ = "6.1.2"
->>>>>>> b62c03fb
 
 from .esm_archiving import (
     archive_mistral,
