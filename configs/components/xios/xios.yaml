--- conflicted
+++ resolved
@@ -34,15 +34,12 @@
   2.0_r982_ogcm:
     archfile: ESMTOOLS_generic_intel
     use_oasis: ''
-<<<<<<< HEAD
   "2.5":
     git-repository: https://gitlab.dkrz.de/ec-earth/xios-2.5
     archfile: ESMTOOLS_generic_oasis_intel
     use_oasis: --use_oasis oasis3_mct
     branch: master
-=======
   # XIOS with oasis dependencies and oasis support  
->>>>>>> 7cc29b1a
   2.5_r1910:
     archfile: ESMTOOLS_generic_oasis_intel
     use_oasis: --use_oasis oasis3_mct
@@ -64,31 +61,16 @@
 git-repository: https://git.geomar.de/foci/src/xios.git
 install_bins: bin/xios.x
 use_oasis: ''
-<<<<<<< HEAD
-#
-# Setup up compile and runtime environment i.e. what needs
-# to be changed w.r.t the default config/machines/<computer>.yaml
-runtime_environment_changes:
-  choose_computer.name:
-    blogin:
-      add_module_actions:
-        - "source /sw/comm/impi/compilers_and_libraries_2019.5.281/linux/mpi/intel64/bin/mpivars.sh release_mt"
-    glogin:
-      add_module_actions:
-        - "source /sw/comm/impi/compilers_and_libraries_2019.5.281/linux/mpi/intel64/bin/mpivars.sh release_mt"
-        
+
 compiletime_environment_changes:
   choose_computer.name:
     ollie:
       add_module_actions:
         - "load ncl"
 
-=======
->>>>>>> 7cc29b1a
-# 
+#
 # runtime setup
 #
-xml_dir: ${nemo.model_dir}/CONFIG/${nemo.version}/EXP00
 setup_dir: "${model_dir}"
 bin_dir: "${setup_dir}/bin"
 
@@ -97,6 +79,7 @@
 
 choose_general.setup_name:
         nemo:
+                xml_dir: ${nemo.model_dir}/CONFIG/${nemo.version}/EXP00
                 add_config_files:
                         domain_def: domain_def
                         field_def: field_def
@@ -114,6 +97,8 @@
                         domain_def: domain_def
                         field_def: field_def
                         file_def: file_def
+        awicm3:
+                xml_dir: "${pool_dir}"
 
 config_sources:
         domain_def: ${xml_dir}/domain_def.xml
