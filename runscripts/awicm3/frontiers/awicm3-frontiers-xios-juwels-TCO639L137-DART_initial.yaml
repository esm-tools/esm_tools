--- conflicted
+++ resolved
@@ -60,15 +60,9 @@
     input_expid: awi3
     wam: true
     lresume: false
-<<<<<<< HEAD
-    time_step: 200
-    nproc: 600
-    omp_num_threads: 2
-=======
     time_step: 900
     nproc: 600
     omp_num_threads: 4
->>>>>>> e497a3dc
 
 oasis3mct:
     lresume: false # Set to false to generate the rst files for first leg
