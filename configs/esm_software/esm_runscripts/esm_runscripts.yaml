choose_job_type:

        postprocess:
                recipe:
                        - "postprocess"

        compute:
                recipe:
                        - "_create_setup_folders"
                        - "_create_component_folders"
                        - "initialize_experiment_logfile"
                        - "_write_finalized_config"
                        - "copy_tools_to_thisrun"
                        - "_copy_preliminary_files_from_experiment_to_thisrun"
                        - "_show_simulation_info"
                        - "copy_files_to_thisrun"
<<<<<<< HEAD
                        #- "preprocess"
=======
>>>>>>> e17d0a16
                        - "modify_namelists"
                        - "modify_files"
                        - "create_new_files"
                        - "prepare_coupler_files"
                        - "add_batch_hostfile"
                        - "copy_files_to_work"
                        - "write_simple_runscript"
                        - "report_missing_files"
                        - "database_entry"
                        - "submit"<|MERGE_RESOLUTION|>--- conflicted
+++ resolved
@@ -14,10 +14,6 @@
                         - "_copy_preliminary_files_from_experiment_to_thisrun"
                         - "_show_simulation_info"
                         - "copy_files_to_thisrun"
-<<<<<<< HEAD
-                        #- "preprocess"
-=======
->>>>>>> e17d0a16
                         - "modify_namelists"
                         - "modify_files"
                         - "create_new_files"
