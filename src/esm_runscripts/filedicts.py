"""
The file-dictionary implementation
"""
<<<<<<< HEAD
from typing import Type, Tuple, AnyStr, Union
import pathlib
import os
=======
import pathlib
import shutil
from typing import Tuple, Type, Union
>>>>>>> 596f13d4

import dpath.util
from esm_parser import ConfigSetup, user_error
from loguru import logger



class SimulationFile(dict):
    """
    Desribes a file used within a ESM Simulation.

    Given a config, you should be able to use this in YAML::

        $ cat dummy_config.yaml

        echam:
            files:
                jan_surf:
                    name_in_computer: T63CORE2_jan_surf.nc
                    name_in_work: unit.24
                    filetype: NetCDF
                    description: >
                        Initial values used for the simulation, including
                        properties such as geopotential, temperature, pressure

    And, assuming config is as described above::

        >>> sim_file = SimulationFile(config, ['echam']['files']['jan_surf'])

    You could then copy the file to the experiment folder::

        >>> sim_file.cp_to_exp_tree()
    """

    def __init__(self, full_config, attrs_address):
        """
        - Initiates the properties of the object
        - Triggers basic checks

        Parameters
        ----------
        full_config : dict
            The full simulation configuration
        attrs_address : str
            The address of this specific file in the full config, separated by dots.
        """
        attrs_dict = dpath.util.get(
            full_config, attrs_address, separator=".", default={}
        )
        super().__init__(attrs_dict)
        self._config = full_config
        self.name = name = attrs_address.split(".")[-1]
        self.component = component = attrs_address.split(".")[0]
        self.locations = {
            "work": pathlib.Path(full_config[component]["thisrun_work_dir"]),
            "computer": pathlib.Path(self["path_in_computer"]),
            # "exp_tree": pathlib.Path(full_config[component]["exp_dir"]), # This name is incorrect and depends on the type of file (to be resolved somewhere else before feeding it here)
            # "run_tree": pathlib.Path(full_config[component]["thisrun_dir"]), # This name is incorrect and depends on the type of file (to be resolved somewhere else before feeding it here)
        }
        self.names = {
            "work": pathlib.Path(self["name_in_work"]),
            "computer": pathlib.Path(self["name_in_computer"]),
        }
        # Allow dot access:
        self.path_in_work = self.locations["work"]
        self.path_in_computer = self.locations["computer"]
        # self.path_exp_tree = self.locations["exp_tree"] # TODO: uncomment when lines above are fixed
        # self.path_run_tree = self.locations["run_tree"] # TODO: uncomment when lines above are fixed

        # Verbose set to true by default, for now at least
        self._verbose = full_config.get("general", {}).get("verbose", True)

        # Checks
        self._check_path_in_computer_is_abs()

    def cp(self, source: str, target: str) -> None:
        """
        Copies the source file or folder to the target path. It changes the name of the
        target if ``self["name_in_<target>"]`` differs from ``self["name_in_<source>"].

        Parameters
        ----------
        source : str
            String specifying one of the following options: ``"computer"``, ``"work"``,
            ``"exp_tree"``, ``run_tree``
        target : str
            String specifying one of the following options: ``"computer"``, ``"work"``,
            ``"exp_tree"``, ``run_tree``
        """
        if source not in self.locations:
            raise ValueError(
                f"Source is incorrectly defined, and needs to be in {self.locations}"
            )
        source_path, target_path = self._determine_names(source, target)

        # Checks
        self._check_source_and_target(source_path, target_path)

        # Actual copy
        source_path_type = self._path_type(source_path)
        if source_path_type == "dir":
            copy_func = shutil.copytree
        else:
            copy_func = shutil.copy2
        try:
            copy_func(source_path, target_path)
            logger.success(f"Copied {source_path} --> {target_path}")
        except Exception as error:
            raise Exception(
                f"Unable to copy {source_path} to {target_path}\n\n"
                f"Exception details:\n{error}"
            )

    def ln(self, source_key: AnyStr, destination_key: AnyStr) -> None:
        #self, source_path: Union[AnyStr, os.PathLike], destination_path: str
        """creates symbolic links. Wrapper around os.symlink

        Parameters
        ----------
        source_path : str, PathLike
            path of the file to be linked

        destination_path : str, PathLike
            path of the symbolic link

        Returns
        -------
        None

        Raises
        ------
        FileNotFoundError
            - Source path does not exist
        OSError
            - Destination path is a directory
            - Symbolic link is trying to link to itself
            - Destination path does not exist
        FileExistsError
            - Destination path already exists
        """


        # TODO: refactor: use keys instead of paths (11/8/2022)
        # TODO: rewrite docstring

        source_path = self.locations[source_key] / self.names[source_key]
        target_path = self.locations[target_key] / self.names[target_key]


        """
        # Retrieve the absolute path by expanding ~
        source_path = os.path.abspath(os.path.expanduser(source_path))
        destination_path = os.path.abspath(os.path.expanduser(destination_path))

        if not os.path.exists(source_path):
            err_msg = f"Unable to create symbolic link: `{source_path}` does not exist"
            raise FileNotFoundError(err_msg)

        if os.path.isdir(destination_path):
            err_msg = (
                f"Unable to create symbolic link: `{destination_path}` is a directory"
            )
            raise OSError(err_msg)

        destination_exists = os.path.exists(destination_path) or os.path.islink(
            destination_path
        )
        if destination_exists:
            err_msg = f"Unable to create symbolic link: `{destination_path}`. File already exists"
            raise FileExistsError(err_msg)

        points_to_itself = source_path == destination_path
        if points_to_itself:
            err_msg = (
                f"Unable to create symbolic link: `{source_path}` is linking to itself"
            )
            raise OSError(err_msg)

        destination_parent = pathlib.Path(destination_path).parents[0]
        if not destination_parent.exists():
            err_msg = (
                f"Unable to create symbolic link: `{destination_parent}` does not exist"
            )
            raise FileNotFoundError(err_msg)

        os.symlink(source_path, destination_path)
        """

    def mv(self, source: str, target: str) -> None:
        """
        Moves (renames) the SimulationFile from it's location in ``source`` to
        it's location in ``target``.

        Parameters
        ----------
        source : str
            One of ``"computer"``, ``"work"``, ``"exp_tree"``, "``run_tree``"
        target : str
            One of ``"computer"``, ``"work"``, ``"exp_tree"``, "``run_tree``"
        """
        if source not in self.locations:
            raise ValueError(
                f"Source is incorrectly defined, and needs to be in {self.locations}"
            )
        source_path, target_path = self._determine_names(source, target)

        # Checks
        self._check_source_and_target(source_path, target_path)

        # Perform the movement:
        try:
            source_path.rename(target_path)
            logger.success(f"Moved {source_path} --> {target_path}")
        except IOError as error:
            # NOTE(PG): Re-raise IOError with our own message:
            raise IOError(
                f"Unable to move {source_path} to {target_path}\n\n"
                f"Exception details:\n{error}"
            )

    def _determine_names(
        self, source: str, target: str
    ) -> Tuple[pathlib.Path, pathlib.Path]:
        """
        Determines names for source and target, depending on name and path

        Source and target should be on of work, computer, exp_tree, or run_tree.
        You need to specify name_in_`source` and name_in_`target` in the
        object's attrs_dict.

        Parameters
        ----------
        source : str
            One of ``"computer"``, ``"work"``, ``"exp_tree"``, "``run_tree``"
        target : str
            One of ``"computer"``, ``"work"``, ``"exp_tree"``, "``run_tree``"

        Returns
        -------
        tuple of pathlib.Path, pathlib.Path :
           The calculated source path and target path.

        """
        # Figure out names in source and target:
        source_name = self[f"name_in_{source}"]
        target_name = self[f"name_in_{target}"]
        # Relative path in source and target
        source_relative_path = self.get(f"path_in_{source}", ".")
        target_relative_path = self.get(f"path_in_{target}", ".")
        # Build target and source paths:
        source_path = self.locations[source].joinpath(source_relative_path, source_name)
        target_path = self.locations[target].joinpath(target_relative_path, target_name)
        return source_path, target_path

    def _path_type(self, path: pathlib.Path) -> Union[str, bool]:
        """
        Checks if the given ``path`` exists. If it does returns it's type, if it
        doesn't, returns ``False``.

        Parameters
        ----------
        path : pathlib.Path
            Path to be checked.

        Returns
        -------
        str or bool
            If the path exists it returns its type as a string (``file``, ``dir``,
            ``link``). If it doesn't exist returns ``False``.
        """
        if path.is_file():
            return "file"
        elif path.is_dir():
            return "dir"
        elif path.is_symlink():
            return "link"
        elif not path.exists():
            return False
        else:
            raise Exception(f"Cannot identify the path's type of {path}")

    def _check_path_in_computer_is_abs(self):
        if not self.path_in_computer.is_absolute():
            user_error(
                "File Dictionaries",
                "The path defined for "
                f"``{self.component}.files.{self.name}.path_in_computer`` is not "
                "absolute. Please, always define an absolute path for the "
                "``path_in_computer`` variable.",
            )

    def _check_source_and_target(self, source_path, target_path):
        """
        Performs checks for file movements

        Raises
        ------
        Exception
            - If the ``target_path`` exists
            - If the parent dir of the ``target_path`` does not exist

        Note
        ----
            - If the ``source_path`` does not exist adds it to a list of missing files
              in the ``self._config`` (TODO)
        """

        # Types
        source_path_type = self._path_type(source_path)
        target_path_type = self._path_type(target_path)
        target_path_parent_type = self._path_type(target_path.parent)

        # Checks
        # ------
        # Source exists
        if not source_path_type:
            if self._verbose:
                print(
                    f"Source file ``{source_path}`` does not exist!"
                )  # I'll change this when we have loguru available
            # TODO: Add the missing file to the config["<model>"]["missing_files"]
        # Target exist
        if target_path_type:
            # TODO: Change this behavior
            raise Exception("File already exists!")
        # Target dir exists
        if not target_path_parent_type:
            # TODO: we might consider creating it
            raise Exception("Target directory does not exist!")


def copy_files(config):
    """Copies files"""
    # PG: No. We do not want this kind of general function. This is just to
    # demonstrate how the test would work
    return config


def resolve_file_movements(config: ConfigSetup) -> ConfigSetup:
    """Replaces former assemble() function"""
    # TODO: to be filled with functions
    # DONE: type annotation
    # DONE: basic unit test: test_resolve_file_movements
    return config<|MERGE_RESOLUTION|>--- conflicted
+++ resolved
@@ -1,15 +1,9 @@
 """
 The file-dictionary implementation
 """
-<<<<<<< HEAD
-from typing import Type, Tuple, AnyStr, Union
-import pathlib
-import os
-=======
 import pathlib
 import shutil
-from typing import Tuple, Type, Union
->>>>>>> 596f13d4
+from typing import Type, Tuple, AnyStr, Union
 
 import dpath.util
 from esm_parser import ConfigSetup, user_error
