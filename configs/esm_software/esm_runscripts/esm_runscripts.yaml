choose_job_type:

        postprocess:
                recipe:
                        - "postprocess"

        prepare:
                recipe:
                        - "_read_date_file"
                        - "check_model_lresume"
                        - "resolve_some_choose_blocks"
                        - "_initialize_calendar"
                        - "resolve_some_choose_blocks"
                        - "_add_all_folders"
                        - "set_prev_date"
                        - "set_parent_info"
                        - "finalize_config"
                        - "add_submission_info"
                        - "initialize_batch_system"
                        - "initialize_coupler"
                        - "set_logfile"


        tidy:
                recipe:
                        - "init_monitor_file"
                        - "get_last_jobid"
                        - "wait_and_observe"
                        - "wake_up_call"
                        - "tidy_coupler"
                        - "assemble"
                        - "check_for_unknown_files"
                        - "log_used_files"
                        - "copy_stuff_back_from_work"
                        - "copy_all_results_to_exp"
                        - "start_post_job"
                        - "_increment_date_and_run_number"
                        - "_write_date_file"
                        - "maybe_resubmit"
                        

        compute:
                recipe:
                        - "venv_bootstrap"
                        - "_create_setup_folders"
                        - "_create_component_folders"
                        - "initialize_experiment_logfile"
                        - "copy_tools_to_thisrun"
                        - "compile_model"
                        - "_copy_preliminary_files_from_experiment_to_thisrun"
                        - "_show_simulation_info"
<<<<<<< HEAD
=======
                        # - "assemble_filelists"
                        - "copy_files_to_thisrun"
                        - "modify_namelists"
                        - "modify_files"
>>>>>>> 39f7cea1
                        - "create_new_files"
                        - "prepare_coupler_files"
                        - "add_batch_hostfile"
                        - "assemble"
                        - "log_used_files"
                        - "_write_finalized_config"
                        - "copy_files_to_thisrun"
                        - "modify_namelists"
                        - "modify_files"
                        - "copy_files_to_work"
                        - "write_simple_runscript"
                        - "report_missing_files"
                        - "database_entry"
                        - "submit"<|MERGE_RESOLUTION|>--- conflicted
+++ resolved
@@ -37,7 +37,7 @@
                         - "_increment_date_and_run_number"
                         - "_write_date_file"
                         - "maybe_resubmit"
-                        
+
 
         compute:
                 recipe:
@@ -49,13 +49,6 @@
                         - "compile_model"
                         - "_copy_preliminary_files_from_experiment_to_thisrun"
                         - "_show_simulation_info"
-<<<<<<< HEAD
-=======
-                        # - "assemble_filelists"
-                        - "copy_files_to_thisrun"
-                        - "modify_namelists"
-                        - "modify_files"
->>>>>>> 39f7cea1
                         - "create_new_files"
                         - "prepare_coupler_files"
                         - "add_batch_hostfile"
