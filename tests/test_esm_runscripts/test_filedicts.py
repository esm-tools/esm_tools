"""
Unit tests for the new file-dict feature

Some considerations
~~~~~~~~~~~~~~~~~~~
* It might be clever to put the "fake config" somewhere in the top level, but
  then again, it would be nice to have a unique config for each test. This is
  undeniably more verbose, but we then have very clear examples to follow when
  we want to translate later on.
* You _could_ use the config in each function to generate the fake files, to
  avoid repeating yourself; however, that adds real programming logic into the
  unit test, which you don't really want.  
"""
import os
import sys
from io import StringIO
from pathlib import Path

import pytest
import yaml

import esm_runscripts.filedicts
import esm_runscripts.filedicts as filedicts


class Capturing(list):
    """Taken from https://stackoverflow.com/questions/16571150/how-to-capture-stdout-output-from-a-python-function-call"""
    def __enter__(self):
        self._stdout = sys.stdout
        sys.stdout = self._stringio = StringIO()
        return self
    def __exit__(self, *args):
        self.extend(self._stringio.getvalue().splitlines())
        del self._stringio    # free up some memory
        sys.stdout = self._stdout


@pytest.fixture()
def config():
    """Generates fake config to be used before each test"""
    fake_config = dict()
    yield fake_config


def test_example(fs):
    # Make a fake config:
    config = """
    general:
        base_dir: /some/dummy/location/
    echam:
        simulation_files:
            jan_surf:
                name: ECHAM Jan Surf File
                path_in_computer: /work/ollie/pool/ECHAM
                name_in_computer: T63CORE2_jan_surf.nc
                name_in_work: unit.24
    """
    config = yaml.safe_load(config)
    # Create some fake files and directories you might want in your test
    fs.create_file("/work/ollie/pool/ECHAM/T63CORE2_jan_surf.nc")
    fs.create_dir("/some/dummy/location/expid/run_18500101-18501231/work")
    # This module also have functions for link files, globbing, etc.
    config_out = esm_runscripts.filedicts.copy_files(config)
    assert os.path.exists("/some/dummy/location/expid/run_18500101-18501231/work/")
    assert os.path.exists("/work/ollie/pool/ECHAM/T63CORE2_jan_surf.nc")


def test_filedicts_basics(fs):
    """Tests basic attribute behavior of filedicts"""

    dummy_config = """
    general:
        thisrun_dir: "/work/ollie/pgierz/some_exp/run_20010101-20010101"
        exp_dir: "/work/ollie/pgierz/some_exp"
    computer:
        pool_dir: "/work/ollie/pool"
    echam:
        files:
            jan_surf:
                name_in_computer: T63CORE2_jan_surf.nc
                name_in_work: unit.24
                path_in_computer: /work/ollie/pool/ECHAM/T63
                filetype: NetCDF
                description: >
                    Initial values used for the simulation, including
                    properties such as geopotential, temperature, pressure
        thisrun_work_dir: "/work/ollie/pgierz/some_exp/run_20010101-20010101/work"
    """
    config = yaml.safe_load(dummy_config)
    # Not needed for this test, just a demonstration:
    fs.create_file("/work/ollie/pool/ECHAM/T63/T63CORE2_jan_surf.nc")
    sim_file = esm_runscripts.filedicts.SimulationFile(config, "echam.files.jan_surf")
    assert sim_file["name_in_work"] == "unit.24"
    assert sim_file.path_in_work == Path(
        "/work/ollie/pgierz/some_exp/run_20010101-20010101/work"
    )
    assert sim_file._config == config
    assert sim_file.locations["computer"] == Path("/work/ollie/pool/ECHAM/T63")


def test_allowed_to_be_missing_attr():
    """Ensures the property allowed_to_be_missing works correctly"""
    dummy_config = """
    general:
        thisrun_work_dir: "/work/ollie/pgierz/some_exp/run_20010101-20010101/work"
        exp_dir: "/work/ollie/pgierz/some_exp"
        thisrun_dir: "/work/ollie/pgierz/some_exp/run_20010101-20010101"
    computer:
        pool_dir: "/work/ollie/pool"
    echam:
        files:
            human_readable_tag_001:
                allowed_to_be_missing: True
            human_readable_tag_002:
                allowed_to_be_missing: False
    """
    config = yaml.safe_load(dummy_config)
    sim_file_001 = esm_runscripts.filedicts.SimulationFile(
        config, "echam.files.human_readable_tag_001"
    )
    sim_file_002 = esm_runscripts.filedicts.SimulationFile(
        config, "echam.files.human_readable_tag_002"
    )

    assert sim_file_001.allowed_to_be_missing == True
    assert sim_file_002.allowed_to_be_missing == False


def test_allowed_to_be_missing_mv(fs):
    """Checks that files in move mode which are allowed to be missing are skipped"""
    dummy_config = """
    general:
        expid: expid
        base_dir: /some/dummy/location/
        thisrun_work_dir: "/work/ollie/pgierz/some_exp/run_20010101-20010101/work"
        exp_dir: "/work/ollie/pgierz/some_exp"
        thisrun_dir: "/work/ollie/pgierz/some_exp/run_20010101-20010101"
    computer:
        pool_dir: "/work/ollie/pool"
    echam:
        files:
            human_readable_tag_001:
                allowed_to_be_missing: True
                name_in_pool: foo
                path_in_pool: /work/data/pool
                name_in_work: foo
                path_in_work: .
                movement_type: move
    """
    config = yaml.safe_load(dummy_config)
    fs.create_dir("/work/data/pool")
    fs.create_file("/work/data/pool/not_foo_at_all")
    sim_file = esm_runscripts.filedicts.SimulationFile(
        config, "echam.files.human_readable_tag_001"
    )
    sim_file.mv("pool", "work")
    assert not os.path.exists(
        "/some/dummy/location/expid/run_18500101-18501231/work/foo"
    )


def test_cp_file(fs):
    """Tests for ``filedicts.cp`` copying file"""

    dummy_config = """
    echam:
        files:
            jan_surf:
                name_in_computer: T63CORE2_jan_surf.nc
                name_in_work: unit.24
                path_in_computer: /work/ollie/pool/ECHAM/T63/
        thisrun_work_dir: /work/ollie/mandresm/awiesm/run_20010101-20010101/work/
    """
    config = yaml.safe_load(dummy_config)

    # Set source and targets
    target_folder = config["echam"]["thisrun_work_dir"]
    source = Path(
        config["echam"]["files"]["jan_surf"]["path_in_computer"],
        config["echam"]["files"]["jan_surf"]["name_in_computer"],
    )
    target = Path(
        target_folder,
        config["echam"]["files"]["jan_surf"]["name_in_work"],
    )
    # Create files and folders
    fs.create_file(source)
    fs.create_dir(target_folder)

    # Test the method
    sim_file = esm_runscripts.filedicts.SimulationFile(config, "echam.files.jan_surf")
    sim_file.cp("computer", "work")

    assert os.path.exists(target)


def test_cp_folder(fs):
    """Tests for ``filedicts.cp`` copying folder"""

    dummy_config = """
    oifs:
        files:
            o3_data:
                name_in_computer: o3chem_l91
                name_in_work: o3chem_l91
                path_in_computer: /work/ollie/pool/OIFS/159_4
        thisrun_work_dir: /work/ollie/mandresm/awiesm/run_20010101-20010101/work/
    """
    config = yaml.safe_load(dummy_config)

    # Set source and targets
    target_folder = config["oifs"]["thisrun_work_dir"]
    source = Path(
        config["oifs"]["files"]["o3_data"]["path_in_computer"],
        config["oifs"]["files"]["o3_data"]["name_in_computer"],
    )
    target = Path(
        target_folder,
        config["oifs"]["files"]["o3_data"]["name_in_work"],
    )
    # Create files and folders
    fs.create_dir(source)
    fs.create_dir(target_folder)

    # Test the method
    sim_file = esm_runscripts.filedicts.SimulationFile(config, "oifs.files.o3_data")
    sim_file.cp("computer", "work")

    assert os.path.exists(target)


def test_resolve_file_movements(config):
    # act
    config = filedicts.resolve_file_movements(config)

    # assert
    assert isinstance(config, dict)


def test_mv(fs):
    """Tests for mv"""
    dummy_config = """
    general:
        exp_dir: "/work/ollie/pgierz/some_exp"
        thisrun_dir: "/work/ollie/pgierz/some_exp/run_20010101-20010101"
    computer:
        pool_dir: "/work/ollie/pool"
    echam:
        files:
            jan_surf:
                name_in_computer: T63CORE2_jan_surf.nc
                path_in_computer: /work/ollie/pool/ECHAM/T63/
                name_in_work: unit.24
                path_in_work: .
        thisrun_work_dir: "/work/ollie/pgierz/some_exp/run_20010101-20010101/work"
    """
    config = yaml.safe_load(dummy_config)
    fs.create_file("/work/ollie/pool/ECHAM/T63/T63CORE2_jan_surf.nc")
    fs.create_dir("/work/ollie/pgierz/some_exp/run_20010101-20010101/work")
    assert os.path.exists("/work/ollie/pool/ECHAM/T63/T63CORE2_jan_surf.nc")
    sim_file = esm_runscripts.filedicts.SimulationFile(config, "echam.files.jan_surf")
    sim_file.mv("computer", "work")
    assert not os.path.exists("/work/ollie/pool/ECHAM/T63/T63CORE2_jan_surf.nc")
    assert os.path.exists(
        "/work/ollie/pgierz/some_exp/run_20010101-20010101/work/unit.24"
<<<<<<< HEAD
    )
=======
    )


def test_check_path_in_computer_is_abs(fs):
    """
    Tests that ``esm_parser.user_error`` is use when the ``path_in_computer``
    is not absolute
    """

    dummy_config = """
    general:
        thisrun_dir: "/work/ollie/pgierz/some_exp/run_20010101-20010101"
        exp_dir: "/work/ollie/pgierz/some_exp"
    echam:
        files:
            jan_surf:
                name_in_computer: T63CORE2_jan_surf.nc
                name_in_work: unit.24
                path_in_computer: pool/ECHAM/T63
        thisrun_work_dir: "/work/ollie/pgierz/some_exp/run_20010101-20010101/work"
    """
    config = yaml.safe_load(dummy_config)

    # Captures output (i.e. the user-friendly error)
    with Capturing() as output:
        with pytest.raises(SystemExit) as error:
            sim_file = esm_runscripts.filedicts.SimulationFile(config, "echam.files.jan_surf")

    # error needs to occur as the path is not absolute
    assert any(["ERROR: File Dictionaries" in line for line in output])
>>>>>>> 12eb4f46
<|MERGE_RESOLUTION|>--- conflicted
+++ resolved
@@ -25,13 +25,15 @@
 
 class Capturing(list):
     """Taken from https://stackoverflow.com/questions/16571150/how-to-capture-stdout-output-from-a-python-function-call"""
+
     def __enter__(self):
         self._stdout = sys.stdout
         sys.stdout = self._stringio = StringIO()
         return self
+
     def __exit__(self, *args):
         self.extend(self._stringio.getvalue().splitlines())
-        del self._stringio    # free up some memory
+        del self._stringio  # free up some memory
         sys.stdout = self._stdout
 
 
@@ -263,9 +265,6 @@
     assert not os.path.exists("/work/ollie/pool/ECHAM/T63/T63CORE2_jan_surf.nc")
     assert os.path.exists(
         "/work/ollie/pgierz/some_exp/run_20010101-20010101/work/unit.24"
-<<<<<<< HEAD
-    )
-=======
     )
 
 
@@ -292,8 +291,9 @@
     # Captures output (i.e. the user-friendly error)
     with Capturing() as output:
         with pytest.raises(SystemExit) as error:
-            sim_file = esm_runscripts.filedicts.SimulationFile(config, "echam.files.jan_surf")
+            sim_file = esm_runscripts.filedicts.SimulationFile(
+                config, "echam.files.jan_surf"
+            )
 
     # error needs to occur as the path is not absolute
-    assert any(["ERROR: File Dictionaries" in line for line in output])
->>>>>>> 12eb4f46
+    assert any(["ERROR: File Dictionaries" in line for line in output])