--- conflicted
+++ resolved
@@ -22,64 +22,10 @@
 
 style=${13:-"jesus"}
 
-<<<<<<< HEAD
-if [[ "$(hostname -f)" =~ ollie ]] ; then
-    module purge
-    module load intel.compiler
-    module load cdo netcdf/4.6.2_intel
-    export PATH=/home/ollie/jstreffi/ecmwf/grib_api_intel_hdf5_1.10.2_gnu/bin:$PATH
-
-elif [[ "$(hostname -f)" =~ dkrz.de ]] ; then
-    export PATH=/sw/rhel6-x64/grib_api/grib_api-1.15.0-intel14/bin:$PATH
-    module purge
-    module load netcdf_c/4.3.2-gcc48
-    module load cdo
-
-elif [[ "$(hostname -f)" =~ hlrn.de ]] ; then
-    #module load eccodes # eccodes only available on blogin :-(
-	 #module load cdo
-	 module load intel/19.0.5 impi/2019.5
-	 export PATH=/home/shkifmsw/sw/HPC_libraries/intel2019.0.5_impi2019.5_20200811/bin:$PATH
-elif [[ "$(hostname -f)" =~ juwels ]] ; then
-	 
-    # new Intel 2019 settings 
-    # self compiled netcdf etc from Sebastian Wahl
-    module --force purge
-    module use $OTHERSTAGES
-    module load Stages/Devel-2019a
-    #module load Intel/2019.3.199-GCC-8.3.0
-    #module load IntelMPI/2019.6.154
-    module load Intel/2019.5.281-GCC-8.3.0
-    module load ParaStationMPI/5.4.4-1-mt    
-    module load Python/3.6.8
-    module load imkl/2019.3.199
-    export PATH=$IO_LIB_ROOT/bin:$PATH:/p/project/chhb19/jstreffi/software/cdo/cdo-1.9.8/src/
-    #export IO_LIB_ROOT=/p/project/hirace/HPC_libraries/intel2019.3.199_impi2019.6.154_20200703/
-    #export IO_LIB_ROOT=/p/project/hirace/HPC_libraries/intel2019.5.281_parastation_5.4.4-1-mt_20201113/
-    export IO_LIB_ROOT=/p/project/chhb19/jstreffi/ecmwf/eccodes_intel2020_psi2020/
-    export PATH=$IO_LIB_ROOT/bin:$PATH
-    export LD_LIBRARY_PATH=$IO_LIB_ROOT/lib:$LD_LIBRARY_PATH
-else
-     module load PrgEnv-cray/6.0.4
-     module load alps pbs
-     module load cray-mpich/7.7.3
-     module load craype-x86-skylake
-     module load cmake/3.14.0
-     module load cray-hdf5-parallel/1.10.2.0
-     module load cray-netcdf-hdf5parallel/4.6.1.3
-     module load cdo/1.9.5
-     module load fftw/2.1.5.9
-     module load nco/4.9.4
-     module load proj4/5.1.0
-     module load python/3.9.1
-     export PATH=$PATH:/home/awiiccp2/software/ecmwf/eccodes_cce_mpich/bin
-fi 
-=======
 envfile=${14:-"env.sh"}
 
 echo $envfile
 source $envfile
->>>>>>> 46b924cc
 
 echo " OpenIFS preprocessing "
 echo " ===================== "
@@ -95,12 +41,7 @@
 echo " OutExp ID: $outexpid "
 echo " Start date: $startdate "
 echo " End date: $enddate "
-<<<<<<< HEAD
-echo " Perturb: $perturb "
-echo " Style: $style"
-=======
 echo " Perturb SKT: $perturb "
->>>>>>> 46b924cc
 
 if [[ "x${style}" == "xjesus" ]] ; then
    ndate=$(date -u -d "${inidate}" +%Y%m%d)
@@ -122,15 +63,10 @@
 old=${indir}/ICMGG${inexpid}INIT
 new=${outdir}/ICMGG${outexpid}INIT
 newgginit=${new}
-<<<<<<< HEAD
 if [ -f $old ]; then                                                                                                   
     cp $old $old\_ori
     rm $old                                              
     grib_set -s dataDate=$ndate $old\_ori $new
-=======
-if [ -f $old ]; then                                                                                                                                                 
-    grib_set -s dataDate=$ndate $old $new 
->>>>>>> 46b924cc
     echo " Made new file: " $new " with date " $ndate                                                                                                                 
 else                                                                                                                                                                 
     echo " Could not find file " $old                                                                                                                                 
@@ -214,11 +150,7 @@
             cp $old $old\_ori
             rm $old 
             ## use grib_set to make new files
-<<<<<<< HEAD
             grib_set -s dataDate=$ndate $old\_ori $new
-=======
-            grib_set -s dataDate=$ndate $old $new
->>>>>>> 46b924cc
             echo " Made new file: " $new " with date " $ndate
         else
             echo " Could not find file " $old
