--- conflicted
+++ resolved
@@ -46,11 +46,8 @@
         - fs
         - fs_oasismct4
         - default_oasismct4
-<<<<<<< HEAD
         - default_oasismct5
-=======
         - mops_oasismct4
->>>>>>> c23c9686
         - agrif 
         - agrif_oasismct4 
         - agrif_mops_oasismct4 
@@ -70,15 +67,12 @@
           default_oasismct4:
             couplings:
             - nemo-ORCA05_LIM2_KCM_AOW+echam-6.3.05p2-foci_oasismct4
-<<<<<<< HEAD
           default_oasismct5:
             couplings:
             - nemo-ORCA05_LIM2_KCM_AOW+echam-6.3.05p2-foci_oasismct5
-=======
           mops_oasismct4:
             couplings:
             - nemo-ORCA05_LIM2_FOCI_MOPS+echam-6.3.05p2-foci_oasismct4
->>>>>>> c23c9686
           agrif_noaow:
             couplings:
             - nemo-ORCA05_LIM2_FOCI_AGRIF_AOW+echam-6.3.05p2-foci
@@ -111,19 +105,9 @@
                 #compiler_mpi: intel2019_impi2019
                 compiler_mpi: intel2022_psmpi2022
              blogin:
-<<<<<<< HEAD
                 compiler_mpi: intel2024_impi2021
              glogin:
-                #compiler_mpi: intel2022_impi2021
-                compiler_mpi: intel2019_impi2019
-=======
-                #compiler_mpi: intel2019_impi2019
-                compiler_mpi: intel2019_impi2019_nemo4
-                #compiler_mpi: intel2021_impi2021
-             glogin:
                 compiler_mpi: intel2023_impi2021
->>>>>>> c23c9686
-                #compiler_mpi: intel2019_impi2019_nemo4
              nesh:
                 compiler_mpi: intel2019_impi2019
 
@@ -146,12 +130,7 @@
                 compiler_mpi: intel2019_impi2019_nemo4
                 #compiler_mpi: intel2021_impi2021
              glogin:
-<<<<<<< HEAD
-                #compiler_mpi: intel2022_impi2021
-                compiler_mpi: intel2019_impi2019
-=======
                 compiler_mpi: intel2023_impi2021
->>>>>>> c23c9686
                 #compiler_mpi: intel2019_impi2019_nemo4
                 add_module_actions:
                    - "source $I_MPI_ROOT/../../setvars.sh"
@@ -170,18 +149,17 @@
                         foci_fields: [AIceFrac, A_SSTSST, A_TepIce, A_IceTck, A_SnwTck, A_OCurx1, A_OCury1, A_OTaux1, A_OTauy1, A_ITaux1, A_ITauy1, A_QsrIce, A_QsrMix, A_QnsIce, A_QnsMix, ATotRain, ATotSnow, AIceEvap, A_dQnsdT]
                 fs:
                         version: "6.3.05p2-foci"
-<<<<<<< HEAD
+                        foci_fields: [AIceFrac, A_SSTSST, A_TepIce, A_IceTck, A_SnwTck, A_OCurx1, A_OCury1, A_OTaux1, A_OTauy1, A_ITaux1, A_ITauy1, A_QsrIce, A_QsrMix, A_QnsIce, A_QnsMix, ATotRain, ATotSnow, AIceEvap, A_dQnsdT]
                 fs_oasismct4:
                         version: "6.3.05p2-foci_oasismct4"
-                default_oasismct4:
-                        version: "6.3.05p2-foci_oasismct4"
-                default_oasismct5:
-                        version: "6.3.05p2-foci_oasismct4"
-=======
                         foci_fields: [AIceFrac, A_SSTSST, A_TepIce, A_IceTck, A_SnwTck, A_OCurx1, A_OCury1, A_OTaux1, A_OTauy1, A_ITaux1, A_ITauy1, A_QsrIce, A_QsrMix, A_QnsIce, A_QnsMix, ATotRain, ATotSnow, AIceEvap, A_dQnsdT]
                 default_oasismct4:
                         version: "6.3.05p2-foci_oasismct4"
                         foci_fields: [AIceFrac, A_SSTSST, A_TepIce, A_IceTck, A_SnwTck, A_OCurx1, A_OCury1, A_OTaux1, A_OTauy1, A_ITaux1, A_ITauy1, A_QsrIce, A_QsrMix, A_QnsIce, A_QnsMix, ATotRain, ATotSnow, AIceEvap, A_dQnsdT]
+                default_oasismct5:
+                        version: "6.3.05p2-foci_oasismct4"
+                        foci_fields: [AIceFrac, A_SSTSST, A_TepIce, A_IceTck, A_SnwTck, A_OCurx1, A_OCury1, A_OTaux1, A_OTauy1, A_ITaux1, A_ITauy1, A_QsrIce, A_QsrMix, A_QnsIce, A_QnsMix, ATotRain, ATotSnow, AIceEvap, A_dQnsdT]
+
                 mops_oasismct4:
                         version: "6.3.05p2-foci_oasismct4"
                         foci_fields: [AIceFrac, A_SSTSST, A_TepIce, A_IceTck, A_SnwTck, A_OCurx1, A_OCury1, A_OTaux1, A_OTauy1, A_ITaux1, A_ITauy1, A_QsrIce, A_QsrMix, A_QnsIce, A_QnsMix, ATotRain, ATotSnow, AIceEvap, A_dQnsdT, A_CO2OCE, CO2TRAAT, FFOCE_A, CO2CONAT, CO2FLXAT]
@@ -199,8 +177,6 @@
 
                         add_streams:
                            - tracer
-
->>>>>>> c23c9686
                 agrif:
                         version: "6.3.05p2-foci"
                         foci_fields: [AIceFrac, A_SSTSST, A_TepIce, A_IceTck, A_SnwTck, A_OCurx1, A_OCury1, A_OTaux1, A_OTauy1, A_ITaux1, A_ITauy1, A_QsrIce, A_QsrMix, A_QnsIce, A_QnsMix, ATotRain, ATotSnow, AIceEvap, A_dQnsdT]
