#########################################################################################
######################### AWICM3 YAML CONFIGURATION FILE  ###############################
#########################################################################################
general:

<<<<<<< HEAD
=======

>>>>>>> 46b924cc
        model: awicm3

        model_dir: ${esm_master_dir}/awicm3-${version}

        lresume: False
        coupled_setup: True

        include_models:
                - fesom
                - oifs
                - rnfmap
                - oasis3mct

        available_versions:
        - 'v3.0'
        - 'master'
        - 'frontiers'
        - 'frontiers-xios'
        - 'deck'
        choose_version:
          v3.0:
            couplings:
            - fesom-2.0-awicm-3.0+oifs-43r3-awicm-3.0
          master:
            couplings:
            - fesom-2.0-master+oifs-43r3-master
          frontiers:
            couplings:
            - fesom-2.0-frontiers+oifs-43r3-awicm-frontiers
          frontiers-xios:
            couplings:
            - fesom-2.0-frontiers+oifs-43r3-awicm-frontiers-xios+xios-2.5
            add_include_models:
            - xios
            add_further_reading:
            - xios/xios.env.yaml
          deck:
            couplings:
            - fesom-2.0+oifs-43r3

        version: "v3.0"
        scenario: "piControl"
        resolution: ${oifs.resolution}_${fesom.resolution}
        postprocessing: false
        post_time: "00:05:00"
        compute_time: "00:30:00"

        reusable_filetypes: [input, bin, src]

        choose_computer.name:
                mistral:
                        pool_dir: "/work/ab0246/a270092/input"
                ollie:
                        pool_dir: "/work/ollie/jstreffi/input"
                juwels:
                        pool_dir: "/p/project/chhb19/jstreffi/input"
<<<<<<< HEAD
                aleph:
                        pool_dir: "/proj/awi/input"

        # Load compute recipe from oifs.yaml
        prepcompute_recipe: ${oifs.prepcompute_recipe}

        # Load general environment for the whole coupled setup
        dr_hook_ignore_signals: -1
        further_reading:
                - oifs/oifs.env.yaml
                - oasis3mct/oasis3mct.env.yaml
=======

        compute_recipe_with_preprocess:
            - "venv_bootstrap"
            - "_create_setup_folders"
            - "_create_component_folders"
            - "initialize_experiment_logfile"
            - "copy_tools_to_thisrun"
            - "compile_model"
            - "_copy_preliminary_files_from_experiment_to_thisrun"
            - "_show_simulation_info"
            - "create_new_files"
            - "prepare_coupler_files"
            - "add_batch_hostfile"
            - "assemble"
            - "log_used_files"
            - "_write_finalized_config"
            - "copy_files_to_thisrun"
            - "preprocess"
            - "modify_namelists"
            - "modify_files"
            - "copy_files_to_work"
            - "write_simple_runscript"
            - "report_missing_files"
            - "database_entry"
            - "submit"

        compute_recipe_no_preprocess:
            - "venv_bootstrap"
            - "_create_setup_folders"
            - "_create_component_folders"
            - "initialize_experiment_logfile"
            - "copy_tools_to_thisrun"
            - "compile_model"
            - "_copy_preliminary_files_from_experiment_to_thisrun"
            - "_show_simulation_info"
            - "create_new_files"
            - "prepare_coupler_files"
            - "add_batch_hostfile"
            - "assemble"
            - "log_used_files"
            - "_write_finalized_config"
            - "copy_files_to_thisrun"
            - "modify_namelists"
            - "modify_files"
            - "copy_files_to_work"
            - "write_simple_runscript"
            - "report_missing_files"
            - "database_entry"
            - "submit"

        choose_oifs.lresume:
                false:
                        choose_run_number:
                                1:      # If first leg, use preprocessing
                                        compute_recipe: ${compute_recipe_with_preprocess}
                                "*":    # If not first leg, use no preprocessing
                                        compute_recipe: ${compute_recipe_no_preprocess}
                true:   # If restart, use no preprocessing:
                                compute_recipe: ${compute_recipe_no_preprocess}
>>>>>>> 46b924cc


#########################################################################################
########### necessary changes to submodels compared to standalone setups ################
#########################################################################################

oifs:
        version: "43r3"

        add_compute_recipe: ["oasis_rmp_rst_to_input"]
        execution_command: ${executable} -v ecmwf -e ${oifs.input_expid}

        pool_dir: ${general.pool_dir}
        model_dir: ${general.model_dir}/oifs-${version}
        setup_dir: ${general.model_dir}
        restart_firstlast: "last"
        restart_rate: 12
        ocean_resolution: "${fesom.resolution}"

        mip: "cmip6"
        scenario: "historical"

        prepifs_expid: h6mv
        input_expid: awi3   # This cannot be longer than 4 characters
        input_dir: ${pool_dir}/oifs-${version}
        rtables_dir: ${input_dir}/rtables/
        forcing_dir: ${input_dir}/${version}/ifsdata/
        ifsdata_dir: ${input_dir}/${version}/ifsdata/
        choose_general.version:
                "v3.0":
                        namelist_dir: ${general.esm_namelist_dir}/oifs/${version}/awicm3/v3.0
                "frontiers":
                        namelist_dir: ${general.esm_namelist_dir}/oifs/${version}/awicm3/frontiers
                "frontiers-xios":
                        namelist_dir: ${general.esm_namelist_dir}/oifs/${version}/awicm3/frontiers
                        add_namelist_changes:
                                fort.4:
                                        NAMCT0:
                                                LXIOS: TRUE
                                        NAMIO_SERV:
                                                NPROC_IO: 2
                                                NPROCESS_LEVEL: 5
                                                NIO_SERV_METHOD: 2
                                                NMSG_LEVEL_CLIENT: 0
                                                NMSG_LEVEL_SERVER: 1
                "deck":
                        namelist_dir: ${general.esm_namelist_dir}/oifs/${version}/awicm3/deck

        cmip6_data_dir_nml: ${input_dir}/cmip6-data
        cmip5_data_dir_nml: ${input_dir}/cmip5-data

        # nproc must be not a prime number for OpenIFS parallelisation to work
        # (This is just one of the many mysteries of the IFS...)
        #
        # We want to use 1 CPU for runoff mapper
        # 287 fulfills this requirement and 288 divides well with 36 and 48
        # (287 = 41 * 7)
        # so that the configuration fills up the compute nodes
        # 575 would also be ok (575 = 23 * 25)
        # Note: If we don't use MPI/OMP we don't need full nodes for oifs.
        nproc: 36
<<<<<<< HEAD
        omp_num_threads: 2
=======
>>>>>>> 46b924cc
        choose_general.resolution:
                TL159_CORE2:
                        nproc: 36
                TCO159_CORE2:
                        nproc: 36
<<<<<<< HEAD

        # Wave model switch
        wam: true

        perturb: 0
        ensemble_id: 1
=======

        # Wave model switch
        wam: true

        perturb: 0
>>>>>>> 46b924cc

        # Microphysics switch: 0 for off, 1 for light version and 2 for full
        sclct_switch: 2

        resolution: TCO159
        levels: L91

<<<<<<< HEAD
=======
        choose_general.version:
                "1.0":
                        with_xios: true

                        add_namelist_changes:
                                fort.4:
                                        NAMIO_SERV:
                                                NPROC_IO: 2
                                                NPROCESS_LEVEL: 5
                                                NIO_SERV_METHOD: 2
                                                NMSG_LEVEL_CLIENT: 0
                                                NMSG_LEVEL_SERVER: 1
                        #compiletime_environment_changes:
                        #        add_export_vars:
                        #                - 'OIFS_XIOS=enable'
                        #                - 'OIFS_XIOS_DIR=${general.model_dir}/xios'
                        #                - 'OIFS_XIOS_INCLUDE=-I${general.model_dir}/xios/inc/'
                        #                #- 'OIFS_XIOS_LIB=-L$OIFS_XIOS_DIR/lib -lxios'
                "1.0-deck":
                        with_xios: false

        with_xios: false
>>>>>>> 46b924cc

        runtime_environment_changes:
                add_export_vars:
                        # Turn on FESOM coupling
<<<<<<< HEAD
                        FESOM_USE_CPLNG: '"active"'
                        ECE_CPL_NEMO_LIM: '"false"'
                        ECE_CPL_FESOM_FESIM: '"true"'
                        ECE_AWI_CPL_FESOM: '"true"'
=======
                        - 'FESOM_USE_CPLNG="active"'
                        - 'ECE_CPL_NEMO_LIM="false"'
                        - 'ECE_CPL_FESOM_FESIM="true"'
                        - 'ECE_AWI_CPL_FESOM="true"'

        res_level: ${resolution}${levels}
>>>>>>> 46b924cc

        res_level: ${resolution}${levels}
        awicm3_fields: [A_Qns_oce, A_Qs_all, A_Precip_liquid, A_Precip_solid, A_Evap, A_Subl, A_Q_ice, A_TauX_oce, A_TauY_oce, A_TauX_ice, A_TauY_ice, A_SST, A_Ice_frac, A_Snow_thickness, A_Ice_temp, A_Ice_albedo]

        coupling_fields:
                "[[awicm3_fields-->FIELD]]":
                    grid: atma
                A_Runoff:
                    grid: atmr
                A_Calving:
                    grid: atmr

        input_files:
                ICMGG_INIT: ICMGG_INIT
                ICMGG_INIUA: ICMGG_INIUA
                ICMSH_INIT: ICMSH_INIT

        prepifs_dir: ${input_dir}/${res_level}/
        tl_o3_data_dir: ${input_dir}/${version}/climate/
        ICMGG_INIT_name: "_${fesom.resolution}"

        # Remove ICMCL_INIT forcing, which is only required for standalone simulations
        remove_forcing_files:
                - ICMCL_INIT

        # Postprocessing
        workflow:
                subjobs:
                        postprocessing:
                                batch_or_shell: batch
                                order_in_cluster: concurrent
                                run_on_queue: ${computer.partitions.pp.name}
                                run_after: tidy
                                script_dir: ${general.esm_function_dir}/setups/awicm3
                                submit_to_batch_system: True
                                script: postprocessing.sh
                                nproc: 1

        prepifs_dir: ${input_dir}/${res_level}/
        tl_o3_data_dir: ${input_dir}/${version}/climate/
        ICMGG_INIT_name: "_${fesom.resolution}"

        # preprocessing and postprocessing scripts needed here
        ############################################################
        preprocess:
                preprocess_shell:
                        method: "${general.esm_function_dir}/components/oifs/oifs-43r3-preprocess.sh ${prepifs_dir}/ ${icmcl_dir}/${icmcl_file} ${oifs.prepifs_expid} ${oifs.input_expid} ${initial_date!syear!smonth!sday} ${start_date!syear!smonth!sday} ${oifs.icmcl_end_date_formatted} ${thisrun_input_dir} ${oifs.wam_number} ${oifs.perturb} ${oifs.nx} ${oifs.ensemble_id} nostyle"
                        type: shell

        #postprocess:
        #        postprocess_shell:
        #                method: "${general.esm_namelist_dir}/../configs/components/oifs/oifs-43r3-postprocess.sh ${work_dir} ECE3 ${start_date!syear!smonth!sday} ${end_date!syear!smonth!sday}"
        #                type: shell


fesom:
        version: "2.0"
        time_step: 1800
        resolution: CORE2
        lresume: false
        nproc: 72
<<<<<<< HEAD
        omp_num_threads: 1
=======
>>>>>>> 46b924cc
        choose_general.resolution:
                TCO159_CORE2:
                        nproc: 144
                TL159_CORE2:
                        nproc: 72
<<<<<<< HEAD

        comp_command: mkdir -p build; cd build; cmake -DOIFS_COUPLED=ON -DFESOM_COUPLED=ON ..;   make install -j `nproc --all`
=======
>>>>>>> 46b924cc

        opbnd_dir: ""
        tide_forcing_dir: ""
        forcing_data_dir: ""
        model_dir: ${general.model_dir}/fesom-${fesom.version}
        setup_dir: ${general.model_dir}

        pool_dir: "${general.pool_dir}/fesom2/"

        restart_unit: "d"
        leapyear: True

<<<<<<< HEAD
=======
        model_tag: "awicm-3-deck"
        namelist_dir: "${esm_namelist_dir}/fesom2/awicm3/${model_tag}/"
>>>>>>> 46b924cc

        # Move in the future to fesom-2.0.yaml
        mesh_dir: "${pool_dir}/$(( '${resolution}'.lower() ))/"

<<<<<<< HEAD
        surf_relax_s: "0.0"

=======
>>>>>>> 46b924cc
        namelist_changes:
                namelist.config:
                        restart_log:
                                restart_length_unit: "${restart_unit}"
                                restart_length: "${restart_rate}"
                namelist.oce:
                        oce_tra:
                                surf_relax_s: "${surf_relax_s}"

<<<<<<< HEAD
=======
        # TODO: make indepent namelists. With XIOS use the latest namelist from fesom-2
        # Sets kkp_kv0 in namelist.cvmix to 5e-2 for the 1.0-deck version to be able to reproduce
        # old experiments. 5e-3 is a better value so it is used for XIOS version
>>>>>>> 46b924cc
        choose_general.version:
                "v3.0":
                        namelist_dir: "${esm_namelist_dir}/fesom2/2.0/awicm3/v3.0/"
                "master":
                        namelist_dir: "${model_dir}/config/"
                "frontiers":
                        namelist_dir: "${esm_namelist_dir}/fesom2/2.0/awicm3/frontiers/"
                "frontiers-xios":
                        model_tag: "frontiers"
                        namelist_dir: "${esm_namelist_dir}/fesom2/2.0/awicm3/frontiers/"
                "deck":
                        namelist_dir: "${esm_namelist_dir}/fesom2/2.0/awicm3/deck/"
                        add_namelist_changes:
                                namelist.cvmix:
                                        param_kpp:
                                                kpp_kv0: 5e-2
                        compiletime_environment_changes:
                                choose_computer.name:
                                        mistral:
                                                add_export_vars:
                                                        branch_deck: d4139d9
                                        "*":
                                                add_export_vars:
                                                        branch_deck: juwels_chunk_io

        remove_namelist_changes.namelist.config.inout: # Not present in the fesom-bounded namelist but in the fesom-2.0.yaml
                - restart_length
                - restart_length_unit
        remove_namelist_changes.namelist.config.paths:
                - ForcingDataPath
                - OpbndPath
                - TideForcingPath
        # Remove all namelist changes for namelist.forcing defined in fesom-2.0.yaml
        remove_namelist_changes:
                - namelist.forcing


        coupling_freq_in_steps: $((${oasis3mct.coupling_time_step} / ${fesom.time_step}))

        add_config_files:
                cvmix: cvmix

        add_config_sources:
                cvmix: "${namelist_dir}/namelist.cvmix"

        remove_config_files:
                - diag

        awicm3_fields: [ist_feom, sia_feom]

        coupling_fields:
                "[[awicm3_fields-->FIELD]]":
                        grid: feom

        compiletime_environment_changes:
                choose_computer.name:
                        mistral:
                                add_export_vars:
                                        - branch_deck: d4139d9
                        "*":
                                add_export_vars:
                                        - branch_deck: juwels_chunk_io

further_reading:
        - fesom/fesom-2.0.io.yaml


<<<<<<< HEAD
# It is possible for the esm_tools to modify the fesom io namelist, in case you don't want to make your own copy and edit that.
# By default this option is turned off, and thus the follwing two lines are commented out.                                               
# further_reading:
#       - fesom/fesom.io.yaml
=======
xios:
        #model_dir: ${general.model_dir}/xios-${xios.version}
        #setup_dir: ${general.model_dir}

        nproc: ${computer.cores_per_node}

        #@JAN/JOAKIM: is ok to ignore this files?
        remove_config_sources:
                - ifs_xml
>>>>>>> 46b924cc

xios:
        nproc: 1
        omp_num_threads: ${computer.partitions.compute.cores_per_node}

rnfmap:
<<<<<<< HEAD
=======
        #model_dir: ${general.model_dir}/rnfmap-${rnfmap.version}
        #setup_dir: ${general.model_dir}
>>>>>>> 46b924cc
        pool_dir: ${general.pool_dir}
        runoff_maps_name: _${fesom.resolution}

        nproc: 1
<<<<<<< HEAD
        omp_num_threads: ${computer.partitions.compute.cores_per_node}
=======
>>>>>>> 46b924cc
        time_step: ${oasis3mct.coupling_time_step}

        coupling_fields:
                "[[runoff_fields_send-->FIELD]]":
                        grid: rnfo

        grids:
                rnfa:
                        name: RnfA
                rnfo:
                        name: RnfO
                        nx: 512
                        ny: 256
                        oasis_grid_type: "LR"
        input_files:
                runoff_maps: runoff_maps


#########################################################################################

# Settings for OASIS
oasis3mct:
        model_dir: ${general.model_dir}/oasis
        pool_dir: ${general.pool_dir}/oasis_experimental/
        input_dir: ${pool_dir}/cy${oifs.version}/${oifs.resolution}-${fesom.resolution}/
        mct_version: 4.0
        norestart: "F"

        process_ordering:
                - fesom
                - oifs
                - rnfmap

        required_plugins:
                - "git+https://github.com/esm-tools-plugins/oasis_rmp_rst_to_input"

        # lresume needs to be true to allow usage of flxatmos and sstocean
        # "restart" files in initial coupling time step
        # but only if the general model setup is a cold start (i.e. general.lresume = false)
        lresume: True
        ini_parent_date: "19500101" # not used, but needs to be present
        ini_parent_exp_id: "khw0030" # not used, but needs to be present
        ini_restart_dir: "${input_dir}"

        output_exchanged_vars: false

        time_step: 86400

        a2o_lag: "${lag}"
        a2r_lag: "${lag}"
        o2a_lag: "${lag}"
        o2r_lag: 0
        r2a_lag: "${lag}"
        a2o_seq: 2
        o2a_seq: 2
        o2r_seq: 1
        r2a_seq: 2

        coupling_time_step: "${oasis3mct.time_step}"
        choose_general.version:
                'deck':
                        coupling_target_fields:
                                rstas.nc:
                                        - 'heat_oce:heat_swo <--bicubic_glb-- A_Qns_oce:A_Qs_all'
                                        - 'prec_oce:snow_oce:evap_oce:subl_oce <--bicubic_glb-- A_Precip_liquid:A_Precip_solid:A_Evap:A_Subl'
                                        - 'heat_ico <--bicubic_gss-- A_Q_ice'
                                        - 'taux_oce:tauy_oce:taux_ico:tauy_ico <--bicubic-- A_TauX_oce:A_TauY_oce:A_TauX_ice:A_TauY_ice'
                                        - 'R_Runoff_atm <--bicubic-- A_Runoff'
                                        - 'hydr_oce <--gauswgt_c-- R_Runoff_oce'
                                rstos.nc:
                                        - 'A_SST:A_Ice_frac:A_Snow_thickness:A_Ice_temp:A_Ice_albedo <--gauswgt_i-- sst_feom:sie_feom:snt_feom:ist_feom:sia_feom'
                'frontiers-xios':
                        coupling_target_fields:
                                rstas.nc:
                                        - 'heat_oce:heat_swo <--gauswgt_gss-- A_Qns_oce:A_Qs_all'
                                        - 'prec_oce:snow_oce:evap_oce:subl_oce <--gauswgt_gss-- A_Precip_liquid:A_Precip_solid:A_Evap:A_Subl'
                                        - 'heat_ico <--gauswgt_gss-- A_Q_ice'
                                        - 'taux_oce:tauy_oce:taux_ico:tauy_ico <--bicubic-- A_TauX_oce:A_TauY_oce:A_TauX_ice:A_TauY_ice'
                                        - 'R_Runoff_atm:R_Calving_atm <--gauswgt_gss-- A_Runoff:A_Calving'
                                        - 'hydr_oce:enth_oce <--gauswgt_gss-- R_Runoff_oce:R_Calving_oce'
                                rstos.nc:
                                        - 'A_SST:A_Ice_frac:A_Snow_thickness:A_Ice_temp:A_Ice_albedo <--gauswgt_i-- sst_feom:sie_feom:snt_feom:ist_feom:sia_feom'
                        add_process_ordering:
                                - xios
                '*':
                        coupling_target_fields:
                                rstas.nc:
                                        - 'heat_oce:heat_swo <--gauswgt_gss-- A_Qns_oce:A_Qs_all'
                                        - 'prec_oce:snow_oce:evap_oce:subl_oce <--gauswgt_gss-- A_Precip_liquid:A_Precip_solid:A_Evap:A_Subl'
                                        - 'heat_ico <--gauswgt_gss-- A_Q_ice'
                                        - 'taux_oce:tauy_oce:taux_ico:tauy_ico <--bicubic-- A_TauX_oce:A_TauY_oce:A_TauX_ice:A_TauY_ice'
                                        - 'R_Runoff_atm:R_Calving_atm <--gauswgt_gss-- A_Runoff:A_Calving'
                                        - 'hydr_oce:enth_oce <--gauswgt_gss-- R_Runoff_oce:R_Calving_oce'
                                rstos.nc:
                                        - 'A_SST:A_Ice_frac:A_Snow_thickness:A_Ice_temp:A_Ice_albedo <--gauswgt_i-- sst_feom:sie_feom:snt_feom:ist_feom:sia_feom'

        coupling_directions:
                'atma->feom':
                        lag: ${a2o_lag}
                        seq: ${a2o_seq}
                'atmr->rnfa':
                        lag: ${r2a_lag}
                        seq: ${r2a_seq}
                'rnfo->feom':
                        lag: ${o2r_lag}
                        seq: ${o2r_seq}
                'feom->atma':
                        lag: ${o2a_lag}
                        seq: ${o2a_seq}


        coupling_methods:
                bicubic:
                        time_transformation: average
                        remapping:
                                bicubic:
                                        search_bin: latitude
                                        nb_of_search_bins: 15

                bicubic_glb:
                        time_transformation: average
                        remapping:
                                bicubic:
                                        search_bin: latitude
                                        nb_of_search_bins: 15
                        postprocessing:
                                conserv:
                                        method: glbpos
                                        algorithm: opt
                bicubic_gss:
                        time_transformation: average
                        remapping:
                                bicubic:
                                        search_bin: latitude
                                        nb_of_search_bins: 15
                        postprocessing:
                                conserv:
                                        method: gsspos
                                        algorithm: opt
                gauswgt_c:
                        time_transformation: conserv
                        remapping:
                                gauswgt:
                                        search_bin: latitude
                                        nb_of_search_bins: 1
                                        nb_of_neighbours: 25
                                        weight: "0.1"
                        postprocessing:
                                conserv:
                                        method: glbpos
                                        algorithm: opt
                gauswgt_gss:
                        time_transformation: conserv
                        remapping:
                                gauswgt:
                                        search_bin: latitude
                                        nb_of_search_bins: 1
                                        nb_of_neighbours: 25
                                        weight: "0.1"
                        postprocessing:
                                conserv:
                                        method: gsspos
                                        algorithm: opt
                gauswgt_i:
                        time_transformation: instant
                        remapping:
                                gauswgt:
                                        search_bin: latitude
                                        nb_of_search_bins: 1
<<<<<<< HEAD
                                        nb_of_neighbours: 25
                                        weight: "0.1"

        input_files: {}

=======
                                        nb_of_neighbours: 9
                                        weight: "2.0"

        input_files:
                rmp: rmp

>>>>>>> 46b924cc
        input_in_work:
                rmp: rmp_*.nc
                areas: areas.nc
                masks: masks.nc
                grids: grids.nc

        input_sources:
<<<<<<< HEAD
                rmp: ${input_dir}/${fesom.nproc}/rmp_*.nc
                areas: ${input_dir}/areas.nc
                masks: ${input_dir}/masks.nc
                grids: ${input_dir}/grids.nc

        restart_in_files:
                rmp: rmp
=======
                rmp: ${pool_dir}/${fesom.nproc}/rmp_*.nc
                areas: ${pool_dir}/areas.nc
                masks: ${pool_dir}/masks.nc
                grids: ${pool_dir}/grids.nc

        restart_in_files:
>>>>>>> 46b924cc
                rstas.nc: rstas.nc
                rstos.nc: rstos.nc

        restart_in_in_work:
<<<<<<< HEAD
                rmp: rmp_*.nc
=======
>>>>>>> 46b924cc
                rstas.nc: rstas.nc
                rstos.nc: rstos.nc

        choose_lresume:
                false:
                        lag: 0
                        choose_general.run_number:
                                1:
                                        add_input_files:
<<<<<<< HEAD
                                                rmp: rmp
=======
>>>>>>> 46b924cc
                                                areas: areas
                                                masks: masks
                                                grids: grids
                true:
                        lag: "${time_step}"
<<<<<<< HEAD
                        # If ini_restart_dir is not specified in the runscript and, therefore,
                        # it is not a branched off experiment add the /fesom.nproc/ to the
                        # sources when the run_number is 1
                        load_restart_from_pool: "$(( '${input_dir}' == '${ini_restart_dir}' and ${general.run_number} == 1))"
                        choose_load_restart_from_pool:
                                true:
                                        add_restart_in_sources:
                                                rmp: ${input_dir}/${fesom.nproc}/rmp_*.nc
                                                rstas.nc: ${input_dir}/${fesom.nproc}/rstas.nc
                                                rstos.nc: ${input_dir}/${fesom.nproc}/rstos.nc

        restart_in_sources:
                rmp: rmp_*.nc
                rstas.nc: rstas.nc
                rstos.nc: rstos.nc

        restart_out_files:
                rmp: rmp
=======
                        choose_general.run_number:
                                1:
                                        add_restart_in_sources:
                                                rstas.nc: ${pool_dir}/${fesom.nproc}/rstas.nc
                                                rstos.nc: ${pool_dir}/${fesom.nproc}/rstos.nc
                                "*":
                                        add_restart_in_sources:
                                                rstas.nc: rstas.nc
                                                rstos.nc: rstos.nc

        restart_out_files:
>>>>>>> 46b924cc
                rstas.nc: rstas.nc
                rstos.nc: rstos.nc

        restart_out_in_work:
<<<<<<< HEAD
                rmp: rmp_*.nc
=======
>>>>>>> 46b924cc
                rstas.nc: rstas.nc
                rstos.nc: rstos.nc

        restart_out_sources:
<<<<<<< HEAD
                rmp: rmp_*.nc
                rstas.nc: rstas.nc
                rstos.nc: rstos.nc


computer:
        heterogeneous_parallelization: false
=======
                rstas.nc: rstas.nc
                rstos.nc: rstos.nc
>>>>>>> 46b924cc
<|MERGE_RESOLUTION|>--- conflicted
+++ resolved
@@ -3,10 +3,6 @@
 #########################################################################################
 general:
 
-<<<<<<< HEAD
-=======
-
->>>>>>> 46b924cc
         model: awicm3
 
         model_dir: ${esm_master_dir}/awicm3-${version}
@@ -63,7 +59,6 @@
                         pool_dir: "/work/ollie/jstreffi/input"
                 juwels:
                         pool_dir: "/p/project/chhb19/jstreffi/input"
-<<<<<<< HEAD
                 aleph:
                         pool_dir: "/proj/awi/input"
 
@@ -75,67 +70,6 @@
         further_reading:
                 - oifs/oifs.env.yaml
                 - oasis3mct/oasis3mct.env.yaml
-=======
-
-        compute_recipe_with_preprocess:
-            - "venv_bootstrap"
-            - "_create_setup_folders"
-            - "_create_component_folders"
-            - "initialize_experiment_logfile"
-            - "copy_tools_to_thisrun"
-            - "compile_model"
-            - "_copy_preliminary_files_from_experiment_to_thisrun"
-            - "_show_simulation_info"
-            - "create_new_files"
-            - "prepare_coupler_files"
-            - "add_batch_hostfile"
-            - "assemble"
-            - "log_used_files"
-            - "_write_finalized_config"
-            - "copy_files_to_thisrun"
-            - "preprocess"
-            - "modify_namelists"
-            - "modify_files"
-            - "copy_files_to_work"
-            - "write_simple_runscript"
-            - "report_missing_files"
-            - "database_entry"
-            - "submit"
-
-        compute_recipe_no_preprocess:
-            - "venv_bootstrap"
-            - "_create_setup_folders"
-            - "_create_component_folders"
-            - "initialize_experiment_logfile"
-            - "copy_tools_to_thisrun"
-            - "compile_model"
-            - "_copy_preliminary_files_from_experiment_to_thisrun"
-            - "_show_simulation_info"
-            - "create_new_files"
-            - "prepare_coupler_files"
-            - "add_batch_hostfile"
-            - "assemble"
-            - "log_used_files"
-            - "_write_finalized_config"
-            - "copy_files_to_thisrun"
-            - "modify_namelists"
-            - "modify_files"
-            - "copy_files_to_work"
-            - "write_simple_runscript"
-            - "report_missing_files"
-            - "database_entry"
-            - "submit"
-
-        choose_oifs.lresume:
-                false:
-                        choose_run_number:
-                                1:      # If first leg, use preprocessing
-                                        compute_recipe: ${compute_recipe_with_preprocess}
-                                "*":    # If not first leg, use no preprocessing
-                                        compute_recipe: ${compute_recipe_no_preprocess}
-                true:   # If restart, use no preprocessing:
-                                compute_recipe: ${compute_recipe_no_preprocess}
->>>>>>> 46b924cc
 
 
 #########################################################################################
@@ -197,78 +131,38 @@
         # 575 would also be ok (575 = 23 * 25)
         # Note: If we don't use MPI/OMP we don't need full nodes for oifs.
         nproc: 36
-<<<<<<< HEAD
         omp_num_threads: 2
-=======
->>>>>>> 46b924cc
         choose_general.resolution:
                 TL159_CORE2:
                         nproc: 36
                 TCO159_CORE2:
                         nproc: 36
-<<<<<<< HEAD
 
         # Wave model switch
         wam: true
 
         perturb: 0
         ensemble_id: 1
-=======
-
-        # Wave model switch
-        wam: true
-
-        perturb: 0
->>>>>>> 46b924cc
 
         # Microphysics switch: 0 for off, 1 for light version and 2 for full
         sclct_switch: 2
 
+        restart_type: "eternal"
+
         resolution: TCO159
         levels: L91
 
-<<<<<<< HEAD
-=======
-        choose_general.version:
-                "1.0":
-                        with_xios: true
-
-                        add_namelist_changes:
-                                fort.4:
-                                        NAMIO_SERV:
-                                                NPROC_IO: 2
-                                                NPROCESS_LEVEL: 5
-                                                NIO_SERV_METHOD: 2
-                                                NMSG_LEVEL_CLIENT: 0
-                                                NMSG_LEVEL_SERVER: 1
-                        #compiletime_environment_changes:
-                        #        add_export_vars:
-                        #                - 'OIFS_XIOS=enable'
-                        #                - 'OIFS_XIOS_DIR=${general.model_dir}/xios'
-                        #                - 'OIFS_XIOS_INCLUDE=-I${general.model_dir}/xios/inc/'
-                        #                #- 'OIFS_XIOS_LIB=-L$OIFS_XIOS_DIR/lib -lxios'
-                "1.0-deck":
-                        with_xios: false
-
-        with_xios: false
->>>>>>> 46b924cc
+        environment_changes: # MA: Only used for JUWELS right now
+                OpenMP_flag: "-qopenmp"
+                OpenMP_CCDEFS: "_OPENMP"
 
         runtime_environment_changes:
                 add_export_vars:
                         # Turn on FESOM coupling
-<<<<<<< HEAD
                         FESOM_USE_CPLNG: '"active"'
                         ECE_CPL_NEMO_LIM: '"false"'
                         ECE_CPL_FESOM_FESIM: '"true"'
                         ECE_AWI_CPL_FESOM: '"true"'
-=======
-                        - 'FESOM_USE_CPLNG="active"'
-                        - 'ECE_CPL_NEMO_LIM="false"'
-                        - 'ECE_CPL_FESOM_FESIM="true"'
-                        - 'ECE_AWI_CPL_FESOM="true"'
-
-        res_level: ${resolution}${levels}
->>>>>>> 46b924cc
 
         res_level: ${resolution}${levels}
         awicm3_fields: [A_Qns_oce, A_Qs_all, A_Precip_liquid, A_Precip_solid, A_Evap, A_Subl, A_Q_ice, A_TauX_oce, A_TauY_oce, A_TauX_ice, A_TauY_ice, A_SST, A_Ice_frac, A_Snow_thickness, A_Ice_temp, A_Ice_albedo]
@@ -307,22 +201,6 @@
                                 script: postprocessing.sh
                                 nproc: 1
 
-        prepifs_dir: ${input_dir}/${res_level}/
-        tl_o3_data_dir: ${input_dir}/${version}/climate/
-        ICMGG_INIT_name: "_${fesom.resolution}"
-
-        # preprocessing and postprocessing scripts needed here
-        ############################################################
-        preprocess:
-                preprocess_shell:
-                        method: "${general.esm_function_dir}/components/oifs/oifs-43r3-preprocess.sh ${prepifs_dir}/ ${icmcl_dir}/${icmcl_file} ${oifs.prepifs_expid} ${oifs.input_expid} ${initial_date!syear!smonth!sday} ${start_date!syear!smonth!sday} ${oifs.icmcl_end_date_formatted} ${thisrun_input_dir} ${oifs.wam_number} ${oifs.perturb} ${oifs.nx} ${oifs.ensemble_id} nostyle"
-                        type: shell
-
-        #postprocess:
-        #        postprocess_shell:
-        #                method: "${general.esm_namelist_dir}/../configs/components/oifs/oifs-43r3-postprocess.sh ${work_dir} ECE3 ${start_date!syear!smonth!sday} ${end_date!syear!smonth!sday}"
-        #                type: shell
-
 
 fesom:
         version: "2.0"
@@ -330,20 +208,14 @@
         resolution: CORE2
         lresume: false
         nproc: 72
-<<<<<<< HEAD
         omp_num_threads: 1
-=======
->>>>>>> 46b924cc
         choose_general.resolution:
                 TCO159_CORE2:
                         nproc: 144
                 TL159_CORE2:
                         nproc: 72
-<<<<<<< HEAD
 
         comp_command: mkdir -p build; cd build; cmake -DOIFS_COUPLED=ON -DFESOM_COUPLED=ON ..;   make install -j `nproc --all`
-=======
->>>>>>> 46b924cc
 
         opbnd_dir: ""
         tide_forcing_dir: ""
@@ -356,20 +228,12 @@
         restart_unit: "d"
         leapyear: True
 
-<<<<<<< HEAD
-=======
-        model_tag: "awicm-3-deck"
-        namelist_dir: "${esm_namelist_dir}/fesom2/awicm3/${model_tag}/"
->>>>>>> 46b924cc
 
         # Move in the future to fesom-2.0.yaml
         mesh_dir: "${pool_dir}/$(( '${resolution}'.lower() ))/"
 
-<<<<<<< HEAD
         surf_relax_s: "0.0"
 
-=======
->>>>>>> 46b924cc
         namelist_changes:
                 namelist.config:
                         restart_log:
@@ -379,12 +243,6 @@
                         oce_tra:
                                 surf_relax_s: "${surf_relax_s}"
 
-<<<<<<< HEAD
-=======
-        # TODO: make indepent namelists. With XIOS use the latest namelist from fesom-2
-        # Sets kkp_kv0 in namelist.cvmix to 5e-2 for the 1.0-deck version to be able to reproduce
-        # old experiments. 5e-3 is a better value so it is used for XIOS version
->>>>>>> 46b924cc
         choose_general.version:
                 "v3.0":
                         namelist_dir: "${esm_namelist_dir}/fesom2/2.0/awicm3/v3.0/"
@@ -439,55 +297,29 @@
                 "[[awicm3_fields-->FIELD]]":
                         grid: feom
 
-        compiletime_environment_changes:
-                choose_computer.name:
-                        mistral:
-                                add_export_vars:
-                                        - branch_deck: d4139d9
-                        "*":
-                                add_export_vars:
-                                        - branch_deck: juwels_chunk_io
-
-further_reading:
-        - fesom/fesom-2.0.io.yaml
-
-
-<<<<<<< HEAD
+
 # It is possible for the esm_tools to modify the fesom io namelist, in case you don't want to make your own copy and edit that.
 # By default this option is turned off, and thus the follwing two lines are commented out.                                               
 # further_reading:
 #       - fesom/fesom.io.yaml
-=======
-xios:
-        #model_dir: ${general.model_dir}/xios-${xios.version}
-        #setup_dir: ${general.model_dir}
-
-        nproc: ${computer.cores_per_node}
-
-        #@JAN/JOAKIM: is ok to ignore this files?
-        remove_config_sources:
-                - ifs_xml
->>>>>>> 46b924cc
 
 xios:
         nproc: 1
         omp_num_threads: ${computer.partitions.compute.cores_per_node}
 
 rnfmap:
-<<<<<<< HEAD
-=======
-        #model_dir: ${general.model_dir}/rnfmap-${rnfmap.version}
-        #setup_dir: ${general.model_dir}
->>>>>>> 46b924cc
         pool_dir: ${general.pool_dir}
         runoff_maps_name: _${fesom.resolution}
 
         nproc: 1
-<<<<<<< HEAD
         omp_num_threads: ${computer.partitions.compute.cores_per_node}
-=======
->>>>>>> 46b924cc
         time_step: ${oasis3mct.coupling_time_step}
+
+        choose_general.version:
+                "deck":
+                        runoff_method: awicm3-deck
+                "*":
+                        runoff_method: awicm3-default
 
         coupling_fields:
                 "[[runoff_fields_send-->FIELD]]":
@@ -656,20 +488,11 @@
                                 gauswgt:
                                         search_bin: latitude
                                         nb_of_search_bins: 1
-<<<<<<< HEAD
                                         nb_of_neighbours: 25
                                         weight: "0.1"
 
         input_files: {}
 
-=======
-                                        nb_of_neighbours: 9
-                                        weight: "2.0"
-
-        input_files:
-                rmp: rmp
-
->>>>>>> 46b924cc
         input_in_work:
                 rmp: rmp_*.nc
                 areas: areas.nc
@@ -677,7 +500,6 @@
                 grids: grids.nc
 
         input_sources:
-<<<<<<< HEAD
                 rmp: ${input_dir}/${fesom.nproc}/rmp_*.nc
                 areas: ${input_dir}/areas.nc
                 masks: ${input_dir}/masks.nc
@@ -685,22 +507,11 @@
 
         restart_in_files:
                 rmp: rmp
-=======
-                rmp: ${pool_dir}/${fesom.nproc}/rmp_*.nc
-                areas: ${pool_dir}/areas.nc
-                masks: ${pool_dir}/masks.nc
-                grids: ${pool_dir}/grids.nc
-
-        restart_in_files:
->>>>>>> 46b924cc
                 rstas.nc: rstas.nc
                 rstos.nc: rstos.nc
 
         restart_in_in_work:
-<<<<<<< HEAD
                 rmp: rmp_*.nc
-=======
->>>>>>> 46b924cc
                 rstas.nc: rstas.nc
                 rstos.nc: rstos.nc
 
@@ -710,16 +521,12 @@
                         choose_general.run_number:
                                 1:
                                         add_input_files:
-<<<<<<< HEAD
                                                 rmp: rmp
-=======
->>>>>>> 46b924cc
                                                 areas: areas
                                                 masks: masks
                                                 grids: grids
                 true:
                         lag: "${time_step}"
-<<<<<<< HEAD
                         # If ini_restart_dir is not specified in the runscript and, therefore,
                         # it is not a branched off experiment add the /fesom.nproc/ to the
                         # sources when the run_number is 1
@@ -738,40 +545,23 @@
 
         restart_out_files:
                 rmp: rmp
-=======
-                        choose_general.run_number:
-                                1:
-                                        add_restart_in_sources:
-                                                rstas.nc: ${pool_dir}/${fesom.nproc}/rstas.nc
-                                                rstos.nc: ${pool_dir}/${fesom.nproc}/rstos.nc
-                                "*":
-                                        add_restart_in_sources:
-                                                rstas.nc: rstas.nc
-                                                rstos.nc: rstos.nc
-
-        restart_out_files:
->>>>>>> 46b924cc
                 rstas.nc: rstas.nc
                 rstos.nc: rstos.nc
 
         restart_out_in_work:
-<<<<<<< HEAD
-                rmp: rmp_*.nc
-=======
->>>>>>> 46b924cc
-                rstas.nc: rstas.nc
-                rstos.nc: rstos.nc
-
-        restart_out_sources:
-<<<<<<< HEAD
                 rmp: rmp_*.nc
                 rstas.nc: rstas.nc
                 rstos.nc: rstos.nc
 
+        restart_out_sources:
+                rmp: rmp_*.nc
+                rstas.nc: rstas.nc
+                rstos.nc: rstos.nc
+
 
 computer:
         heterogeneous_parallelization: false
-=======
-                rstas.nc: rstas.nc
-                rstos.nc: rstos.nc
->>>>>>> 46b924cc
+        choose_computer.name:
+                juwels:
+                        compiler_mpi: intel_2019a_psmpi2019
+                        iolibraries: awi_libs