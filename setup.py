#!/usr/bin/env python

"""The setup script."""

from setuptools import setup, find_packages
from os import getenv

with open("README.rst") as readme_file:
    readme = readme_file.read()

with open("stuff/HISTORY.rst") as history_file:
    history = history_file.read()

requirements = [
    "esm_master @ git+https://github.com/esm-tools/esm_master.git",
    "esm_runscripts @ git+https://github.com/esm-tools/esm_runscripts.git",
    "esm_rcfile @ git+https://github.com/esm-tools/esm_rcfile.git",
    "esm_version_checker @ git+https://github.com/esm-tools/esm_version_checker.git",
]

setup_requirements = []

test_requirements = []

thisfolder = getenv("PWD")  # that somehow works, even though pip copies everything to
# a temp folder... seemingly without changing the PWD var
setup(
    author="Dirk Barbi",
    author_email="dirk.barbi@awi.de",
    python_requires=">=3.5",
    classifiers=[
        "Development Status :: 3 - Beta",
        "Intended Audience :: Science/Research",
        "License :: OSI Approved :: GNU General Public License v2 (GPLv2)",
        "Natural Language :: English",
        "Programming Language :: Python :: 3",
        "Programming Language :: Python :: 3.5",
        "Programming Language :: Python :: 3.6",
        "Programming Language :: Python :: 3.7",
        "Programming Language :: Python :: 3.8",
    ],
    description="ESM Tools external infrastructure for Earth System Modelling",
    install_requires=requirements,
    license="GNU General Public License v2",
    long_description=readme + "\n\n" + history,
    include_package_data=True,
    keywords="esm_tools",
    name="esm_tools",
    packages=find_packages(include=["esm_tools", "esm_tools.*"]),
    setup_requires=setup_requirements,
    test_suite="tests",
    tests_require=test_requirements,
    url="https://gitlab.awi.de/esm_tools/esm_tools",
<<<<<<< HEAD
    version="3.2.0",
=======
    version="3.2.1",
>>>>>>> c41313c5
    zip_safe=False,
)

try:
    from esm_rcfile import set_rc_entry

    set_rc_entry("FUNCTION_PATH", thisfolder + "/configs")
    set_rc_entry("NAMELIST_PATH", thisfolder + "/namelists")
    set_rc_entry("RUNSCRIPT_PATH", thisfolder + "/runscripts")
except:
    print("RCFile could not be written!")<|MERGE_RESOLUTION|>--- conflicted
+++ resolved
@@ -51,11 +51,7 @@
     test_suite="tests",
     tests_require=test_requirements,
     url="https://gitlab.awi.de/esm_tools/esm_tools",
-<<<<<<< HEAD
-    version="3.2.0",
-=======
     version="3.2.1",
->>>>>>> c41313c5
     zip_safe=False,
 )
 
