general:
   use_venv: False
   verbose: True
   
   setup_name: "focioifs"      
   resolution: "TCO95_ORCA05"
   compute_time: "10:00:00"
   partition: batch
   account: hirace
   initial_date: "1850-01-01T00:00:00"       # Initial exp. date
   final_date: "2100-01-01T00:00:00"         # Final date of the experiment
   version: "default"
   postprocessing: 0
   nyear: 10
   nmonth: 0
   nday: 0
   restart_rate: 1
   restart_unit: days 
   base_dir: /p/scratch/hirace/kjellsson1/esm-experiments 
   pool_dir: /p/project/hirace/foci_input2
   hours: 0

focioifs:
   model_dir: /p/project/hirace/kjellsson1/model_codes/focioifs-2.0/
   
oifs:
   version: "43r3"
   with_xios: True
   scenario: "piControl"
   mip: "cmip6"
   pool_dir: "/p/project/hirace/foci_input2"
   input_dir: "${pool_dir}/OPENIFS43R3-TCO95/"
   rtables_dir: "${pool_dir}/OPENIFS_CY43_GENERAL/rtables/"
   vtables_dir: "${pool_dir}/OPENIFS_CY43_GENERAL/vtables/"
   clim_dir: "${pool_dir}/OPENIFS43R3-TCO95/95_4/"
   ifsdata_dir: "${pool_dir}/OPENIFS_CY43_GENERAL/ifsdata/"
   cmip5_data_dir: "${pool_dir}/OPENIFS_CY43_GENERAL/cmip5_ghg/"
   cmip6_data_dir: "${pool_dir}/OPENIFS_CY43_GENERAL/cmip6-data/"
   icmcl_dir: "${pool_dir}/OPENIFS43R3-TCO95/2008010100/"
   icmcl_file: "ICMCLhagwINIT"
   prepifs_expid: hagw
   prepifs_startdate: 20080101
   resolution: TCO95
   levels: L91
   lresume: 0
<<<<<<< HEAD
   post_processing: 0
   nproca: 287
   nprocb: 1  
=======
   post_processing: 1
   nproc: 287 
>>>>>>> 32053bc7
   use_ocean_currents: 0

oasis3mct:
   norestart: F
   use_lucia: True
   export_mode: EXPORTED
   coupling_time_step: 3600
      
nemo:
   resolution: "ORCA05"
   jpni: 24
   jpnj: 18
   nproc: 432

   add_namelist_changes:
        namelist_cfg:
            namtra_ldf:
                rn_aht_0: 600
   
rnfmap:
   nproc: 1

xios: 
   with_model: focioifs 
<<<<<<< HEAD
   xml_dir: "/p/project/hirace/kjellsson1/OASIS3_OPENIFS43R3-TCO95_ORCA05/output_1m"
   nproca: 48
   nprocb: 1
=======
   xml_dir: "/p/project/hirace/kjellsson1/OASIS3_OPENIFS43R3-TCO95_ORCA05/output_3h+6hrLev_5dUVTS"
   nproc: 48
>>>>>>> 32053bc7
<|MERGE_RESOLUTION|>--- conflicted
+++ resolved
@@ -43,14 +43,8 @@
    resolution: TCO95
    levels: L91
    lresume: 0
-<<<<<<< HEAD
    post_processing: 0
-   nproca: 287
-   nprocb: 1  
-=======
-   post_processing: 1
    nproc: 287 
->>>>>>> 32053bc7
    use_ocean_currents: 0
 
 oasis3mct:
@@ -75,11 +69,5 @@
 
 xios: 
    with_model: focioifs 
-<<<<<<< HEAD
    xml_dir: "/p/project/hirace/kjellsson1/OASIS3_OPENIFS43R3-TCO95_ORCA05/output_1m"
-   nproca: 48
-   nprocb: 1
-=======
-   xml_dir: "/p/project/hirace/kjellsson1/OASIS3_OPENIFS43R3-TCO95_ORCA05/output_3h+6hrLev_5dUVTS"
-   nproc: 48
->>>>>>> 32053bc7
+   nproc: 48