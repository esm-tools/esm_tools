--- conflicted
+++ resolved
@@ -551,19 +551,12 @@
 #======================================================================================
 
 # Indexing logic for WAM restart files
-<<<<<<< HEAD
+# This was simplified by Miguel but it will be completely changed when eternal run branch is merged
 days_since_initial: "$(( ${seconds_since_initial_end} / 86400 ))"
 days_since_initial_start: "$(( ${seconds_since_initial} / 86400 - 1 ))"
 days_string: "<--format(%06d)-- ${days_since_initial}"
 days_minus1_string: "<--format(%06d)-- ${days_since_initial_start}"
-=======
-days_since_initial: "$(( ${seconds_since_initial} / 86400 ))"
-days_since_initial_minus1: "$(( ${days_since_initial} - 1 ))"
-next_ndays_minus1: "$(( ${next_ndays} - 1 ))"
-days_string: "<--format(%06d)-- ${days_since_initial}"
-days_minus1_string: "<--format(%06d)-- ${days_since_initial_minus1}"
-next_ndays_minus1_string: "<--format(%06d)-- ${next_ndays_minus1}"
->>>>>>> 1ed0db28
+
 prev_wam: "${days_minus1_string}${parent_date!shour!sminute!ssecond}"
 this_wam: "${next_ndays_minus1_string}${parent_date!shour!sminute!ssecond}"
 this_bls: "BLS${end_filebase_wam}${this_wam}"
@@ -831,19 +824,19 @@
                         fort.4:
                                 NAMRES:
                                         NFRRES: ${nfrres}
-<<<<<<< HEAD
+###### feature/awicm3_prep_merge_geomar
                                         NRESTS:
                                                 - -1
                                                 - $(( -${simulation_length_seconds} / ${time_step} ))
 
                                         #NRESTS(1): -1
                                         #NRESTS(2): -${oifs.next_step} #-${timestep_per_run}
-=======
+#####
                                         #NRESTS:
                                         #        - -1
                                         #        - $(( -${timestep_per_run}*${general.run_number} )) # TODO: Change this to flexible time stepping if it works, maybe to -${oifs.next_step}?
                                         NRESTS(1): -${next_step} 
->>>>>>> 1ed0db28
+##### geomar_awicm3
 
                                 NAMPAR0:
                                         NPROC: ${oifs.nproc}
