--- conflicted
+++ resolved
@@ -22,13 +22,10 @@
 - awicm-frontiers
 - focioifs
 - focioifs1
-<<<<<<< HEAD
+- focioifs21
 
 runoff_file: '${input_dir}/runoff_maps${runoff_maps_name}.nc'
 
-=======
-- focioifs21
->>>>>>> 9db4965a
 choose_version:
   ec-earth:
     branch: esm-tools
