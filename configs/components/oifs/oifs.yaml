--- conflicted
+++ resolved
@@ -8,10 +8,7 @@
 version: 43r3
 type: atmosphere
 with_xios: false # TODO: Change to true when the run bug is fixed (compile bug was fixed)
-<<<<<<< HEAD
-=======
 with_nest1: false
->>>>>>> 46b924cc
 xml_dir: ''
 
 required_plugins:
@@ -41,7 +38,7 @@
 # seb-wahl: make focipool default until all OIFS data is available
 # in the "general" pool directory
 # JS: can use just use ${computer.pool_directories.pool} by now?
-pool_dir: "${computer.pool_directories.pool}"
+pool_dir: "${computer.pool_directories.focipool}"
 input_dir: ${pool_dir}
 rtables_dir: ${input_dir}/../rtables/
 vtables_dir: ${input_dir}/../vtables/
@@ -119,14 +116,9 @@
               -v -j8 -f oifs.cfg ; mv esm/oifs/bin/master.exe esm/oifs/bin/oifs
             git-repository: https://gitlab.dkrz.de/ec-earth/oifs-43r3.git
             install_bins: make/esm/oifs/bin/oifs
-<<<<<<< HEAD
             destination: oifs-43r3
             with_xios: false # for now, later the default will be with_xios: true
           43r3-awicm-3.0:
-=======
-            with_xios: false # for now, later the default will be with_xios: true
-          43r3-awi:
->>>>>>> 46b924cc
             requires:
             - oasis3mct-4.0-awicm-3.0
             branch: awicm3-frontiers-freeze-candidate-1
@@ -236,11 +228,7 @@
 
 orb_switch: False
 orb_mode: "variable_year"
-<<<<<<< HEAD
 orb_iyear: ${start_date!syear}
-=======
-orb_iyear: ${initial_date_cold!syear} # ??? original : $(date -u -d "${run_start_date}" +%Y)
->>>>>>> 46b924cc
 
 restart: 1
 
@@ -352,11 +340,7 @@
 #======================================================================================
 
 # Microphysics switch: 0 for off, 1 for light version and 2 for full
-<<<<<<< HEAD
-sclct_switch: 2 # @JOAKIM which one as default?
-=======
-sclct_switch: 0 # @JOAKIM which one as default?
->>>>>>> 46b924cc
+sclct_switch: 0
 
 # Namelist modifications for truncation types
 nlon: "$(( ${nlat}*2 ))"
@@ -400,114 +384,24 @@
                 NAMCT0:
                         LFDBOP: "${lfdbop}"
                         LSMSSIG: "${lsmssig}"
-<<<<<<< HEAD
                 # For this changes to have an effect use a version of OpenIFS that
                 # contains yomorb.F90
-=======
->>>>>>> 46b924cc
                 NAMORB:
                         LCORBMD:  "${orb_switch}"
                         ORBMODE: "${orb_mode}"
                         ORBIY: "${orb_iyear}"
-<<<<<<< HEAD
 
 lresume: false
-=======
-
-
-# Where does end_date and start_date come from
-# Why is it set to 364 days even when I ask for a 5-day run
-#runtime_seconds: "$(( $((${end_date} + 1days)) - ${start_date} ))"
-# For a one year run, start_date = 1999-01-01T00:00:00 and next_date = 2000-01-01T00:00:00
-choose_lresume:
-        false:
-                initial_date_cold: "${initial_date}"
-        true:
-                choose_general.run_number:
-                        1:
-                                nothing: 0
-                        "*":
-                                initial_date_cold: "${initial_date}"
-runtime_seconds: "$(( ${next_date} - ${start_date} ))"
-timestep_per_run: $((${runtime_seconds} / ${time_step}))
-ndays_per_run: "$(( ${runtime_seconds} / 86400 ))" 
-ndays_per_run_string: "<--format(%08d)-- ${ndays_per_run}"
-simulation_length_seconds: "$(( ${next_date} - ${initial_date_cold} ))"
-
-seconds_since_initial: $((${start_date} - ${initial_date_cold}))
-seconds_since_initial_end: $((${end_date} - ${initial_date_cold}))
-steps_since_initial: $((${seconds_since_initial} / ${time_step}))
-
-next_step: "$(( ${steps_since_initial} + ${timestep_per_run} ))"
-steps_per_day: "$(( 86400 / ${time_step} ))"
-#custop: "h${oifs.next_step}" # this assumes time step 1hr. REMOVE
-custop: "t${oifs.next_step}" 
-#nfrres: 1 #this means write restarts every time step
-nfrres: "${next_step}" 
-lresume: false
-
-massfixer: 2
-nfrmasscon: 1
-
-start_seconds: "$((${start_date} - ${initial_date_cold}))"
-#start_ndays: "$(( ${start_seconds} / 86400 - 1 ))"
-start_ndays: "$(( ${start_seconds} / 86400 ))"
-start_ndays_string: "<--format(%08d)-- ${start_ndays}"
-#end_seconds: "$(( $((${end_date} + 1days)) - ${initial_date_cold}))"
-next_seconds: "$((${next_date} - ${initial_date_cold}))"
-next_ndays: "$(( ${next_seconds} / 86400 ))"
-next_ndays_string: "<--format(%08d)-- ${next_ndays}"
-
-# WAMstartdate
-wam_start_date: "${initial_date_cold!syear!smonth!sday}000000"
-
-# ICMCL start and end
-icmcl_end_date: $(( ${next_date} + 1days ))
-icmcl_end_date_formatted: "${icmcl_end_date!syear!smonth!sday}"
-
-# WAM restart files are named with the number of
-# days, hours, minutes, seconds since the last run
-# with one time step subtracted.
-# So restarting after 8 days with 30 min time step has
-# time stamp 000007233000
-# Here we calculate this
-#
-# how do we subtract one time step
-#start_seconds_wam: "$(( ${start_seconds} - ${time_step} ))"
-#start_ndays_wam: "$(( ${start_seconds_wam} / 86400 ))"
-#start_nhours_wam: "$(( $(( ${start_seconds_wam} - $(( ${start_seconds_wam} / 86400 )) * 86400 )) / 3600 ))"
-#start_remaining_seconds: "$(( ${start_seconds_wam} - $(( ${start_nhours_wam} * 3600 )) - $(( ${start_ndays_wam} * 86400 )) ))"
-#start_nmins_wam: "$(( ${start_remaining_seconds} / 60 ))"
-#start_ndays_string_wam: "<--format(%06d)-- ${start_ndays_wam}"
-#start_nhour_string_wam: "<--format(%02d)-- ${start_nhours_wam}"
-#start_nmins_string_wam: "<--format(%02d)-- ${start_nmins_wam}"
-#start_timestamp_wam: "${start_ndays_string_wam}${start_nhour_string_wam}${start_nmins_wam}"
-#start_filebase_wam: "${initial_date_cold!syear!smonth!sday!shour!sminute!ssecond}_${start_timestamp_wam}"
-start_filebase_wam: "${initial_date_cold!syear!smonth!sday}000000_"
-
-#end_seconds_wam: "$(( ${end_date} - ${initial_date_cold} - ${time_step} ))"
-#end_ndays_wam: "$(( ${end_seconds_wam} / 86400 ))"
-#end_nhours_wam: "$(( $(( ${end_seconds_wam} - $(( ${end_seconds_wam} / 86400 )) * 86400 )) / 3600 ))"
-#end_remaining_seconds: "$(( ${end_seconds_wam} - $(( ${end_nhours_wam} * 3600 )) - $(( ${end_ndays_wam} * 86400 )) ))"
-#end_nmins_wam: "$(( ${end_remaining_seconds} / 60 ))"
-#end_ndays_string_wam: "<--format(%06d)-- ${end_ndays_wam}"
-#end_nhour_string_wam: "<--format(%02d)-- ${end_nhours_wam}"
-#end_nmins_string_wam: "<--format(%02d)-- ${end_nmins_wam}"
-#end_timestamp_wam: "${end_ndays_string_wam}${end_nhour_string_wam}${end_nmins_wam}"
-#end_filebase_wam: "${initial_date_cold!syear!smonth!sday!shour!sminute!ssecond}_${start_timestamp_wam}"
-end_filebase_wam: "${initial_date_cold!syear!smonth!sday}000000_"
-
-run_number_minus1: "$(( ${run_number} - 1 ))"
-run_number_string: "<--format(%05d)-- ${run_number}"
-run_number_minus1_string: "<--format(%05d)-- ${run_number_minus1}"
-
-
->>>>>>> 46b924cc
 restart_rate: 1
 restart_unit: "months"
 
 file_movements:
-<<<<<<< HEAD
+        forcing:
+            all_directions: link
+        # GEOMAR------------------|
+#        input:                   #|
+#            all_directions: link #| # TODO: CHECK that this is not a problem for AWICM3
+        #-------------------------|
         restart_in:
             all_directions: link
         restart_out:
@@ -517,30 +411,9 @@
         waminfo_in:
             all_directions: copy
 
-# @JOAKIM: we need to discuss the values, you used to have:
-# massfixer: 2
-# nfrmasscon: 1
-massfixer: 1
-nfrmasscon: 12
-=======
-   forcing:
-      all_directions: link
-   input:
-      all_directions: link
-   restart_in:
-      # seb-wahl: need to copy restart files by default
-      # as oasis modifies the restart file !!!!
-      init_to_exp: copy
-      exp_to_run: copy
-      run_to_work: copy
-      work_to_run: link
-   #config:
-   #   init_to_exp: copy
-   #   exp_to_run: copy
-   #   run_to_work: link
-   #   work_to_run: link
-
->>>>>>> 46b924cc
+# TODO: expand comment
+massfixer: 2
+nfrmasscon: 1
 
 oasis_grid_name_a: "A${oasis_grid_name}"
 oasis_grid_name_r: "R${oasis_grid_name}"
@@ -601,10 +474,7 @@
 bin_sources:
         bin: ${bin_dir}/${executable}
 
-<<<<<<< HEAD
-
-=======
->>>>>>> 46b924cc
+
 #======================================================================================
 # INPUT FILES
 #======================================================================================
@@ -620,10 +490,7 @@
         o3_data: o3_data
         # also missing: modify_init for ensemble stuff
 
-<<<<<<< HEAD
-
-=======
->>>>>>> 46b924cc
+
 #======================================================================================
 # FORCING FILES
 #======================================================================================
@@ -637,11 +504,6 @@
                         O3PI: O3PI
                         O3HIST: O3HIST
                         O3SCEN: O3SCEN
-<<<<<<< HEAD
-# @JOAKIM: You deleted this once, can we get rid of it?
-#                        ICMCL_INIT: ICMCL_INIT
-=======
->>>>>>> 46b924cc
                 choose_mip:
                         "cmip5":
                                 cmip5_data_dir_nml: ./cmip5_data/
@@ -658,11 +520,7 @@
                                         CMIP6DATA: CMIP6DATA
         false:
                 forcing_files: {}
-<<<<<<< HEAD
-#                        ICMCL_INIT: ICMCL_INIT
-
-=======
->>>>>>> 46b924cc
+
 
 #======================================================================================
 # LOG FILES
@@ -680,15 +538,11 @@
         NODE: NODE.001_01
         ifsstat: ifs.stat
 
-<<<<<<< HEAD
-
-=======
->>>>>>> 46b924cc
+
 #======================================================================================
 # RESTART FILES
 #======================================================================================
 
-<<<<<<< HEAD
 # NDAYS variables for SRF and WAMINFO files
 # -----------------------------------------
 # ndays_source_in
@@ -717,19 +571,6 @@
 next_ndays_wam: "$(( ${next_ndays} - 1 ))"
 next_days_string: "<--format(%06d)-- ${next_ndays_wam}"
 wam_out: "${next_days_string}${parent_date!shour!sminute!ssecond}"
-=======
-# Indexing logic for WAM restart files
-days_since_initial: "$(( ${seconds_since_initial} / 86400 ))"
-days_since_initial_minus1: "$(( ${days_since_initial} - 1 ))"
-next_ndays_minus1: "$(( ${next_ndays} - 1 ))"
-days_string: "<--format(%06d)-- ${days_since_initial}"
-days_minus1_string: "<--format(%06d)-- ${days_since_initial_minus1}"
-next_ndays_minus1_string: "<--format(%06d)-- ${next_ndays_minus1}"
-prev_wam: "${days_minus1_string}${parent_date!shour!sminute!ssecond}"
-this_wam: "${next_ndays_minus1_string}${parent_date!shour!sminute!ssecond}"
-this_bls: "BLS${end_filebase_wam}${this_wam}"
-this_law: "LAW${end_filebase_wam}${this_wam}"
->>>>>>> 46b924cc
 
 # BEFORE RUN: copy from RESTART to WORK
 # ----------
@@ -739,39 +580,22 @@
 
 # RESTART (restart files from prev. leg in the general exp dir):
 restart_in_sources:
-<<<<<<< HEAD
         srf: ${in_date_folder}/srf${ndays_source_in}0000.*
         rcf: ${in_date_folder}/rcf
         waminfo: ${in_date_folder}/waminfo${ndays_source_in}
         BLS: ${in_date_folder}/BLS${filebase_wam_source}${wam_source_in}.*
         LAW: ${in_date_folder}/LAW${filebase_wam_source}${wam_source_in}.*
-=======
-        srf: ${in_date_folder}/srf${start_ndays_string}0000.*
-        rcf: ${in_date_folder}/rcf
-        waminfo: ${in_date_folder}/waminfo${start_ndays_string}
-        BLS: ${in_date_folder}/BLS${start_filebase_wam}${prev_wam}.*
-        LAW: ${in_date_folder}/LAW${start_filebase_wam}${prev_wam}.*
->>>>>>> 46b924cc
 
 # WORK (current leg directory):
 restart_in_in_work:
-        srf: srf${start_ndays_string}0000.*
         rcf: rcf
         waminfo: waminfo
-<<<<<<< HEAD
         srf: srf${ndays_work_in}0000.*
         BLS: BLS${filebase_wam_work}${wam_work_in}.*
         LAW: LAW${filebase_wam_work}${wam_work_in}.*
 
 
 # AFTER RUN: copy from WORK to RESTART
-=======
-        BLS: BLS${start_filebase_wam}${prev_wam}.*
-        LAW: LAW${start_filebase_wam}${prev_wam}.*
-
-
-# AFTER RUN: copy WORK to RESTART
->>>>>>> 46b924cc
 # ---------
 restart_out_files:
         srf: srf
@@ -782,7 +606,6 @@
         srf: srf${ndays_out}0000.*
         rcf: rcf
         waminfo: waminfo
-<<<<<<< HEAD
         BLS: BLS${filebase_wam_work}${wam_out}.*
         LAW: LAW${filebase_wam_work}${wam_out}.*
 
@@ -793,18 +616,6 @@
         waminfo: ${out_date_folder}/waminfo${ndays_out}
         BLS: ${out_date_folder}/BLS${filebase_wam_work}${wam_out}.*
         LAW: ${out_date_folder}/LAW${filebase_wam_work}${wam_out}.*
-=======
-        BLS: BLS${end_filebase_wam}${this_wam}.*
-        LAW: LAW${end_filebase_wam}${this_wam}.*
-
-# RESTART (restart files from this leg in the general exp dir, for the next leg restart)
-restart_out_targets:
-        srf: ${out_date_folder}/srf${next_ndays_string}0000.*
-        rcf: ${out_date_folder}/rcf
-        waminfo: ${out_date_folder}/waminfo${next_ndays_string}
-        BLS: ${out_date_folder}/BLS${end_filebase_wam}${this_wam}.*
-        LAW: ${out_date_folder}/LAW${end_filebase_wam}${this_wam}.*
->>>>>>> 46b924cc
 
 
 #======================================================================================
@@ -832,8 +643,6 @@
 #======================================================================================
 # IGNORE FILES
 #======================================================================================
-<<<<<<< HEAD
-=======
 
 ignore_files:
         drhook: drhook
@@ -845,18 +654,6 @@
         drhook: drhook*
         ICMCL: ICMCL*
 
->>>>>>> 46b924cc
-
-ignore_files:
-        drhook: drhook
-        ICMCL: ICMCL
-ignore_in_work:
-        drhook: drhook*
-        ICMCL: ICMCL*
-ignore_sources:
-        drhook: drhook*
-        ICMCL: ICMCL*
-
 
 #======================================================================================
 # XIOS (Parallel output via XML IO server)
@@ -879,11 +676,10 @@
                         ICMSH: ICMSH
 
 
-<<<<<<< HEAD
 #======================================================================================
 # PEXTRA (Output of additional fields that are not part of standard OpenIFS output)
 #======================================================================================
-=======
+
 choose_pextra:
         1:
                 add_namelist_changes:
@@ -897,21 +693,6 @@
                                 NAMFPC:
                                         NFP3DFS: 25
                                         MFP3DFS: [91,92,93,94,95,96,97,98,99,100,101,102,103,104,105,106,107,108,109,110,111,112,113,114,115]
->>>>>>> 46b924cc
-
-choose_pextra:
-        1:
-                add_namelist_changes:
-                        fort.4:
-                                NAEPHY:
-                                        LBUD23: ".true."
-                                NAMDPHY:
-                                        NVEXTR: 25
-                                NAMPHYDS:
-                                        NVEXTRAGB: [91,92,93,94,95,96,97,98,99,100,101,102,103,104,105,106,107,108,109,110,111,112,113,114,115]
-                                NAMFPC:
-                                        NFP3DFS: 25
-                                        MFP3DFS: [91,92,93,94,95,96,97,98,99,100,101,102,103,104,105,106,107,108,109,110,111,112,113,114,115]
 
 
 #======================================================================================
@@ -928,18 +709,10 @@
                         wam_subgrid_0: wam_subgrid_0
                         wam_subgrid_1: wam_subgrid_1
                         wam_subgrid_2: wam_subgrid_2
-<<<<<<< HEAD
                         uwavein: uwavein
                         specwavein: specwavein
                         sfcwindin: sfcwindin
                         cdwavein: cdwavein
-=======
-                        # these are produced by preprocess script?
-                        #uwavein: uwavein
-                        #specwavein: specwavein
-                        #sfcwindin: sfcwindin
-                        #cdwavein: cdwavein
->>>>>>> 46b924cc
 
                 add_namelist_changes:
                         fort.4:
@@ -948,15 +721,9 @@
                                         LWCOU2W: ".true."
                         wam_namelist:
                                 NALINE:
-<<<<<<< HEAD
                                         CBPLTDT: "${wam_start_date}"
                                         CDATECURA: "${wam_start_date}"
                                         CDATEF: "${wam_start_date}"
-=======
-                                        CBPLTDT: "${wam_start_date}" # This was missing and present in oifs.functions
-                                        CDATECURA: "${wam_start_date}" # This was missing and present in oifs.functions
-                                        CDATEF: "${wam_start_date}" # I think this is for generating the output with the correct date stamp
->>>>>>> 46b924cc
 
                 add_restart_in_files:
                         BLS: BLS
@@ -982,14 +749,11 @@
                                         LWCOU: ".false."
                                         LWCOU2W: ".false."
 
-<<<<<<< HEAD
 
 #======================================================================================
 # OTHER CONFIGS AND SWITCHES
 #======================================================================================
 
-=======
->>>>>>> 46b924cc
 # For coupled setups we can use ocean currents
 choose_use_ocean_currents:
         1:
@@ -1010,20 +774,12 @@
 ## 2 - mass fixer for dry mass and cloud variables
 ##
 ## LMASCOR turns it on/off
-<<<<<<< HEAD
 ## NFRMASSCON is correction frequency in time steps
-=======
-## NFRMASSCON is correction frequency in time steps 
->>>>>>> 46b924cc
 ## (once per day might be ok)
 ##
 choose_massfixer:
         0:
-<<<<<<< HEAD
-                add_namelist_changes:
-=======
-                add_namelist_changes: 
->>>>>>> 46b924cc
+                add_namelist_changes:
                         fort.4:
                                 NAMDYN:
                                         LMASCOR: ".false."
@@ -1032,7 +788,6 @@
                         fort.4:
                                 NAMDYN:
                                         LMASCOR: ".true."
-<<<<<<< HEAD
                                         LMASDRY: ".false."
                                 NAMCT0:
                                         NFRMASSCON: ${oifs.nfrmasscon}
@@ -1040,15 +795,6 @@
                 add_namelist_changes:
                         fort.4:
                                 NAMDYN:
-=======
-                                        LMASDRY: ".false." 
-                                NAMCT0:
-                                        NFRMASSCON: ${oifs.nfrmasscon}
-        2:      
-                add_namelist_changes: 
-                        fort.4: 
-                                NAMDYN: 
->>>>>>> 46b924cc
                                         LMASCOR: ".true."
                                         LMASDRY: ".false."
                                 NAMCT0:
@@ -1099,29 +845,13 @@
                                 - 'ECE_USE_CPLNG="no"'
 
         43r3:
-                add_namelist_changes:
+                add_namelist_changes: #TODO: check
                         fort.4:
                                 NAMRES:
-<<<<<<< HEAD
-                                        # @JOAKIM: check if it's working
-                                        #NFRRES: ${timestep_per_run} #${oifs.next_step}
                                         NFRRES: ${nfrres}
-                                        NRESTS:
-                                                - -1
-                                                - $(( -${simulation_length_seconds} / 3600 ))
+                                        NRESTS: ${nfrests}
                                 NAMPAR0:
                                         NPROC: ${oifs.nproc}
-=======
-                                        NFRRES: ${nfrres}
-                                        #NRESTS:
-                                        #        - -1
-                                        #        - $(( -${timestep_per_run}*${general.run_number} )) # TODO: Change this to flexible time stepping if it works, maybe to -${oifs.next_step}?
-                                        NRESTS(1): -${next_step} 
-
-                                NAMPAR0:
-                                        NPROC: ${oifs.nproc}
-
->>>>>>> 46b924cc
                                 NAMARG:
                                         UTSTEP: ${oifs.time_step}
                                         CNMEXP: "${oifs.input_expid}"
@@ -1131,6 +861,19 @@
 
                 add_outdata_files:
                         ICMUA: ICMUA
+
+choose_restart_type:
+        eternal:
+                nfrres: 1
+                nfrests:
+                        - -1
+                        - $(( -${simulation_length_seconds} / 3600 ))
+        ifs_default:
+                nfrres: ${next_step}
+                nfrests:
+                        - -${next_step}
+
+restart_type: "ifs_default"
 
 
 ##
@@ -1196,11 +939,6 @@
 ICMGG_INIT_name: ""
 ICMSH_INIT_name: ""
 
-prepifs_dir: ${input_dir}/${prepifs_startdate}${hours}/
-tl_o3_data_dir: ${input_dir}
-ICMGG_INIT_name: ""
-ICMSH_INIT_name: ""
-
 input_sources:
         ICMGG_INIT: ${prepifs_dir}/ICMGG${prepifs_expid}INIT${ICMGG_INIT_name}
         ICMGG_INIUA: ${prepifs_dir}/ICMGG${prepifs_expid}INIUA
@@ -1249,7 +987,7 @@
         vtables: vtables/*
         ifsdata: ifsdata/*
         tl_data: ${res_number_tl}/*
-        o3_data: ${res_number_tl}/o3chem_l${nlev}/*        
+        o3_data: ${res_number_tl}/o3chem_l${nlev}/*
 
 forcing_in_work:
         ICMCL_INIT: ICMCL${oifs.input_expid}INIT
@@ -1263,13 +1001,10 @@
         O3HIST: cmip6_data/o3_histo/*
         O3SCEN: cmip6_data/o3_scenarios/*
 
-<<<<<<< HEAD
 
 #======================================================================================
 # GRIDS
 #======================================================================================
-=======
->>>>>>> 46b924cc
 
 # A grid at N80 resolution is A080 etc.
 grids:
@@ -1375,9 +1110,10 @@
                         0:
                                 branchoff: true
 
+# TODO: add slice_icml_file preprocessing for standalone oifs
+
 preprocess:
         preprocess_shell:
-<<<<<<< HEAD
                 method: "${preprocess_method}"
                 type: shell
 
@@ -1385,16 +1121,11 @@
 #======================================================================================
 # POSTPROCESS
 #======================================================================================
-=======
-                method: "${general.esm_function_dir}/components/oifs/oifs-43r3-preprocess.sh ${input_dir}/${prepifs_startdate}${hours}/ ${icmcl_dir}/${icmcl_file} ${prepifs_expid} ${input_expid} ${initial_date_cold!syear!smonth!sday} ${start_date!syear!smonth!sday} ${icmcl_end_date_formatted} ${work_dir} ${wam_number} ${perturb} ${nx} ${ensemble_id} jesus ${general.thisrun_scripts_dir}/env.sh"
-                type: shell
->>>>>>> 46b924cc
 # the postprocessing is at the moment essentially the same as the preprocessing plugin
 # it just executes a shell script
 # not working as expected as there is no "wait" after submit in the compute recipe below
 postprocess:
         postprocess_shell:
-<<<<<<< HEAD
                 method: "${general.esm_function_dir}/components/oifs/oifs-43r3-postprocess.sh ${work_dir} ECE3 ${start_date!syear!smonth!sday} ${end_date!syear!smonth!sday}"
                 type: shell
 
@@ -1403,42 +1134,22 @@
 # RECIPE
 #======================================================================================
 
-=======
-                method: "$(esm_versions get esm_tools file_path)/configs/components/oifs/oifs-43r3-postprocess.sh ${work_dir} ECE3 ${start_date!syear!smonth!sday} ${end_date!syear!smonth!sday}"
-                type: shell
-
->>>>>>> 46b924cc
 prepcompute_recipe:
    - "compile_model"
    - "_show_simulation_info"
    - "create_new_files"
    - "create_empty_folders"
    - "prepare_coupler_files"
-<<<<<<< HEAD
-   #- "add_batch_hostfile"
-=======
->>>>>>> 46b924cc
    - "assemble"
    - "log_used_files"
    - "_write_finalized_config"
    - "copy_files_to_thisrun"
    - "write_env"
-<<<<<<< HEAD
    - "preprocess"
    - "modify_namelists"
    - "modify_files"
    - "copy_files_to_work"
-   #- "write_simple_runscript"
    - "report_missing_files"
    - "database_entry"
-   #- "submit"
-=======
-   - "modify_namelists"
-   - "modify_files"
-   - "copy_files_to_work"
-   - "preprocess"
-   - "report_missing_files"
-   - "database_entry"
->>>>>>> 46b924cc
 # this does not work as expected, solution is work in progress
 #   - "postprocess"
