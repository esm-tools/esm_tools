--- conflicted
+++ resolved
@@ -1,503 +1,9 @@
 #!/usr/bin/env python3
 import pathlib
 import re
-<<<<<<< HEAD
 from collections import UserDict
 from dataclasses import dataclass, field
 from typing import Any, List
-=======
-import shutil
-import socket
-import subprocess
-import sys
-import warnings
-
-if sys.version_info > (3, 9):
-    from collections.abc import Mapping
-else:
-    from collections import Mapping
-
-# Always import externals before any non standard library imports
-
-# Third-Party Imports
-import numpy
-import coloredlogs
-import colorama
-import yaml
-
-# functions reading in dict from file
-from .yaml_to_dict import *
-
-# Date class
-from esm_calendar import Date
-
-# Loader for package yamls
-import esm_tools
-
-# Logger and related constants
-logger = logging.getLogger("root")
-DEBUG_MODE = logger.level == logging.DEBUG
-FORMAT = (
-    "[%(asctime)s,%(msecs)03d:%(filename)s:%(lineno)s - %(funcName)20s() ] %(message)s"
-)
-# f_handler = logging.FileHandler("file.log")
-# f_handler.setFormatter(FORMAT)
-# logger.addHandler(f_handler)
-
-
-# Module Constants:
-CONFIGS_TO_ALWAYS_ATTACH_AND_REMOVE = ["further_reading"]
-# NOTE: For very strange reasons, DATE_MARKER ends up being unicode in py2, not a string...
-DATE_MARKER = str(">>>THIS_IS_A_DATE<<<")
-
-CONFIG_PATH = esm_tools.get_config_filepath()
-SETUP_PATH = CONFIG_PATH + "/setups"
-DEFAULTS_DIR = CONFIG_PATH + "/defaults"
-COMPONENT_PATH = CONFIG_PATH + "/components"
-NAMELIST_DIR = esm_tools.get_namelist_filepath()
-RUNSCRIPT_DIR = esm_tools.get_runscript_filepath()
-
-# global variables
-list_counter = 0
-
-gray_list = [
-    r"choose_lresume",
-    r"choose_.*lresume",
-    r"lresume",
-    r".*date$",
-    r".*date!(year|month|day|hour|minute|second)",
-    r".*date!(syear|smonth|sday|shour|sminute|ssecond|sdoy)",
-    r"parent_date",
-    r"parent_expid",
-    r"parent_restart_dir",
-]
-
-gray_list = [re.compile(entry) for entry in gray_list]
-gray_list = []
-constant_blacklist = [r"PATH", r"LD_LIBRARY_PATH", r"NETCDFF_ROOT", r"I_MPI_ROOT"]
-
-constant_blacklist = [re.compile(entry) for entry in constant_blacklist]
-
-protected_adds = ["add_module_actions", "add_export_vars", "add_unset_vars"]
-keep_as_str = ["branch"]
-early_choose_vars = ["include_models", "version", "omp_num_threads"]
-
-
-def flatten_nested_lists(lst):
-    """Recursively flattens an arbitrarily nested list and yields a generator
-
-    Examples
-    --------
-    >>> list(flatten_nested_lists( [[1,2,3]] ))
-    [1, 2, 3]
-
-    >>> list(flatten_nested_lists( [1,2,3, [4,5,6], "foo"] ))
-    [1, 2, 3, 4, 5, 6, 'foo']
-
-    >>> list(flatten_nested_lists( [[1,2,3], [4,5,6], [7,8,9]] ))
-    [1, 2, 3, 4, 5, 6, 7, 8, 9]
-
-    >>> list(flatten_nested_lists( [[1,2,3], {"foo": "bar"}] ))
-    [1, 2, 3, {'foo': 'bar'}]
-    """
-    # Traverse the list and return the scalar item. If the item is a list, then
-    # enter recursion
-    for item in lst:
-        if isinstance(item, list):
-            for subitem in flatten_nested_lists(item):
-                yield subitem
-        else:
-            yield item
-
-
-def look_for_file(model, item, all_config=None):
-    """
-    Finds the file containing the configuration of a component, model, coupled setup
-    or software included in `ESM-Tools`. The ``model`` input provides a general name,
-    normally the folder where all the versioned files of that component are contained.
-    The ``item`` input can contain information about the version. If the configuration
-    file is not found, ``item`` will be reduced one ``-`` back and ``look_for_file``
-    will be called recursively.
-
-    Parameters
-    ----------
-    model : str
-        General name of the model, component, coupled setup or software.
-    item : str
-        Name of the component and the version needed.
-    all_config : dict
-        main configuration
-
-    Returns
-    -------
-    possible_path : str
-        Path to the configuration file.
-    needs_loading : bool
-        Boolean to indicate the need of loading the file.
-    """
-    # look at the directory where yaml runscript is found. This is an absolute
-    # path
-    runscript_path = ""
-    if all_config and all_config["general"].get("runscript_abspath"):
-        runscript_path = os.path.dirname(all_config["general"]["runscript_abspath"])
-
-    # Loop through all possible path combinations
-    possible_paths = [
-        f"{SETUP_PATH}/{model}/{item}",
-        f"{COMPONENT_PATH}/{model}/{item}",
-        f"{CONFIG_PATH}/esm_software/{model}/{item}",
-        f"{CONFIG_PATH}/other_software/{model}/{item}",
-        f"{CONFIG_PATH}/{model}/{item}",
-        f"{runscript_path}/{item}",
-        f"{os.getcwd()}/{item}",  # last resort: look at the CWD if others fail
-    ]
-
-    endings = ["", ".yaml", ".yml", ".YAML", ".YML"]
-
-    for possible_path in possible_paths:
-
-        for ending in endings:
-            file_path = possible_path + ending
-
-            # Check if the file exists and if it does return its path
-            if os.path.isfile(file_path):
-                needs_loading = True
-                return file_path, needs_loading
-
-    # If the item is a subversion of a model version with its own file (e.g.
-    # item = fesom-2.0-jio and model = fesom), the previous lines won't be able
-    # to find the versioned file (e.g. fesom-2.0.yaml) cause it is looking for
-    # a file which name contains the whole item string (e.g. fesom-2.0-jio.yaml).
-    # To solve that kind of problem the item's name is reduced to the last "-"
-    # (e.g. to fesom-2.0) and then ``look_for_file`` is called recursively
-    new_item = "-".join(item.split("-")[:-1])
-    if len(new_item) > 0:
-        possible_path, needs_loading = look_for_file(model, new_item)
-        if possible_path:
-            return possible_path, needs_loading
-
-    # The file was not found
-    warnings.warn(f'File for "{item}" not found in "{model}"')
-    return None, False
-
-
-def initialize_from_yaml(filepath):
-    user_config = {}
-    for file_ending in YAML_AUTO_EXTENSIONS:
-        if filepath.endswith(file_ending) and not file_ending == "":
-            user_config = yaml_file_to_dict(filepath)
-
-            if not "general" in user_config:
-                user_config["general"] = {}
-            # full absolute path of the user runscript including the yaml file
-            user_config["general"]["runscript_abspath"] = filepath
-
-            user_config = complete_config(user_config)
-    if not user_config:
-        user_error(
-            "Incorrect extension",
-            f"The runscript provided (``{filepath}``) does not have a valid file "
-            "extension. The following are valid file extensions for runscripts: "
-            f"{YAML_AUTO_EXTENSIONS[1:]}"
-        )
-    return user_config
-
-
-def complete_config(user_config):
-    if not "general" in user_config:
-        user_config["general"] = {}
-    user_config["general"]["additional_files"] = []
-
-    while True:
-        for model in list(user_config):
-            if "further_reading" in user_config[model]:
-                if type(user_config[model]["further_reading"]) == list:
-                    for additional_file in user_config[model]["further_reading"]:
-                        if (
-                            not additional_file
-                            in user_config["general"]["additional_files"]
-                        ):
-                            user_config["general"]["additional_files"].append(
-                                additional_file
-                            )
-                elif type(user_config[model]["further_reading"]) == str:
-                    additional_file = user_config[model]["further_reading"]
-                    if (
-                        not additional_file
-                        in user_config["general"]["additional_files"]
-                    ):
-                        user_config["general"]["additional_files"].append(
-                            additional_file
-                        )
-
-                if model == "general":
-                    user_config["further_reading"] = user_config["general"][
-                        "further_reading"
-                    ]
-                    del user_config["general"]["further_reading"]
-                    attach_to_config_and_remove(
-                        user_config, "further_reading", all_config=user_config
-                    )
-                else:
-                    attach_to_config_and_remove(
-                        user_config[model], "further_reading", all_config=user_config
-                    )
-
-        found = False
-        for model in user_config:
-            if "further_reading" in user_config[model]:
-                found = True
-                break
-        if not found:
-            break
-
-    return user_config
-
-
-def pprint_config(config):  # pragma: no cover
-    """
-    Prints the dictionary given to the stdout in a nicely formatted YAML style.
-
-    Parameters
-    ----------
-    config : dict
-        The configuration to print
-
-    Returns
-    -------
-    None
-    """
-    # Delete the ``prev_run`` chapter: we don't need to print the info from the
-    # previous run.
-    config_to_print = copy.deepcopy(config)  # PrevRunInfo
-    if "prev_run" in config_to_print:  # PrevRunInfo
-        del config_to_print["prev_run"]  # PrevRunInfo
-    yaml.Dumper.ignore_aliases = lambda *args: True
-    print(yaml.dump(config_to_print, default_flow_style=False))
-
-
-def attach_to_config_and_reduce_keyword(
-    config_to_read_from,
-    config_to_write_to,
-    full_keyword,
-    reduced_keyword="included_files",
-    level_to_write_to=None,
-):
-    """
-    Attaches a new dictionary to the config, and registers it as the value of
-    ``reduced_keyword``.
-
-    Parameters
-    ----------
-    config_to_read_from : dict
-        The configuration dictionary from which information is read from. The
-        keyword from which additional YAML files are read from should be on the
-        top level of this dictionary.
-    config_to_write_to : dict
-        The dictionary where the contents of
-        ``config_to_read_from[full_keyword]`` is written in.
-    full_keyword :
-        The keyword where contents are extracted from
-    reduced_keyword :
-        The keyword where the contents of ``config_to_read_from[full_keyword]``
-        are written to
-    level_to_write_to :
-        If this is specified, the attached entries are written here instead of
-        in the top level of ``config_to_write_to``. Note that only one level
-        down is currently supported.
-
-
-    The purpose behind this is to have a chapter in config "include_submodels"
-    = ["echam", "fesom"], which would then find the "echam.yaml" and
-    "fesom.yaml" configs, and attach them to "config" under config[submodels],
-    and the entire config for e.g. echam would show up in config[echam
-
-    Since ``config_to_read_from`` and ``config_to_write_to`` are ``dict``
-    objects, they are modified **in place**. Note also that the entry
-    ``config_to_read_from[full_keyword]`` is deleted at the end of the routine.
-
-    If the entry in ``config_to_read_from[full_keyword]`` is a list, each item
-    in that list is split into two parts: ``model`` and ``model_part``. For example:
-
-    >>> # Assuming: config_to_read_from[full_keyword] = ['echam.datasets', 'echam.restart.streams']
-    >>> model, model_part = 'echam', 'datasets' # first part
-    >>> model, model_part = 'echam', 'restart.streams' # second part
-
-    The first part, in the example ``echam`` is used to determine where to look
-    for new YAML files. Then, a yaml file corresponding to a file called
-    ``echam.datasets.yaml`` is loaded, and attached to the config.
-
-    Warning
-    -------
-    Both ``config_to_read_from`` and ``config_to_write_to`` are modified **in place**!
-    """
-    if full_keyword in config_to_read_from:
-
-        if level_to_write_to:
-            if reduced_keyword in config_to_read_from[level_to_write_to]:
-                config_to_read_from[level_to_write_to][
-                    reduced_keyword
-                ] += config_to_read_from[full_keyword]
-            else:
-                config_to_read_from[level_to_write_to][
-                    reduced_keyword
-                ] = config_to_read_from[full_keyword]
-        else:
-            if reduced_keyword in config_to_read_from:
-                config_to_read_from[reduced_keyword] += config_to_read_from[
-                    full_keyword
-                ]
-            else:
-                config_to_read_from[reduced_keyword] = config_to_read_from[full_keyword]
-        # FIXME: Does this only need to work for lists?
-        if isinstance(config_to_read_from[full_keyword], list):
-            for item in config_to_read_from[full_keyword]:
-                model = item
-                if "-" in item:
-                    model, rest = (item.split("-")[0], "-".join(item.split("-")[1:]))
-                else:
-                    if "." in item:
-                        model, model_part = (
-                            item.split(".")[0],
-                            ".".join(item.split(".")[1:]),
-                        )
-                        logger.debug("Attaching: %s for %s", model_part, model)
-                    else:
-                        if item in config_to_read_from:
-                            if "version" in config_to_read_from[item]:
-                                item = (
-                                    model + "-" + config_to_read_from[item]["version"]
-                                )
-
-                include_path, needs_load = look_for_file(model, item)
-                if not include_path:
-                    include_path, needs_load = look_for_file(model, model)
-                if not include_path:
-                    print(
-                        f"attach_to_config_and_reduce: File {item} of model {model} could not be found. Sorry."
-                    )
-                    sys.exit(-1)
-                logger.debug("Reading %s", include_path)
-                if needs_load:
-                    tmp_config = yaml_file_to_dict(include_path)
-                else:
-                    tmp_config = include_path
-
-                config_to_write_to[tmp_config["model"]] = tmp_config
-
-                for attachment in CONFIGS_TO_ALWAYS_ATTACH_AND_REMOVE:
-                    logger.debug("Attaching: %s", attachment)
-                    attach_to_config_and_remove(
-                        config_to_write_to[tmp_config["model"]],
-                        attachment,
-                        all_config=None,
-                    )
-
-        else:
-            raise TypeError("The entries in %s must be a list!!" % full_keyword)
-        del config_to_read_from[full_keyword]
-
-
-def attach_single_config(config, path, attach_value, all_config=None, **kwargs):
-    """
-    Parameters
-    ----------
-    config : dict
-        subset of the main configuration, eg. config[model]
-
-    all_config : dict
-        main configuration
-    """
-    include_path, needs_load = look_for_file(path, attach_value, all_config=all_config)
-    if include_path:
-        if needs_load:
-            attachable_config = yaml_file_to_dict(include_path)
-        else:
-            attachable_config = include_path
-    elif os.path.isfile(path + "/" + attach_value):
-        attachable_config = yaml_file_to_dict(path + "/" + attach_value)
-    else:
-        print("Could not find ", path + "/" + attach_value)
-        sys.exit(1)
-    # DB this is a try:
-    dict_merge(config, attachable_config, **kwargs)
-    # config.update(attachable_config)
-
-
-def attach_to_config_and_remove(config, attach_key, all_config=None, **kwargs):
-    """
-    Attaches extra dict to this one and removes the chapter
-
-    Updates the dictionary on ``config`` with values from any file found under
-    a listing specified by ``attach_key``.
-
-    Parameters
-    ----------
-    config : dict
-        The configuration to update
-    attach_key : str
-        A key who's value points to a list of various yaml files to update
-        ``config`` with.
-
-    Warning
-    -------
-    The ``config`` is modified **in place**!
-    """
-    if attach_key in config:
-        attach_value = config[attach_key]
-        del config[attach_key]
-        if type(attach_value) == str:
-            attach_value = [attach_value]
-        for attach_value in attach_value:
-            try:
-                attach_path, attach_value = attach_value.rsplit("/", 1)
-            except ValueError:
-                attach_path = "."
-            attach_single_config(
-                config, attach_path, attach_value, all_config=all_config, **kwargs
-            )
-
-
-priority_marker = ">>THIS_ONE<<"
-
-
-def priority_merge_dicts(first_config, second_config, priority="first"):
-    """Given two dictionaries, merge them together preserving either first or last entries.
-
-    Parameters
-    ----------
-    first_config : dict
-    second_config : dict
-    priority : str
-        One of "first" or "second". Specifies which dictionary should be given
-        priority when merging.
-
-    Returns
-    -------
-    merged : dict
-        A dictionary containing all keys, with duplicate entries reverting to
-        the dictionary given in "priority". The merge occurs across all levels.
-    """
-    if priority == "second":
-        merged_dictionary = first_config
-        to_merge = second_config
-    elif priority == "first":
-        merged_dictionary = second_config
-        to_merge = first_config
-    else:
-        raise TypeError("Please use 'first' or 'second' for the priority!")
-    # for key in to_merge:
-    #    for inner_key in list(to_merge[key]):
-    #        if not priority_marker in inner_key:
-    #            to_merge[key][inner_key+priority_marker] = to_merge[key][inner_key]
-    #            del to_merge[key][inner_key]
-    dict_merge(merged_dictionary, to_merge)
-    return merged_dictionary
-
-
-# NEW STUFF ALREADY, SHALL REPLACE OLD STUFF:
-
->>>>>>> b4fdb13b
 
 import dpath.util
 from loguru import logger
@@ -508,31 +14,8 @@
 class ConfigAddress:
     """Address of a config value."""
 
-<<<<<<< HEAD
     path: str = ""
     """Path to the config value."""
-=======
-def new_dict_merge(dct, merge_dct, winner="to_be_included"):
-    """Recursive dict merge. Inspired by :meth:``dict.update()``, instead of
-    updating only top-level keys, dict_merge recurses down into dicts nested
-    to an arbitrary depth, updating keys. The ``merge_dct`` is merged into
-    ``dct``.
-    :param dct: dict onto which the merge is executed
-    :param merge_dct: dct merged into dct
-    :param winner: should be either receiving (default) or to_be_included
-    :return: None
-    """
-    for k in merge_dct:
-        if (
-            k in dct
-            and isinstance(dct[k], dict)
-            and isinstance(merge_dct[k], Mapping)
-        ):
-            new_dict_merge(dct[k], merge_dct[k], winner)
-        else:
-            if not (winner == "receiving" and k in dct):
-                dct[k] = merge_dct[k]
->>>>>>> b4fdb13b
 
     sep: str = "."
     """The separator used to separate the path components."""
@@ -554,68 +37,8 @@
     address: ConfigAddress
     value: Any
 
-<<<<<<< HEAD
     def __str__(self):
         return f"{self.name} = {self.value} (defined at {self.address})"
-=======
-    for k, v in merge_dct.items():
-        if (
-            k in dct
-            and isinstance(v, dict)
-            and isinstance(merge_dct[k], Mapping)
-        ):
-            # NOTE(PG): this is a very bad hack and doesn't belong here at all.
-            # Maybe instead the yaml_file_to_dict needs to say something like
-            # "add_debug_info", so everything gets put together, but for right
-            # now you are given ifnromation where your config originally came
-            # from...
-            #
-            # IDEA: It would be great if somehow we knew which key came from
-            # which config file: some are in the user, some are in the setup,
-            # some are in the component. However, I have no idea how to do that
-            # correctly...Turn the keys in the config into named tuples with
-            # the original file? Make a custom "class" for config keys?? That
-            # would then be:
-            #
-            # config['echam'].keys()
-            # * (key_name: namelist_changes, came_from: user, overrides: [setup, component])
-            # Above, the overrides list always gets longer depending on where the value actually came from.
-            # * (another key-tuple)
-            # * and so on...
-            #
-            # An idea...but I have absolutely no clue how to cleanly implement that...
-            if k != "debug_info":
-                dict_merge(dct[k], merge_dct[k], resolve_nested_adds)
-            else:
-                if "debug_info" in dct:
-                    if isinstance(dct["debug_info"]["loaded_from_file"], str):
-                        dct["debug_info"]["loaded_from_file"] = [
-                            dct["debug_info"]["loaded_from_file"]
-                        ]
-                    else:
-                        dct["debug_info"]["loaded_from_file"].append(
-                            merge_dct["debug_info"]["loaded_from_file"]
-                        )
-        # MA: I'm not super happy about the resolve_nested_adds implementation. Nested
-        # adds should probably resolved in a different place, after the first level
-        # ones are resolved.
-        # If the key exists and starts by ``add_``, it is a nested ``add_`` and is
-        # solved as such
-        elif (
-            resolve_nested_adds
-            and isinstance(k, str)
-            and k.startswith("add_")
-            and k not in protected_adds
-            and isinstance(v, (list, dict))
-        ):
-            add_entries_from_chapter(dct, "".join(k.split("add_")), v)
-        else:
-            # keep the value of dct[k] if dct[k] is already set but merge_dct[k]
-            # is empty and protection is requested
-            if k in dct:
-                if dct[k] and not merge_dct[k] and dont_overwrite_with_empty_value:
-                    merge_dct[k] = dct[k]
->>>>>>> b4fdb13b
 
 
 @dataclass
@@ -641,7 +64,6 @@
         """Remove the start and end marks from the variable's ``value`` attribute."""
         return self.value.replace(self.start_mark, "").replace(self.end_mark, "")
 
-<<<<<<< HEAD
     def should_resolve_from_clean_marks(self) -> str:
         """Remove the start and end marks from the variable's ``should_resolve_from`` attribute."""
         return self.should_resolve_from.replace(self.start_mark, "").replace(
@@ -657,321 +79,11 @@
 
 class ChooseBlock(UserDict):
     """Represents a Choose block in the configuration"""
-=======
-            # The update_key (chapter) is already inside the blackdict however,
-            # its value (entries) it not empty. So, update them
-            if blackdict[chapter] in empty_values and entries not in empty_values:
-                dict_merge(config, {chapter: entries})
-
-            # Trying to update a dictionary from the same file (in blackdict)
-            # an ``add_`` returns an error
-            if isinstance(blackdict[chapter], dict):
-                user_error(
-                    "Missing 'add_'",
-                    (
-                        f"Not possible to update the '{config['model']}.{chapter}' "
-                        + f"dictionary. Please, use 'add_{chapter}' inside the "
-                        + f"'choose_' block, instead of just '{chapter}'."
-                    ),
-                )
-
-
-def dict_overwrite(sender, receiver, key_path=[], recursion_level=0, verbose=False):
-    """Recursively search through the dictionary and replace the keys with the
-    ``overwrite`` tag
-
-    Parameters
-    ----------
-    sender : dict
-        contains the information with the key 'overwrite' to replace the
-        information in the receiver dictionary.
-    receiver : dict
-        contains the information that will be replaced by the sender dictionary.
-    key_path : list
-        used only in the recursive call. Contains the nested dictionary structure.
-    recursion_level : int
-        used only in the recursive call. Stores the value of the recursion depth.
-    verbose : bool
-        if True then the function will print the before/after information
-
-    Returns
-    -------
-    receiver : dict
-        The input argument is overwritten
-    """
-    # iterate over the sender dictionary and enter recursively search for the
-    # boolean key "overwrite". It is assumed that 'key' is also present in the
-    # receiver
-    for key in sender:
-        # clear the key_path upon first entry or new entry after recursion
-        if recursion_level == 0:
-            key_path.clear()
-        else:
-            # len(key_path) is recursion_level. Only take up to the current
-            # recursion level to prevent unnecessary appends
-            key_path = key_path[:recursion_level]
-
-        key_path.append(key)
-
-        if isinstance(receiver.get(key, None), dict):
-            # check if there is "overwrite" key whose value is True
-            if sender[key].get("overwrite", False):
-                del sender[key]["overwrite"]  # clean up
-                value_before = copy.deepcopy(receiver[key])
-
-                # update (overwrite) the value in the receiving dictionary
-                receiver[key] = copy.deepcopy(sender[key])
-
-                # print the changed section
-                if verbose:
-                    space = "    "
-                    path_str = " -> ".join(key_path)
-                    print(f"::: Overwriting the path:    [{path_str}]")
-                    print("::: value before:")
-                    before_str = f"{space}{yaml.dump(value_before, indent=4)}"
-                    before_str = before_str.replace("\n", f"\n{space}")
-                    before_str = re.sub(r"\n[ \t]*$", "", before_str)
-                    print(before_str)
-                    print("---")
-
-                    print("::: value after:")
-                    after_str = f"{space}{yaml.dump(receiver[key], indent=4)}"
-                    after_str = after_str.replace("\n", f"\n{space}")
-                    after_str = re.sub(r"\n[ \t]*$", "", after_str)
-                    print(after_str)
-                    print()
-            else:
-                # enter into recursion using the current dictionary values. Keep
-                # track of the recursion path and depth
-                dict_overwrite(
-                    sender[key],
-                    receiver[key],
-                    key_path=key_path,
-                    recursion_level=recursion_level + 1,
-                    verbose=verbose,
-                )
-
-    return receiver
-
-
-def find_remove_entries_in_config(mapping, model_name, models=[]):
-    all_removes = []
-    mappings = [mapping]
-    while mappings:
-        mapping = mappings.pop()
-        try:
-            items = mapping.items()
-        except AttributeError:
-            continue
-        for key, value in items:
-            if isinstance(key, str) and key.startswith("remove_"):
-                # If the model is not present in the path add it
-                if key.split("remove_")[-1].split(".")[0] not in models:
-                    key = "remove_" + model_name + "." + key.split("remove_")[-1]
-                all_removes.append((key, value))
-            if isinstance(value, dict):
-                mappings.append(value)
-    # all_removes = [(remove_echam.forcing_files, [sst, sic,])]
-    # NOTE: Not Allowed: all_removes = [(remove_echam.forcing_files, sst)]
-    return all_removes
-
-
-def remove_entries_from_chapter(config, remove_chapter, remove_entries):
-    for entry in remove_entries:
-        try:
-            del config[remove_chapter][entry]
-        except KeyError:
-            pass
-
-
-def add_entries_from_chapter(config, add_chapter, add_entries):
-    my_entries = copy.deepcopy(add_entries)
-    if add_chapter in config:
-        if type(config[add_chapter]) == list:
-            for entry in my_entries:
-                config[add_chapter].append(entry)
-        elif type(config[add_chapter]) == dict:
-            # MA: I'm not supper happy about the resolve_nested_adds implementation
-            dict_merge(
-                config[add_chapter],
-                add_entries,
-                resolve_nested_adds=True,
-            )
-    else:
-        config[add_chapter] = add_entries
-
-
-def remove_entry_from_chapter(
-    remove_chapter,
-    remove_entries,
-    model_to_remove_from,
-    model_with_remove_statement,
-    model_config,
-    setup_config,
-):
-    """
-    Deletes the entries specified by the user using the ``remove_<chapter>`` command
-    contained in the chapter, that can be either a list or a dictionary. After the
-    removals the ``remove_<chapter>`` command is cleaned up from the config.
-
-    Parameters
-    ----------
-    remove_chapter : str
-        A string specifying the path inside the config to reach the chapter where
-        the entries to be removed are. The string is composed by ``remove_`` followed
-        by the path where each nested chapter is separated by a ``.``.
-    remove_entries : list
-        The list of entries to be remove from the chapter.
-    model_to_remove_from : str
-        Indicates the main chapter inside config where removes need to take place (i.e.
-        ``computer``, ``general``, ``<model>``, ...).
-    model_with_remove_statement : str
-        Indicates the main chapter where the remove command is defined.
-    model_config : dict
-        Component-specific general configuration.
-    setup_config : dict
-        Setup-specific general configuration.
-    """
-
-    logging.debug("%s, %s", remove_entries, remove_chapter)
-    # Check that the the user entry is a list, if not rise an exception
-    if not isinstance(remove_entries, list):
-        raise TypeError("Please put all entries to remove as a list")
-    # Check for ``namelist_changes`` and change the extension dot ``.`` for a ``,``
-    remove_chapter_nml = remove_chapter
-    if "namelist_changes" in remove_chapter:
-        ind_nc = remove_chapter.find("namelist_changes") + len("namelist_changes") + 1
-        ind_ext_dot = remove_chapter.find(".", ind_nc)
-        if ind_ext_dot > 0:
-            remove_chapter_split = list(remove_chapter)
-            remove_chapter_split[ind_ext_dot] = ","
-            remove_chapter_nml = "".join(remove_chapter_split)
-    # Find the required config
-    if model_to_remove_from in model_config:
-        config = model_config[model_to_remove_from]
-    elif model_to_remove_from in setup_config:
-        config = setup_config[model_to_remove_from]
-
-    # Delete the variables specified in the remove_<chapter> in config
-    for entry in remove_entries:
-        try:
-            # Find the nested subchapter and substitute "," with "." for namelist extensions
-            path2chapter = [
-                subchapter.replace(",", ".")
-                for subchapter in remove_chapter_nml.split(".")[1:]
-            ]
-            # Reach the subchapter that to be removed
-            remove_from_config = recursive_get(config, path2chapter)
-            # If remove_from_config is a list use remove method, if it is a dictionary use del
-            if isinstance(remove_from_config, list):
-                remove_from_config.remove(entry)
-            else:
-                del remove_from_config[entry]
-        except:
-            pass
-    # Cleanup the remove_<chapter> command defined by the user either in model_config or in setup_config
-    if model_with_remove_statement in model_config:
-        try:
-            del model_config[model_with_remove_statement][
-                remove_chapter.replace(model_with_remove_statement + ".", "")
-            ]
-        except:
-            pass
-    elif model_with_remove_statement in setup_config:
-        try:
-            del setup_config[model_with_remove_statement][
-                remove_chapter.replace(model_with_remove_statement + ".", "")
-            ]
-        except:
-            pass
-
-
-def remove_entries_from_chapter_in_config(
-    model_config, valid_model_names, setup_config, valid_setup_names
-):
-    config = model_config
-    for model in valid_model_names:
-        logging.debug(model)
-        all_removes_for_model = find_remove_entries_in_config(
-            config[model], model, config.keys()
-        )
-        for remove_chapter, remove_entries in all_removes_for_model:
-            model_to_remove_from = remove_chapter.split(".")[0].replace("remove_", "")
-            remove_entry_from_chapter(
-                remove_chapter,
-                remove_entries,
-                model_to_remove_from,
-                model,
-                model_config,
-                setup_config,
-            )
-            try:
-                del config[model][remove_chapter]
-            except:
-                pass
-
-
-def basic_find_remove_entries_in_config(mapping):
-    all_removes = []
-    mappings = [mapping]
-    while mappings:
-        mapping = mappings.pop()
-        try:
-            items = mapping.items()
-        except AttributeError:
-            continue
-        for key, value in items:
-            if isinstance(key, str) and key.startswith("remove_"):
-                all_removes.append((key, value))
-            if isinstance(value, dict):
-                mappings.append(value)
-    # all_removes = [(remove_echam.forcing_files, [sst, sic,])]
-    # NOTE: Not Allowed: all_removes = [(remove_echam.forcing_files, sst)]
-    return all_removes
-
-
-def basic_find_add_entries_in_config(mapping):
-    all_adds = []
-    mappings = [mapping]
-    while mappings:
-        mapping = mappings.pop()
-        for key, value in mapping.items():
-            # for key, value in items:
-            if isinstance(key, str) and key.startswith("add_"):
-                all_adds.append((key, value))
-            if isinstance(value, dict):
-                mappings.append(value)
-    # all_adds = [(add_echam.forcing_files, [sst, sic,])]
-    # NOTE: Not Allowed: all_adds = [(add_echam.forcing_files, sst)]
-    return all_adds
-
-
-def find_add_entries_in_config(mapping, model_name):
-    all_adds = []
-    mappings = [mapping]
-    while mappings:
-        mapping = mappings.pop()
-        try:
-            items = mapping.items()
-        except AttributeError:
-            continue
-        for key, value in items:
-            if isinstance(key, str) and key.startswith("add_"):
-                if not "." in key:
-                    key = "add_" + model_name + "." + key.split("add_")[-1]
-                all_adds.append((key, value))
-    #       if isinstance(value, dict):
-    #           mappings.append(value)
-    # all_adds = [(add_echam.forcing_files, [sst, sic,])]
-    # NOTE: Not Allowed: all_adds = [(add_echam.forcing_files, sst)]
-    return all_adds
->>>>>>> b4fdb13b
 
     def __init__(self, *args, **kwargs):
         super().__init__(*args, **kwargs)
         self.choices = {}
 
-<<<<<<< HEAD
     def __getitem__(self, key):
         if key in self.choices:
             return self.choices[key]
@@ -989,89 +101,6 @@
 
     def __contains__(self, key):
         return key in self.choices or key in self
-=======
-def add_entry_to_chapter(
-    add_chapter,
-    add_entries,
-    model_to_add_to,
-    model_with_add_statement,
-    model_config,
-    setup_config,
-):
-
-    if model_to_add_to in model_config:
-        target_config = model_config
-    else:
-        target_config = setup_config
-    if model_with_add_statement in model_config:
-        source_config = model_config
-    else:
-        cource_config = setup_config
-
-    logging.debug(model_to_add_to)
-    logging.debug(add_chapter)
-    if add_chapter in source_config[model_with_add_statement]:
-        source_chapter = add_chapter
-    else:
-        source_chapter = add_chapter.replace(model_to_add_to + ".", "")
-
-    # If the desired chapter doesn't exist yet, just put it there
-    logging.debug(model_to_add_to)
-    logging.debug(add_chapter)
-
-    # Eg. add_general.mylist -> mylist
-    chapter_to_add = add_chapter.split(".")[-1].replace("add_", "")
-    if chapter_to_add not in target_config[model_to_add_to]:
-        target_config[model_to_add_to][chapter_to_add] = add_entries
-    else:
-        if type(target_config[model_to_add_to][chapter_to_add]) != type(add_entries):
-            error_type = "Type mismatch"
-            error_text = f"Can not add a variable of incompatible type ``{type(add_entries).__name__}`` to ``{chapter_to_add}``"
-            user_error(error_type, error_text)
-
-        if isinstance(target_config[model_to_add_to][chapter_to_add], list):
-            # Define the list to be modified
-            mod_list = target_config[model_to_add_to][chapter_to_add]
-            # Add the entries
-            mod_list.extend(list(flatten_nested_lists(add_entries)))
-
-            # Remove duplicates
-            mod_list_no_dupl = []
-            for el in mod_list:
-                if not isinstance(el, (dict, tuple, list)):
-                    if el not in mod_list_no_dupl:
-                        mod_list_no_dupl.append(el)
-                else:
-                    mod_list_no_dupl.append(el)
-            target_config[model_to_add_to][chapter_to_add] = mod_list_no_dupl
-            global list_counter
-            list_counter += 1
-        elif isinstance(target_config[model_to_add_to][chapter_to_add], dict):
-            # If the chapter is a dictionary use dict_merge where the new entries
-            # have priority over the preexisting ones (user choices win over
-            # anything else)
-            dict_merge(target_config[model_to_add_to][chapter_to_add], add_entries)
-    if list_counter > 1:
-        pass
-        # pdb.set_trace()
-    logging.debug(model_with_add_statement)
-    logging.debug(source_chapter)
-    # del source_config[model_with_add_statement][source_chapter.replace("add_", "")]
-
-
-def basic_add_entries_to_chapter_in_config(config):
-    all_adds_for_model = basic_find_add_entries_in_config(config)
-    for add_chapter, add_entries in all_adds_for_model:
-        add_entries_from_chapter(config, add_chapter.replace("add_", ""), add_entries)
-
-
-def basic_remove_entries_from_chapter_in_config(config):
-    all_removes_for_model = basic_find_remove_entries_in_config(config)
-    for remove_chapter, remove_entries in all_removes_for_model:
-        remove_entries_from_chapter(
-            config, remove_chapter.replace("remove_", ""), remove_entries
-        )
->>>>>>> b4fdb13b
 
     def __str__(self):
         return f"ChooseBlock({self.data})"
@@ -1098,100 +127,8 @@
             config = yaml.load(f)
         return cls(config_file=config_file, config=config)
 
-<<<<<<< HEAD
     def dump_yaml(self, fpath: str or pathlib.Path) -> None:
         """Writes config to fpath
-=======
-    Returns
-    -------
-    A merged dictionary (shallow).
-    """
-    result = {}
-    for dictionary in dict_args:
-        result.update(dictionary)
-    return result
-
-
-def del_value_for_nested_key(config, key):
-    """
-    In a dict of dicts, delete a key/value pair.
-
-    Parameters
-    ----------
-    config : dict
-        The dict to delete in.
-    key : str
-        The key to delete.
-
-    Warning
-    -------
-    The ``config`` is modified **in place**!
-    """
-    if key in config:
-        del config[key]
-    for v in config.values():
-        if isinstance(v, dict):
-            del_value_for_nested_key(v, key)
-
-
-def find_value_for_nested_key(mapping, key_of_interest, tree=[]):
-    """
-    In a dict of dicts, find a value for a given key
-
-    Parameters
-    ----------
-    mapping : dict
-        The nested dictionary to search through
-    key_of_interest : str
-        The key to search for.
-    tree : list
-        Where to start searching
-
-    Returns
-    -------
-    value :
-        The value of key anywhere in the nested dict.
-
-    Note
-    ----
-    Behaviour of what happens when a key appears twice anywhere on different
-    levels of the nested dict is unclear. The uppermost one is taken, but if
-    the key appears in more than one item, I'd guess something ambigous
-    occus...
-    """
-    original_mapping = mapping
-    logger.debug("Looking for key %s", key_of_interest)
-    logging.debug("Looking in %s", mapping)
-    logger.debug("Using tree %s", tree)
-    if tree:
-        for leaf in tree:
-            mapping = mapping[leaf]
-        else:
-            tree = [None]
-    for leaf in reversed(tree):
-        logging.debug("Looking in bottommost leaf %s", leaf)
-        for key, value in mapping.items():
-            if key == key_of_interest:
-                return value
-        if leaf:
-            find_value_in_nested_key(original_mapping, key_of_interest, tree[:-1])
-    warnings.warn("Couldn't find value for key %s" % key_of_interest)
-    # raise KeyError("Couldn't find value for key %s", key_of_interest)
-
-
-def basic_choose_blocks(config_to_resolve, config_to_search, isblacklist=True):
-    all_set_variables = {}
-    while True:
-        name_chooses = basic_list_all_keys_starting_with_choose(
-            config_to_resolve, gray_list, isblacklist
-        )
-        if name_chooses == []:
-            break
-        for key, block in name_chooses:
-            all_set_variables[key] = basic_determine_set_variables_in_choose_block(
-                block
-            )
->>>>>>> b4fdb13b
 
         Parameters
         ----------
@@ -1206,7 +143,6 @@
 class EsmParser:
     """A main class for parsing configuration files"""
 
-<<<<<<< HEAD
     def __init__(self):
         pass
 
@@ -1273,1855 +209,13 @@
         """
 
         def _filter_variable(value):
-            """Filter function for in value side of key/value pair"""
+            """Filter function to check if a value contains variable start and end"""
             if isinstance(value, str):
                 return variable_start in value and variable_end in value
             return False
 
         variables = []
         search_results = dpath.util.search(
-=======
-def basic_list_all_keys_starting_with_choose(mapping, ignore_list, isblacklist):
-    logging.debug("Top of list_all_keys_starting_with_choose")
-    all_chooses = []
-    for key, value in mapping.items():
-        if (
-            isinstance(key, str)
-            and key.startswith("choose_")
-            and (
-                (not isblacklist)
-                or (isblacklist and not determine_regex_list_match(key, ignore_list))
-            )
-            and not determine_regex_list_match(key, constant_blacklist)
-        ):
-            all_chooses.append((key, value))
-    logging.debug("Will return %s", all_chooses)
-    return all_chooses
-
-
-def list_all_keys_starting_with_choose(mapping, model_name, ignore_list, isblacklist):
-    """
-    Given a ``mapping`` (e.g. a ``dict``-type object), list all keys that start
-    with ``"choose_"`` on any level of the nested dictionary.
-
-    Parameters
-    ----------
-    mapping : dict
-        The dictionary to search through for keys starting with ``"choose_"``
-
-    model_name : str
-    ignore_list : list
-    Returns
-    -------
-    all_chooses : list
-        A list of tuples for ....
-        A dictionary containing all key, value pairs starting with
-        ``"choose_"``.
-    """
-    logging.debug("Top of list_all_keys_starting_with_choose")
-    all_chooses = []
-    if not isinstance(mapping, dict):
-        print(">>>>>>>>>>>>>>>>>>>> PG")
-        print(locals())
-        import pdb
-
-        pdb.set_trace()
-    keys = list(mapping)
-    for key in keys:
-        value = mapping[key]
-        if (
-            isinstance(key, str)
-            and key.startswith("choose_")
-            and (
-                (not isblacklist)
-                or (isblacklist and not determine_regex_list_match(key, ignore_list))
-            )
-            and not determine_regex_list_match(key, constant_blacklist)
-        ):
-            if not "." in key:
-                old_key = key
-                key = "choose_" + model_name + "." + key.split("choose_")[-1]
-                del mapping[old_key]
-                mapping[key] = value
-            all_chooses.append((key, value))
-    logging.debug("Will return %s", all_chooses)
-    return all_chooses
-
-
-def basic_determine_set_variables_in_choose_block(config):
-    set_variables = []
-    for k, v in config.items():
-        if isinstance(v, dict):  # and isinstance(k, str) and k.startswith("choose_"):
-            # Go in further
-            set_variables += basic_determine_set_variables_in_choose_block(v)
-        else:
-            var_name = k
-            set_variables.append(var_name)
-    return set_variables
-
-
-def determine_set_variables_in_choose_block(config, valid_model_names, model_name=[]):
-    """
-    Given a config, figures out which variables are resolved in a choose block.
-
-    In order to avoid cyclic dependencies, it is necessary to figure out which
-    variables are set in which choose block. This function recurses over all
-    key/value pairs of a configuration, and for any key which is a model name,
-    it determines which variables are set in it's ``choose_`` blocks. Tuples of
-    ``(model_name, var_name)`` are appended to a list, which is returned with
-    all it's duplicates removed.
-
-    Parameters
-    ----------
-    config : dict
-    valid_model_names : list
-    model_name : list
-
-    Returns
-    -------
-    set_variables : list
-        A list of tuples of model_name and corresponding variable that are
-        determined in ``config``
-    """
-    set_variables = []
-    for k, v in config.items():
-        if isinstance(k, str) and k in valid_model_names:
-            logging.debug(k)
-            model_name = k
-        if isinstance(v, dict):  # and isinstance(k, str) and k.startswith("choose_"):
-            # Go in further
-            set_variables += determine_set_variables_in_choose_block(
-                v, valid_model_names, model_name
-            )
-        else:
-            var_name = k
-            if not model_name:
-                model_name = "general"
-            set_variables.append((model_name, var_name))
-    return set_variables
-
-
-def basic_find_one_independent_choose(all_set_variables):
-    """
-    Given a dictionary of ``all_set_variables``, which comes out of the
-    function ``determine_set_variables_in_choose_block``, gives a list of
-    task/variable dependencies to resolve in order to figure out the variable.
-
-    Parameters
-    ----------
-    all_set_variables : dict
-
-    Returns
-    -------
-    task_list : list
-        A list of tuples comprising ``(model_name, var_name)`` in order to
-        resolve one ``choose_`` block. This list is built in such a way that
-        the beginning of the list provides dependencies for later on in the
-        list.
-    """
-    task_list = []
-    for choose_keyword in list(all_set_variables):
-        task_list.append(choose_keyword)
-        task_list = basic_add_more_important_tasks(
-            choose_keyword, all_set_variables, task_list
-        )
-        logging.debug(task_list)
-        return task_list[0]
-
-
-def find_one_independent_choose(all_set_variables):
-    """
-    Given a dictionary of ``all_set_variables``, which comes out of the
-    function ``determine_set_variables_in_choose_block``, gives a list of
-    task/variable dependencies to resolve in order to figure out the variable.
-
-    Parameters
-    ----------
-    all_set_variables : dict
-
-    Returns
-    -------
-    task_list : list
-        A list of tuples comprising ``(model_name, var_name)`` in order to
-        resolve one ``choose_`` block. This list is built in such a way that
-        the beginning of the list provides dependencies for later on in the
-        list.
-    """
-    task_list = []
-    for key in all_set_variables:
-        value = all_set_variables[key]
-        choose_keywords = list(value)
-        for choose_keyword in choose_keywords:
-            set_vars = value[choose_keyword]
-            task_list.append((key, choose_keyword))
-            task_list = add_more_important_tasks(
-                choose_keyword, all_set_variables, task_list
-            )
-            logging.debug(task_list)
-            return task_list[0]
-
-
-def resolve_basic_choose(config, config_to_replace_in, choose_key, blackdict={}):
-    path_to_key = choose_key.replace("choose_", "").split(".")
-    try:
-        choice = recursive_get(config, path_to_key)
-    except ValueError:
-        if "*" not in config_to_replace_in[choose_key]:
-            raise KeyError("Key %s was not defined" % ".".join(path_to_key))
-        else:
-            del config_to_replace_in[choose_key]
-            return
-    if isinstance(choice, str) and "${" in choice:
-        try:
-            choice = find_variable(
-                [config_to_replace_in["model"]], choice, config, [], True
-            )
-            # print("BEEEEE CALM, resolved: " + choice)
-        except:
-            # print("BEEEEE CAREFUL, did not resolve: " + choose_key)
-            # logging.warning("Variable %s as a choice, skipping...", choice)
-            # del config_to_replace_in[choose_key]
-            gray_list.append(re.compile(choose_key))
-            return
-    # Evaluates the mathematical expressions in the choose_ blocks
-    if isinstance(choice, str) and "$((" in choice:
-        choice = do_math_in_entry([False], choice, config)
-    logging.debug(choice)
-
-    # This allows users to use version numbers (floats) and integers as choices inside
-    # the choose_blocks, instead of having to specify the choices as strings
-    if isinstance(choice, (int, float)) and not isinstance(choice, bool):
-        choice = str(choice)
-    choices_available = {}
-    if not isinstance(config_to_replace_in.get(choose_key, {}), dict):
-        user_error(
-            "choose_ block",
-            "``choose_`` blocks need to be defined as ``dictionaries``. Currently, "
-            f"``{choose_key}`` is of type ``{type(config_to_replace_in[choose_key])}``",
-        )
-    for ckey, cval in config_to_replace_in.get(choose_key, {}).items():
-        if (
-            isinstance(ckey, (int, float))
-            and not isinstance(ckey, bool)
-            and not isinstance(choice, bool)
-        ):
-            choices_available[str(ckey)] = cval
-        else:
-            choices_available[ckey] = cval
-
-    # Are choices all booleans?
-    all_choices_are_bool = True
-    for ckey in choices_available:
-        all_choices_are_bool &= isinstance(ckey, bool)
-    # If the choices are booleans and the ``choice`` is a string, try to transform the
-    # string in an integer (that will be able to select a choice from the boolean
-    # choices)
-    if all_choices_are_bool and isinstance(choice, str):
-        if choice == "0" or choice == "1":
-            choice = int(choice)
-
-    # Resolve the choose variables
-    if choice in choices_available:
-        for update_key, update_value in choices_available[choice].items():
-            deep_update(update_key, update_value, config_to_replace_in, blackdict)
-
-    elif "*" in config_to_replace_in.get(choose_key):
-        logging.debug("Found a * case!")
-        for update_key, update_value in config_to_replace_in[choose_key]["*"].items():
-            deep_update(update_key, update_value, config_to_replace_in, blackdict)
-    else:
-        # Those two are too noisy
-        # logging.warning("Choice %s could not be resolved", choice)
-        # logging.warning("Key was key=%s", choose_key)
-        pass
-
-    del config_to_replace_in[choose_key]
-
-
-def resolve_choose(model_with_choose, choose_key, config):
-    if model_with_choose in config:
-        config_to_replace_in = config
-    else:
-        raise KeyError("Something is horribly wrong")
-    model_name, key = choose_key.replace("choose_", "").split(".")
-    choice = config.get(model_with_choose).get(key)
-
-    config_to_search_in = {}
-
-    if model_name in config:
-        config_to_search_in = config
-
-    if not config_to_search_in:
-        raise KeyError("Something else is horribly wrong")
-
-    if key in config_to_search_in[model_name]:
-        choice = config_to_search_in[model_name][key]
-        logging.debug(model_with_choose)
-        logging.debug(choice)
-
-        logging.debug("key=%s", key)
-
-
-def resolve_choose_with_var(
-    var, config, current_model=None, user_config={}, model_config={}, setup_config={}
-):
-    """
-    Searches for a ``choose_`` block inside a model configuration ``config``, in which
-    ``var`` is defined, and then resolves ONLY the ``var`` and ``add_<var>`` (the other
-    variables in the ``choose_`` remain untouched). Needed, for example, for being able
-    to use ``include_models`` from a ``choose_`` before the general choose-resolve takes
-    place (i.e. include ``xios`` component from ``oifs.yaml`` using a ``choose_``).
-
-    Parameters
-    ----------
-    var : str
-        Name of the variable to be searched inside ``choose_`` blocks.
-    config : dict
-        Model configuration to be changed if the ``var`` is resolved by the ``choose_``.
-    user_config : dict
-        User configuration, used to search for the selected case of the ``choose_``.
-    model_config : dict
-        Component configuration, used to search for the selected case of the
-        ``choose_``.
-    setup_config : dict
-        Setup configuration, used to search for the selected case of the ``choose_``.
-    """
-
-    sep = ","
-    # Find the path to the variable ``var`` in the given ``config``, inside a
-    # ``choose_``
-    choose_with_var = find_key(config, var, exc_strings="add_", paths2finds=[], sep=sep)
-    choose_with_var = [
-        x for x in choose_with_var if "choose_" in x and f"choose_{var}" not in x
-    ]
-    # Find the path to the variable ``add_var`` in the given ``config``, inside a
-    # ``choose_``
-    choose_with_add_var = find_key(config, f"add_{var}", paths2finds=[], sep=sep)
-    choose_with_add_var = [x for x in choose_with_add_var if "choose_" in x]
-
-    # Resolve first for ``<var>`` and then for ``add_<var>``
-    for choose_with_var, lvar in [
-        (choose_with_var, var),
-        (choose_with_add_var, f"add_{var}"),
-    ]:
-        # If the path is found
-        if choose_with_var:
-            # If ``lvar`` is in multiple ``choose_`` blocks return an error
-            chooses = [sep.join(choose_with_var[0].split(sep)[:-2])]
-            for case in choose_with_var:
-                choose = sep.join(case.split(sep)[:-2])
-                if choose not in chooses:
-                    user_error(
-                        f'"{lvar}" in more than one choose_ block', choose_with_var
-                    )
-                chooses.append(choose)
-            # Get the first part of the path to the ``lvar``
-            choose_with_var = choose_with_var[0].split(sep)[0]
-            # Get the key for the ``choose_``
-            choose_key = choose_with_var.replace("choose_", "")
-            # Deep copy here avoids the other variables in the case to be updated
-            # now. We want to update now ONLY the ``lvar``.
-            config_copy = copy.deepcopy(config)
-            # If the key includes the absolute path
-            if "." in choose_key:
-                # Get the component to search for the key
-                component_with_key = choose_key.split(".")[0]
-                # Remove the chapter from the key
-                choose_key = choose_key.split(".")[1]
-            else:
-                # Name of the evaluated model
-                if not current_model:
-                    current_model = config.get("model")
-                # Get the component to search for the key
-                component_with_key = current_model
-                # Rename the whole choose_ block in the copied configuration to include
-                # the chapter
-                choose_with_var_new = choose_with_var.replace(
-                    "choose_", f"choose_{component_with_key}."
-                )
-                config_copy[choose_with_var_new] = config_copy[choose_with_var]
-                del config_copy[choose_with_var]
-                choose_with_var = choose_with_var_new
-            # Find where the case for the ``choose_`` is defined, with priority: user ->
-            # setup -> model
-            config_to_search_into = None
-            if choose_key in user_config.get(component_with_key, []):
-                config_to_search_into = user_config
-            elif choose_key in setup_config.get(component_with_key, []):
-                config_to_search_into = setup_config
-            elif choose_key in model_config.get(component_with_key, []):
-                config_to_search_into = model_config
-            # If the case was found
-            if config_to_search_into:
-                # Resolve the case
-                resolve_basic_choose(
-                    config_to_search_into, config_copy, choose_with_var
-                )
-                # If ``var`` was defined through the resolution of the ``choose_``, add
-                # the ``var`` value to the ``config``.
-                if config_copy.get(var):
-                    config[var] = config_copy.get(var)
-
-
-def basic_add_more_important_tasks(choose_keyword, all_set_variables, task_list):
-    """
-    Determines dependencies of a choose keyword.
-
-    Parameters
-    ----------
-    choose_keyword : str
-        The keyword, starting with choose, which is looked through to check if
-        there are any dependencies that must be resolved first to correctly
-        resolve this one.
-    all_set_variables : dict
-        All variables that can be set
-    task_list : list
-        A list in the order in which tasks must be resolved for
-        ``choose_keyword`` to make sense.
-
-    Returns
-    -------
-    task_list
-        A list of choices which must be made in order for choose_keyword to
-        make sense.
-    """
-    keyword = choose_keyword.replace("choose_", "")
-    for choose_thing in all_set_variables:
-        logging.debug("Choose_thing = %s", choose_thing)
-        for keyword_that_is_set in all_set_variables[choose_thing]:
-            if keyword_that_is_set == keyword:
-                if choose_thing not in task_list:
-                    task_list.insert(0, choose_thing)
-                    basic_add_more_important_tasks(
-                        choose_thing, all_set_variables, task_list
-                    )
-                    return task_list
-                else:
-                    raise KeyError("Opps cyclic dependency: %s" % task_list)
-    return task_list
-
-
-def add_more_important_tasks(choose_keyword, all_set_variables, task_list):
-    """
-    Determines dependencies of a choose keyword.
-
-    Parameters
-    ----------
-    choose_keyword : str
-        The keyword, starting with choose, which is looked through to check if
-        there are any dependencies that must be resolved first to correctly
-        resolve this one.
-    all_set_variables : dict
-        All variables that can be set
-    task_list : list
-        A list in the order in which tasks must be resolved for
-        ``choose_keyword`` to make sense.
-
-    Returns
-    -------
-    task_list
-        A list of choices which must be made in order for choose_keyword to
-        make sense.
-    """
-    keyword = choose_keyword.replace("choose_", "")
-    if "cores_per_node" in keyword:
-        pass  # pdb.set_trace()
-    for model in all_set_variables:
-        for choose_thing in all_set_variables[model]:
-            # logging.debug("Choose_thing = %s", choose_thing)
-            for (host, keyword_that_is_set) in all_set_variables[model][choose_thing]:
-                if (
-                    keyword_that_is_set == keyword
-                    or keyword_that_is_set == keyword.replace(model + ".", "")
-                ):
-                    if (model, choose_thing) not in task_list:
-                        task_list.insert(0, (model, choose_thing))
-                        add_more_important_tasks(
-                            choose_thing, all_set_variables, task_list
-                        )
-                        return task_list
-                    else:
-                        raise KeyError("Opps cyclic dependency: %s" % task_list)
-    return task_list
-
-
-def recursive_run_function(tree, right, level, func, *args, **kwargs):
-    """Recursively runs func on all nested dicts.
-
-    Tree is a list starting at the top of the config dictionary, where it will
-    be labeled "top"
-
-    Parameters
-    ----------
-    tree : list
-        Where in the dictionary you are
-    right :
-        The value of the last key in `tree`
-    level : str, one of "mappings", "atomic", "always"
-        When to perform func
-    func : callable
-        An function to perform on all levels where the type of ``right`` is in
-        ``level``. See the Notes for how this function's call signature should
-        look.
-    *args :
-        Passed to func
-    **kwargs :
-        Passed to func
-
-    Returns
-    -------
-    right
-
-    Note
-    ----
-    The ``func`` argument must be a callable (i.e. a function) and **must**
-    have a call signature of the following form:
-
-    .. code::
-
-        def func(tree, right, *args, **kwargs)
-
-    """
-
-    if len(tree) > 100:
-        print("Maximum recursion depth exceeded.")
-        print(tree)
-        print(func)
-        print(right)
-        sys.exit(-1)
-
-    # logging.debug("Top of function")
-    # logging.debug("tree=%s", tree)
-    if level == "mappings":
-        do_func_for = [dict, list]
-    elif level == "atomic":
-        do_func_for = [str, int, float, Date]
-    elif level == "always":
-        do_func_for = [str, dict, list, int, float, bool]
-    elif level == "keys":
-        do_func_for = []
-    else:
-        do_func_for = []
-
-    logging.debug("Type right: %s", type(right))
-    logging.debug("Do func for: %s", do_func_for)
-
-    if level == "keys" and isinstance(right, dict):
-        keys = list(right)
-        for key in keys:
-            old_value = right[key]
-            returned_key = func(tree + [key], key, *args, **kwargs)
-            del right[key]
-            right.update({returned_key: old_value})
-
-    # logger.debug("right is a %s!", type(right))
-    if type(right) in do_func_for:
-        if isinstance(right, dict):
-            keys = list(right)
-            for key in keys:
-                value = right[key]
-                logging.debug("Deleting key %s", key)
-                logging.debug(
-                    "Start func %s with %s, %s sent from us",
-                    func.__name__,
-                    tree + [key],
-                    value,
-                    "type_of_sender=dict",
-                )
-                returned_dict = func(tree + [key], value, *args, **kwargs)
-                del right[key]
-                # logger.debug("Back out of func %s", func.__name__)
-                # logger.debug("Got as returned_dict: %s", returned_dict)
-                right.update(returned_dict)
-        # elif isinstance(right, list):
-        #    for index, item in enumerate(right):
-        #        del right[0]
-        #        right.append(func(tree + [None], item, *args, **kwargs))
-        else:
-            right = func(tree + [None], right, *args, **kwargs)
-
-    # logger.debug("finished with do_func_for")
-
-    if isinstance(right, list):
-        newright = []
-        for index, item in enumerate(right):
-            new_item = recursive_run_function(
-                tree + [None], item, level, func, *args, **kwargs
-            )
-            """
-                We are not supposed to understand this from Sept 01 2020 on
-                takes care of list_to_multikey returning a list, that needs to be
-                merged into the existing list rather than become a list within lists
-                extremely undesirable way of solving this
-                Miguels fault
-            """
-            if type(item) == str and "[[" in item and func == list_to_multikey:
-                newright += new_item
-            elif isinstance(new_item, list):
-                newright.extend(new_item)
-            else:
-                newright.append(new_item)
-        right = newright
-    elif isinstance(right, dict):
-        keys = list(right)
-        for key in keys:
-            # Avoid doing this for ``prev_run`` chapters, this is not needed as the
-            # previous config is already resolved
-            if key == "prev_run":  # PrevRunInfo
-                continue  # PrevRunInfo
-            value = right[key]
-            right[key] = recursive_run_function(
-                tree + [key], value, level, func, *args, **kwargs
-            )
-    return right
-
-
-def recursive_get(config_to_search, config_elements):
-    """
-    Recusively gets entries in a nested dictionary in the form ``outer_key.middle_key.inner_key = value``
-
-    Given a list of config elements in the form above (e.g. the result of
-    splitting the string ``"outer_key.middle_key.inner_key".split(".")``` on
-    the dot), the value "value" of the innermost nest is returned.
-
-    Parameters
-    ----------
-    config_to_search : dict
-        The dictionary to search through
-    config_elements : list
-        Each part of the next level of the dictionary to search, as a list.
-
-    Returns
-    -------
-        The value associated with the nested dictionary specified by ``config_elements``.
-
-    Note
-    ----
-        This is actually just a wrapper around the function
-        ``actually_recursive_get``, which is needed to pop off standalone model
-        configurations.
-    """
-    logging.debug("Incoming config elements: %s", config_elements)
-    my_config_elements = copy.deepcopy(config_elements)
-    this_config = my_config_elements.pop(0)
-
-    logger.debug("this_config=%s", this_config)
-    logger.debug("config_to_search=%s", config_to_search)
-    try:
-        result = config_to_search[this_config]
-    except:
-        raise ValueError(
-            "Exactly None! Couldn't find an answer for:", my_config_elements
-        )
-    # This looks dangerous too...
-    if my_config_elements:
-        return recursive_get(result, my_config_elements)
-
-    return result
-
-
-def determine_regex_list_match(test_str, regex_list):
-    result = []
-    for regex in regex_list:
-        logging.debug("Checking %s against %s", test_str, regex)
-        result.append(regex.match(test_str))
-    logging.debug("Will return %s" % any(result))
-    return any(result)
-
-
-def find_variable(tree, rhs, full_config, white_or_black_list, isblacklist):
-    raw_str = rhs
-    if not tree[-1]:
-        tree = tree[:-1]
-    if isinstance(raw_str, str) and "${" in raw_str:
-        prefix, rest = raw_str.split("${", 1)
-        var, suffix = rest.split("}", 1)
-        if ((determine_regex_list_match(var, white_or_black_list)) != isblacklist) and (
-            not determine_regex_list_match(var, constant_blacklist)
-        ):
-            var_result, var_attrs = actually_find_variable(tree, var, full_config)
-
-            if type(var_result) == str:
-                if "${" in var_result:
-                    var_result = find_variable(
-                        tree,
-                        var_result,
-                        full_config,
-                        white_or_black_list,
-                        isblacklist,
-                    )
-
-                if isinstance(var_result, str) and "$((" in var_result:
-                    var_result = do_math_in_entry(tree, var_result, full_config)
-
-            if var_attrs:
-                rentry = []
-                if not isinstance(var_result, Date):
-                    var_result = var_result.replace(DATE_MARKER, "")
-                    entry = Date(var_result, full_config["general"]["calendar"])
-                else:
-                    entry = var_result
-                for attr in var_attrs.split("!"):
-                    rentry.append(str(getattr(entry, attr)))
-                var_result = "".join(rentry)
-
-            # If the substituted variable is not a list, and there is either a
-            # preceding (``prefix``) or following (``suffix``) string, then add up
-            # the parts, making sure that other variables (``${}``) are also
-            # substitute. The "NONE_YET" part is to handle PrevRunInfo class correctly
-            if (not isinstance(var_result, list) and (prefix or suffix)) or (
-                isinstance(var_result, dict) and "NONE_YET" in var_result
-            ):
-                prefix, var_result, more_rest = (
-                    str(prefix),
-                    str(var_result),
-                    str(suffix),
-                )
-
-                if "${" in prefix + var_result + more_rest:
-                    raw_str = find_variable(
-                        tree,
-                        prefix + var_result + more_rest,
-                        full_config,
-                        white_or_black_list,
-                        isblacklist,
-                    )
-                else:
-                    raw_str = prefix + var_result + more_rest
-
-            else:
-                return var_result
-    return raw_str
-
-
-class EsmParserError(Exception):
-    """Raise this error when the parser has problems"""
-
-
-def actually_find_variable(tree, rhs, full_config):
-    config_elements = rhs.split(".")
-    valid_names = list(full_config)
-    logging.debug(valid_names)
-    if config_elements[0] not in valid_names:
-        config_elements.insert(0, tree[0])
-
-    full_varname = config_elements[-1]
-    if "!" in full_varname:
-        var_name, var_attr = full_varname.split("!", 1)
-    else:
-        var_name, var_attr = full_varname, None
-
-    config_elements[-1] = var_name
-    original_config_elements = copy.deepcopy(config_elements)
-    try:
-        var_result = recursive_get(full_config, config_elements)
-        # return var_result
-    except ValueError:
-        # Maybe it is in the general:
-        try:
-            config_elements = original_config_elements
-            logging.debug(config_elements)
-            config_elements[0] = "general"
-            var_result = recursive_get(full_config, config_elements)
-            # return var_result
-        except:
-            raise EsmParserError(
-                "Sorry, a variable was not resolved: %s not found" % (rhs)
-            )
-
-    return var_result, var_attr
-
-
-def list_to_multikey(tree, rhs, config_to_search, ignore_list, isblacklist):
-    """
-    A recursive_run_function conforming func which puts any list based key to a
-    multikey elsewhere. Sorry, that sounds confusing even to me, and I wrote
-    the function.
-
-    Parameters
-    ----------
-    tree : list
-
-    rhs : str
-
-    config_to_search : dict
-
-
-    Notes
-    -----
-    Internal variable definitions in this function; based upon the example:
-    prefix_[[streams-->STREAM]]_suffix
-
-    + ``prefix``: ``prefix_``
-    + ``suffix``: ``_suffix``
-    + ``actual_list``: ``streams-->STREAM``
-    + ``key_in_list``: ``streams``
-    + ``value_in_list``: ``STREAM``
-    + ``entries_of_key``: list of actual chapter ``streams``, e.g. ``[accw, echam6, e6hrsp, ...]``
-    """
-    list_fence = "[["
-    list_end = "]]"
-    if tree:
-        lhs = tree[-1]
-        if isinstance(lhs, str) and lhs:
-            if list_fence in lhs:
-                return_dict = {}
-                prefix, rest = lhs.split(list_fence, 1)
-                actual_list, suffix = rest.split(list_end, 1)
-                key_in_list, value_in_list = actual_list.split("-->", 1)
-                # PG: THIS NEEDS TO BE OFF!!!
-                # if isblacklist and not determine_regex_list_match(
-                #    key_in_list, ignore_list
-                # ):
-                #    return {lhs: rhs}
-                key_elements = key_in_list.split(".")
-                entries_of_key, _ = actually_find_variable(
-                    tree, key_in_list, config_to_search
-                )
-
-                if isinstance(entries_of_key, str):
-                    entries_of_key = [entries_of_key]
-
-                if isinstance(rhs, str):
-                    return_dict2 = {}
-                    for key in entries_of_key:
-                        return_dict2[
-                            lhs.replace("[[" + actual_list + "]]", str(key)).replace(
-                                value_in_list, str(key)
-                            )
-                        ] = rhs.replace(value_in_list, str(key))
-
-                if isinstance(rhs, list):
-                    replaced_list = []
-                    for item in rhs:
-                        if isinstance(item, str):
-                            for key in entries_of_key:
-                                replaced_list.append(
-                                    item.replace(value_in_list, str(key))
-                                )
-                        else:
-                            replaced_list.append(item)
-                    return_dict2 = {}
-                    for key in entries_of_key:
-                        return_dict2[
-                            lhs.replace("[[" + actual_list + "]]", str(key)).replace(
-                                value_in_list, str(key)
-                            )
-                        ] = replaced_list
-
-                def helper_dict_replacer(entry, value_in_list, replacement_key):
-                    if isinstance(entry, str):
-                        return entry.replace(value_in_list, replacement_key)
-                    if isinstance(entry, list):
-                        new_list = []
-                        for i in entry:
-                            if isinstance(i, str):
-                                i = i.replace(value_in_list, replacement_key)
-                            # Handle lists containing dicts
-                            elif isinstance(i, dict):
-                                # Go through each key/value and replace STREAM with value
-                                keys = list(i)
-                                for k in keys:
-                                    v = i[k]
-                                    del i[k]
-                                    if value_in_list in k:
-                                        new_k = (
-                                            k.replace(value_in_list, replacement_key)
-                                            if isinstance(k, str)
-                                            else k
-                                        )
-                                    if value_in_list in v:
-                                        new_v = (
-                                            v.replace(value_in_list, replacement_key)
-                                            if isinstance(v, str)
-                                            else v
-                                        )
-                                    i[new_k] = new_v
-                            new_list.append(i)
-                        return new_list
-                    if isinstance(entry, dict):
-                        new_entry = {}
-                        # pdb.set_trace()
-                        for k in list(entry):
-                            v = entry[k]
-                            # del entry[k]
-                            if value_in_list in k:
-                                new_k = (
-                                    k.replace(value_in_list, replacement_key)
-                                    if isinstance(k, str)
-                                    else k
-                                )
-                            else:
-                                new_k = k
-                            # pdb.set_trace()
-                            new_v = helper_dict_replacer(
-                                v, value_in_list, replacement_key
-                            )
-                            # pdb.set_trace()
-                            new_entry[new_k] = new_v
-                        return new_entry
-
-                if isinstance(rhs, dict):
-                    replacement_dict = {}
-                    keys_of_rhs_dict = list(rhs)
-                    for replacement_key in entries_of_key:
-                        inner_replacement_dict = replacement_dict[
-                            prefix + replacement_key + suffix
-                        ] = {}
-                        for rhs_key in keys_of_rhs_dict:
-                            entry = rhs[rhs_key]
-                            # del rhs[rhs_key]
-                            if isinstance(rhs_key, str):
-                                new_rhs_key = (
-                                    rhs_key.replace(value_in_list, replacement_key)
-                                    if isinstance(rhs_key, str)
-                                    else rhs_key
-                                )
-                                new_entry = helper_dict_replacer(
-                                    entry, value_in_list, replacement_key
-                                )
-                                inner_replacement_dict[new_rhs_key] = new_entry
-                            else:
-                                raise NotImplementedError(
-                                    "Nested multikey replacement for dicts is only implement for str keys right now!"
-                                )
-                    return_dict2 = replacement_dict
-
-                if list_fence in suffix:
-                    for key, value in return_dict2.items():
-                        return_dict.update(
-                            list_to_multikey(
-                                tree + [key],
-                                value,
-                                config_to_search,
-                                ignore_list,
-                                isblacklist,
-                            )
-                        )
-                else:
-                    return_dict = return_dict2
-                return return_dict
-            return {lhs: rhs}
-
-        if isinstance(rhs, str) and list_fence in rhs:
-            rhs_list = []
-            prefix, rest = rhs.split(list_fence, 1)
-            actual_list, suffix = rest.split(list_end, 1)
-            # seb-wahl: check if a [[ ...]] entry in the string parsed contains
-            # '-->' to avoid a crash if a shell command such as 'if [[ ...]]; then' is parsed
-            if "-->" in actual_list:
-                key_in_list, value_in_list = actual_list.split("-->", 1)
-                key_elements = key_in_list.split(".")
-                entries_of_key, _ = actually_find_variable(
-                    tree, key_in_list, config_to_search
-                )
-                if isinstance(entries_of_key, str):
-                    entries_of_key = [entries_of_key]
-                for entry in entries_of_key:
-                    rhs_list.append(
-                        rhs.replace("[[" + actual_list + "]]", str(entry)).replace(
-                            value_in_list, str(entry)
-                        )
-                    )
-                # if isinstance(entries_of_key, str):
-                #    entries_of_key = [entries_of_key]
-                # for entry in entries_of_key:
-                #    rhs_list.append(
-                #        rhs.replace("[[" + actual_list + "]]", str(entry)).replace(
-                #            value_in_list, str(entry)
-                #        )
-                #    )
-            if list_fence in suffix:
-                out_list = []
-                for rhs_listitem in rhs_list:
-                    out_list += list_to_multikey(
-                        tree + [None],
-                        rhs_listitem,
-                        config_to_search,
-                        ignore_list,
-                        isblacklist,
-                    )
-                rhs_list = out_list
-            return rhs_list
-        elif isinstance(lhs, bool):
-            return {lhs: rhs}
-    return rhs
-
-
-def determine_computer_from_hostname():
-    """
-    Determines which yaml config file is needed for this computer
-
-    Notes
-    -----
-    The supercomputer must be registered in the ``all_machines.yaml`` file in
-    order to be found.
-
-    Returns
-    -------
-    str
-        A string for the path of the computer specific yaml file.
-    """
-    all_computers = yaml_file_to_dict(CONFIG_PATH + "/machines/all_machines.yaml")
-    for this_computer in all_computers:
-        for computer_pattern in all_computers[this_computer].values():
-            if isinstance(computer_pattern, str):
-                if re.match(computer_pattern, socket.gethostname()) or re.match(
-                    computer_pattern, socket.getfqdn()
-                ):
-                    return CONFIG_PATH + "/machines/" + this_computer + ".yaml"
-            elif isinstance(computer_pattern, (list, tuple)):
-                # Pluralize to avoid confusion:
-                computer_patterns = computer_pattern
-                for pattern in computer_patterns:
-                    if re.match(pattern, socket.gethostname()):
-                        return CONFIG_PATH + "/machines/" + this_computer + ".yaml"
-    logging.warning(
-        "The yaml file for this computer (%s) could not be determined!"
-        % socket.gethostname()
-    )
-    logging.warning("Continuing with generic settings...")
-    return CONFIG_PATH + "/machines/generic.yaml"
-
-    # raise FileNotFoundError(
-    #    "The yaml file for this computer (%s) could not be determined!"
-    #    % socket.gethostname()
-    # )
-
-
-def do_math_in_entry(tree, rhs, config):
-    if not tree[-1]:
-        tree = tree[:-1]
-    entry = rhs
-    if isinstance(entry, Date):
-        return entry
-    if "${" in str(entry):
-        return entry
-    entry = " " + str(entry) + " "
-    while "$((" in entry:
-        math, after_math = entry.split("))", 1)
-        math, before_math = math[::-1].split("(($", 1)
-        math = math[::-1]
-        before_math = before_math[::-1]
-        if DATE_MARKER in math:
-            all_dates = []
-            steps = math.split(" ")
-            steps = [step for step in steps if step]
-            math = ""
-            index = 0
-            for step in steps:
-                if step in ["+", "-"]:
-                    math = math + step
-                elif "seconds" in step:
-                    tupel = (
-                        "(0, 0, 0, 0, 0,"
-                        + step.replace("seconds", "")
-                        .replace('"', "")
-                        .replace("'", "")
-                        .strip()
-                        + ")"
-                    )
-                    math = math + tupel
-                elif "minutes" in step:
-                    tupel = (
-                        "(0, 0, 0, 0,"
-                        + step.replace("minutes", "")
-                        .replace('"', "")
-                        .replace("'", "")
-                        .strip()
-                        + ", 0)"
-                    )
-                    math = math + tupel
-                elif "hours" in step:
-                    tupel = (
-                        "(0, 0, 0,"
-                        + step.replace("hours", "")
-                        .replace('"', "")
-                        .replace("'", "")
-                        .strip()
-                        + ", 0, 0)"
-                    )
-                    math = math + tupel
-                elif "days" in step:
-                    tupel = (
-                        "(0, 0,"
-                        + step.replace("days", "")
-                        .replace('"', "")
-                        .replace("'", "")
-                        .strip()
-                        + ", 0, 0, 0)"
-                    )
-                    math = math + tupel
-                elif "months" in step:
-                    tupel = (
-                        "(0,"
-                        + step.replace("months", "")
-                        .replace('"', "")
-                        .replace("'", "")
-                        .strip()
-                        + ", 0, 0, 0, 0)"
-                    )
-                    math = math + tupel
-                elif "years" in step:
-                    tupel = (
-                        "("
-                        + step.replace("years", "")
-                        .replace('"', "")
-                        .replace("'", "")
-                        .strip()
-                        + ", 0, 0, 0, 0, 0)"
-                    )
-                    math = math + tupel
-                else:
-                    all_dates.append(
-                        Date(
-                            step.replace(DATE_MARKER, ""), config["general"]["calendar"]
-                        )
-                    )
-                    math = math + "all_dates[" + str(index) + "]"
-                    index += 1
-        result = eval(math)
-        if type(result) == list:
-            result = result[
-                -1
-            ]  # should be extended in the future - here: if list (= if diff between dates) than result in seconds
-        result = str(result)
-        entry = before_math + result + after_math
-    # TODO MA: this is a provisional dirty fix for release. Get rid of this once a more
-    # general solution is worked out
-    # ORIGINAL LINE: return convert(entry.strip())
-    return convert(entry.strip(), tree)
-
-
-def mark_dates(tree, rhs, config):
-    """Adds the ``DATE_MARKER`` to any entry who's key ends with ``"date"``"""
-    if not tree[-1]:
-        tree = tree[:-1]
-    lhs = tree[-1]
-    entry = rhs
-    logging.debug(entry)
-    # if "${" in str(entry):
-    #    return entry
-    if isinstance(lhs, str) and lhs.endswith("date"):
-        entry = str(entry) + DATE_MARKER
-    return entry
-
-
-def marked_date_to_date_object(tree, rhs, config):
-    """Transforms a marked date string into a Date object"""
-    if not tree[-1]:
-        tree = tree[:-1]
-    lhs = tree[-1]
-    entry = rhs
-    if isinstance(entry, Date):
-        return entry
-    if "${" in str(entry):
-        return entry
-    if isinstance(lhs, str) and lhs.endswith("date"):
-        # if isinstance(entry, str) and DATE_MARKER in entry and "<--" not in entry:
-        while DATE_MARKER in entry and "${" not in entry:
-            entry = entry.replace(DATE_MARKER, "")
-            if "!" in entry:
-                actual_date, date_attr = entry.split("!", 1)
-            else:
-                actual_date, date_attr = entry, None
-            entry = Date(actual_date, config["general"]["calendar"])
-            if date_attr:
-                rentry = []
-                for attr in date_attr.split("!"):
-                    rentry.append(str(getattr(entry, attr)))
-                return "".join(rentry)
-            else:
-                # return entry.output()
-                return entry
-    return entry
-
-
-def unmark_dates(tree, rhs, config):
-    """Removes the ``DATE_MARKER`` to any entry who's entry contains the ``DATE_MARKER``."""
-    if not tree[-1]:
-        tree = tree[:-1]
-    lhs = tree[-1]
-    entry = rhs
-    if isinstance(entry, str) and DATE_MARKER in entry:
-        entry = entry.replace(DATE_MARKER, "")
-    return entry
-
-
-def perform_actions(tree, rhs, config):
-    if not tree[-1]:
-        tree = tree[:-1]
-    lhs = tree[-1]
-    entry = rhs
-    if type(entry) == str:
-        if "[[" in entry:
-            return rhs
-        if "<--" in entry:
-            left, newrhs = entry.split("<--")
-            action, source = newrhs.split("--")
-            if "${" in source:
-                source = find_variable(
-                    tree,
-                    source,
-                    config,
-                    [],
-                    True,
-                )
-
-            parameter = None
-            if "(" in action:
-                action = action.replace(")", "")
-                action, parameter = action.split("(")
-            if "format" in action:
-                if "d" in parameter or "f" in parameter:
-                    source = int(source)
-                if parameter:
-                    solved_rhs = parameter % source
-                else:
-                    solved_rhs = source
-                newrhs = solved_rhs
-                entry = left + newrhs
-            if "fseq" in action:
-                rest = source.replace("<--fseq-- ", "").strip()
-                try:
-                    start, stop, step, precision = rest.split(" ")
-                except:
-                    precision = 4
-                    try:
-                        start, stop, step = rest.split(" ")
-                    except:
-                        start, stop = rest.split(" ")
-                        step = 1
-
-                numpyentry = list(numpy.arange(float(start), float(stop), float(step)))
-                entry = [round(float(number), precision) for number in numpyentry]
-    return entry
-
-
-def purify_booleans(tree, rhs, config):
-    if not tree[-1]:
-        tree = tree[:-1]
-    lhs = tree[-1]
-
-    entry = rhs
-    if isinstance(entry, Date):
-        return entry
-    if entry in ["True", "true", "False", "false"]:
-        entry = eval(entry.capitalize())
-    return entry
-
-
-def to_boolean(value):
-    if type(value) == bool:
-        return value
-    elif value in ["True", "true", ".true."]:
-        return True
-    elif value in ["False", "false", ".false."]:
-        return False
-
-
-def could_be_bool(value):
-    if type(value) == bool:
-        return True
-    elif type(value) == str:
-        if value.strip() in ["True", "true", "False", "false", ".true.", ".false."]:
-            return True
-    return False
-
-
-def could_be_int(value):
-    try:
-        int(value)
-        return contains_underscore(value)
-    except:
-        try:
-            intval = int(
-                float(value)
-            )  # that is actually necessary, because of int("48.0")
-            if intval - float(value) == 0.0:
-                return contains_underscore(value)
-            else:
-                return False
-        except:
-            return False
-
-
-def could_be_float(value):
-    try:
-        float(value)
-        return contains_underscore(value)
-    except:
-        return False
-
-
-def could_be_complex(value):
-    try:
-        complex(value)
-        return contains_underscore(value)
-    except:
-        return False
-
-
-def contains_underscore(value):
-    if isinstance(value, str):
-        if "_" in value:
-            return False
-    return True
-
-
-# TODO MA: this is a provisional dirty fix for release. Get rid of this once a more
-# general solution is worked out
-# ORIGINAL LINE: def convert(value):
-def convert(value, tree=["NO_KEY"]):
-    if tree:
-        key = tree[-1]
-        if key in keep_as_str:
-            return value
-    if could_be_bool(value):
-        return to_boolean(value)
-    elif could_be_int(value):
-        return int(float(value))
-    elif could_be_float(value):
-        return float(value)
-    elif could_be_complex(value):
-        return complex(value)
-    return value
-
-
-def list_all_keys_with_priority_marker(config):
-    all_keys = []
-    for key in list(config):
-        if isinstance(key, str):
-            if priority_marker in key:
-                all_keys.append(key)
-            if isinstance(config[key], dict):
-                list_all_keys_with_priority_marker(config[key])
-    logging.critical(all_keys)
-    return all_keys
-
-
-def finish_priority_merge(config):
-    all_keys = list(config)
-    all_keys_with_priority_marker = list_all_keys_with_priority_marker(config)
-    while all_keys_with_priority_marker:
-        for key in all_keys:
-            value = config[key]
-            if isinstance(value, dict):
-                return finish_priority_merge(config)
-            if priority_marker in key:
-                del config[key]
-                config[key.replace(priority_marker, "")] = value
-        # Recreate the test list
-        all_keys_with_priority_marker = list_all_keys_with_priority_marker(config)
-
-
-def choose_blocks(config, blackdict={}, isblacklist=True):
-    global gray_list
-    all_set_variables = {}
-    all_names = list(config)
-    gray_list_backup = gray_list.copy()
-    while True:
-        for name in all_names:
-            all_set_variables[name] = {}
-            name_chooses = list_all_keys_starting_with_choose(
-                config[name], name, gray_list, isblacklist
-            )
-            if name_chooses == []:
-                continue
-            for key, block in name_chooses:
-                all_set_variables[name][key] = determine_set_variables_in_choose_block(
-                    block, all_names, name
-                )
-
-            task_list = model_with_choose, choose_key = find_one_independent_choose(
-                all_set_variables
-            )
-
-        for key in list(all_set_variables):
-            if not all_set_variables[key]:
-                del all_set_variables[key]
-        if not all_set_variables:
-            break
-        logging.debug("The task list is: %s", task_list)
-        logging.debug("all_set_variables: %s", all_set_variables)
-        if model_with_choose in list(blackdict):
-            resolve_basic_choose(
-                config,
-                config[model_with_choose],
-                choose_key,
-                blackdict[model_with_choose],
-            )
-        else:
-            resolve_basic_choose(config, config[model_with_choose], choose_key, {})
-        del all_set_variables[model_with_choose][choose_key]
-        logging.debug("Remaining all_set_variables=%s", all_set_variables)
-
-    add_entries_to_chapter_in_config(config, all_names, config, all_names)
-    remove_entries_from_chapter_in_config(config, all_names, config, all_names)
-    gray_list = gray_list_backup.copy()
-
-
-def find_key(d_search, k_search, exc_strings="", level="", paths2finds=[], sep="."):
-    """
-    Searches for a key inside a nested dictionary. It can search for an
-    integer, or a piece of string. A list of strings can be given as an
-    input to search for keys containing all of them. An additional list
-    of strings can be specified for keys containing them be excluded
-    from the findings. This is a recursive function.
-
-    .. Note::
-       Always define paths2finds, to avoid expansion of this list with
-       consecutive calls.
-
-    Parameters
-    ----------
-    d_search : dict
-        The dictionary to be explored recursively.
-    k_search : list, str, int
-        String, integer or list of strings to be search for in ``d_search``.
-    exc_strings : list, str
-        String or list of strings for keys containing them to be excluded
-        from the finds. When set to an empty string, nothing is excluded.
-    level : string
-        String specifying the full path to the currently evaluated
-        dictionary. Each dictionary level in these strings is separated
-        by a ``.``.
-    paths2finds : list
-        List of strings specifying the full path to the found keys in
-        ``d_search``. Each dictionary level in these strings is separated
-        by a the specified string in ``sep`` (default is ``"."``).
-    sep : string
-        String separator used in between each path component in
-        ``paths2finds``.
-
-    Return
-    ------
-    paths2finds : list
-        List of strings specifying the full path to the found keys in
-        ``d_search``. Each dictionary level in these strings is separated
-        by a ``.``.
-    """
-    # Transform input to lists
-    if isinstance(k_search, (str, int)):
-        k_search = [k_search]
-    elif not isinstance(k_search, list):
-        raise Exception("k_search is not a string, a list or a list of strings")
-    if isinstance(exc_strings, str):
-        exc_strings = [exc_strings]
-    elif not isinstance(exc_strings, list):
-        raise Exception("exc_strings is not a string, or a list of strings")
-
-    # Loop over the d_search keys
-    for key in d_search.keys():
-        strings_in_key = True
-        # Check if the key meets the specified requirements
-        for istr in k_search:
-            # key is a string but it does not contained the searched string
-            if isinstance(key, str) and isinstance(istr, str) and istr not in key:
-                strings_in_key &= False
-            # key is an integer but is not equal to the searched integer
-            elif isinstance(key, int) and istr != key:
-                strings_in_key &= False
-            elif isinstance(key, float) and istr != key:
-                strings_in_key &= False
-            # key is neither an integer or a string
-            elif (
-                not isinstance(key, str)
-                and not isinstance(key, int)
-                and not isinstance(key, float)
-            ):
-                raise Warning(
-                    "find_key only supports searches for keys that are string, integers,"
-                    "floats and booleans"
-                )
-                strings_in_key &= False
-        # Check if the key needs to be excluded
-        for estr in exc_strings:
-            # Nothing to exclude if the key is not a string or estr is empty
-            if isinstance(key, str) and estr in key and len(estr) > 0:
-                strings_in_key &= False
-
-        # If the key meets the criteria, add the path to the paths2finds
-        if strings_in_key:
-            paths2finds.append(level + str(key))
-        # If the key does not meet the criteria, but its value is a dictionary
-        # keep searching inside (recursion).
-        elif not strings_in_key and isinstance(d_search[key], dict):
-            paths2finds = find_key(
-                d_search[key],
-                k_search,
-                exc_strings,
-                level + str(key) + sep,
-                paths2finds,
-                sep,
-            )
-
-    return paths2finds
-
-
-def user_note(note_heading, note_text, color=colorama.Fore.YELLOW, dsymbols=["``"]):
-    """
-    Notify the user about something. In the future this should also write in the log.
-
-    Parameters
-    ----------
-    note_heading : str
-        Note type used for the heading.
-    text : str
-        Text clarifying the note.
-    """
-    reset_s = colorama.Style.RESET_ALL
-    for dsymbol in dsymbols:
-        note_text = re.sub(
-            f"{dsymbol}([^{dsymbol}]*){dsymbol}", f"{color}\\1{reset_s}", note_text
-        )
-    print(f"\n{color}{note_heading}\n{'-' * len(note_heading)}{reset_s}")
-    print(f"{note_text}\n")
-
-
-def user_error(error_type, error_text, exit_code=1, dsymbols=["``"]):
-    """
-    User-friendly error using ``sys.exit()`` instead of an ``Exception``.
-
-    Parameters
-    ----------
-    error_type : str
-        Error type used for the error heading.
-    text : str
-        Text clarifying the error.
-    exit_code : int
-        The exit code to send back to the parent process (default to 1)
-    """
-    error_title = "ERROR: " + error_type
-    user_note(error_title, error_text, color=colorama.Fore.RED, dsymbols=dsymbols)
-    sys.exit(exit_code)
-
-
-class GeneralConfig(dict):  # pragma: no cover
-    """All configs do this!"""
-
-    def __init__(self, model, version, user_config):
-        super(dict, self).__init__()
-
-        if os.path.isfile(model + "-" + version):
-            config_path = model + "-" + version
-        elif os.path.isfile(model):
-            config_path = model
-        else:
-
-            include_path, needs_load = look_for_file(model, model + "-" + version)
-            if not include_path:
-                include_path, needs_load = look_for_file(model, model)
-            if not include_path:
-                print(f"GeneralConfig: Couldn't find file for model {model}")
-                sys.exit(-1)
-
-        if needs_load:
-            self.config = yaml_file_to_dict(include_path)
-        else:
-            self.config = include_path
-        for attachment in CONFIGS_TO_ALWAYS_ATTACH_AND_REMOVE:
-            attach_to_config_and_remove(self.config, attachment, all_config=None)
-
-        self._config_init(user_config)
-        for k, v in self.config.items():
-            self.__setitem__(k, v)
-        del self.config
-
-    def _config_init(self, user_config):
-        raise NotImplementedError(
-            "Subclasses of GeneralConfig must define a _config_init!"
-        )
-
-
-class ConfigSetup(GeneralConfig):  # pragma: no cover
-    """Config Class for Setups"""
-
-    def _config_init(self, user_config):
-        # user_config should be ok already
-        # self.config contains first yaml file and further_readings
-
-        # setup_config:
-
-        if not "defaults" in user_config:
-            user_config["defaults"] = {}
-
-        default_infos = {}
-
-        # get the files in the defaults directory and exclude general.yaml
-        yaml_files = os.listdir(DEFAULTS_DIR)
-        if "general.yaml" in yaml_files:
-            yaml_files.remove("general.yaml")
-
-        for yaml_file in yaml_files:
-            file_contents = yaml_file_to_dict(DEFAULTS_DIR + "/" + yaml_file)
-            default_infos.update(file_contents)
-
-        # construct the `defaults` section of the configuration
-        user_config["defaults"].update(default_infos)
-
-        computer_file = determine_computer_from_hostname()
-        computer_config = yaml_file_to_dict(computer_file)
-
-        if "general.yaml" in os.listdir(DEFAULTS_DIR):
-            general_config = yaml_file_to_dict(f"{DEFAULTS_DIR}/general.yaml")
-        else:
-            general_config = {}
-
-        setup_config = {
-            "computer": computer_config,
-            "general": general_config,
-        }
-        for attachment in CONFIGS_TO_ALWAYS_ATTACH_AND_REMOVE:
-            attach_to_config_and_remove(
-                setup_config["computer"],
-                attachment,
-                all_config=None,
-                dont_overwrite_with_empty_value=True,
-            )
-        # Add the fake "model" name to the computer:
-        setup_config["computer"]["model"] = "computer"
-        logger.info("setup config is being updated with setup_relevant_configs")
-
-        # distribute self.config into setup_config
-
-        if "general" in self.config and "coupled_setup" in self.config["general"]:
-            setup_config["general"].update({"standalone": False})
-            # Resolve choose with include_models
-            resolve_choose_with_var(
-                "include_models",
-                self.config["general"],
-                current_model="general",
-                user_config=user_config,
-                setup_config=setup_config,
-            )
-            setup_config["general"]["include_models"] = self.config["general"][
-                "include_models"
-            ]
-
-            # that should happen in Shell2Yaml
-            if user_config["general"]["setup_name"] in user_config:
-                user_config["general"].update(
-                    user_config[user_config["general"]["setup_name"]]
-                )
-                del user_config[user_config["general"]["setup_name"]]
-            dict_merge(setup_config, self.config)
-
-            setup_config["general"]["valid_setup_names"] = valid_setup_names = list(
-                setup_config
-            )
-            setup_config["general"]["valid_model_names"] = valid_model_names = []
-        else:
-            setup_config["general"].update({"standalone": True})
-            setup_config["general"].update({"models": [self.config["model"]]})
-
-            # Resolve choose with include_models
-            resolve_choose_with_var(
-                "include_models",
-                self.config,
-                user_config=user_config,
-                setup_config=setup_config,
-            )
-
-            if "include_models" in self.config:
-                setup_config["general"]["include_models"] = self.config[
-                    "include_models"
-                ]
-            setup_config[self.config["model"]] = self.config
-
-            setup_config["general"]["valid_setup_names"] = valid_setup_names = list(
-                setup_config
-            )
-            setup_config["general"]["valid_setup_names"].remove(self.config["model"])
-            setup_config["general"]["valid_model_names"] = valid_model_names = [
-                self.config["model"]
-            ]
-
-        del self.config
-
-        self.check_user_defined_versions(user_config, setup_config)
-
-        setup_config["general"].update(
-            {
-                "esm_function_dir": CONFIG_PATH,
-                "esm_namelist_dir": NAMELIST_DIR,
-                "esm_runscript_dir": RUNSCRIPT_DIR,
-                "expid": "test",
-            }
-        )
-
-        # setup_config should be ok now
-        # model_config:
-
-        old_model_list = None
-        if "include_models" in setup_config["general"]:
-            new_model_list = []
-            old_model_list = setup_config["general"]["include_models"].copy()
-            if "models" in setup_config["general"]:
-                old_model_list += setup_config["general"]["models"].copy()
-            for model in setup_config["general"]["include_models"]:
-                if (
-                    not "-" in model
-                    and model in user_config
-                    and "version" in user_config[model]
-                ):
-                    new_model_list.append(model + "-" + user_config[model]["version"])
-                elif (
-                    not "-" in model
-                    and model in setup_config
-                    and "version" in setup_config[model]
-                ):
-                    new_model_list.append(model + "-" + setup_config[model]["version"])
-                else:
-                    new_model_list.append(model)
-            setup_config["general"]["include_models"] = new_model_list
-
-        model_config = {}
-        attach_to_config_and_reduce_keyword(
-            setup_config["general"], model_config, "include_models", "models"
-        )
-
-        if old_model_list:
-            # print (old_model_list)
-            setup_config["general"]["models"] = old_model_list
-
-        if "models" in setup_config["general"]:
-            # Solve the variables within choose_ blocks that need to be solved early
-            # (i.e. include_models, versions...)
-            for model in setup_config["general"]["models"]:
-                # Solve the variable for each configuration type
-                for this_config in [user_config, setup_config, model_config]:
-                    if model in this_config:
-                        # Resolve the target variable
-                        for var in early_choose_vars:
-                            resolve_choose_with_var(
-                                var,
-                                this_config.get(model),
-                                user_config=user_config,
-                                model_config=model_config,
-                                setup_config=setup_config,
-                            )
-                        # Special treatment for "include_models"
-                        attach_to_config_and_reduce_keyword(
-                            this_config[model], model_config, "include_models", "models"
-                        )
-            for model in list(model_config):
-                for attachment in CONFIGS_TO_ALWAYS_ATTACH_AND_REMOVE:
-                    attach_to_config_and_remove(
-                        model_config[model], attachment, all_config=None
-                    )
-
-        # Allows the ``general`` section to be able to handle attachable files (e.g.
-        # ``further_reading``)
-        for attachment in CONFIGS_TO_ALWAYS_ATTACH_AND_REMOVE:
-            attach_to_config_and_remove(
-                setup_config["general"], attachment, all_config=None
-            )
-
-        # if "models" in setup_config["general"]:
-        #    new_model_list = []
-        #    for model in setup_config["general"]["models"]:
-        #        new_model_list.append(model.split("-")[0])
-        #    setup_config["general"]["models"] = new_model_list
-
-        for model in list(model_config):
-            setup_config["general"]["valid_model_names"].append(model)
-            # valid_model_names.append(list(model_config)) happens automatically
-
-        # model_config should be ok now
-        # merge everything
-
-        logging.debug("Valid Setup Names = %s", valid_setup_names)
-        logging.debug("Valid Model Names = %s", valid_model_names)
-
-        self._blackdict = blackdict = priority_merge_dicts(
-            user_config, setup_config, priority="first"
-        )
-        self.config = priority_merge_dicts(blackdict, model_config, priority="first")
-
-        if not "coupled_setup" in self.config["general"]:
-            self._blackdict = blackdict = user_config
-
-        # deniz: if the user-defined forcing_sources (inside the runscript) is
-        # a dictionary with multiple levels then the users need to provide
-        # 'overwrite' key at the level that they want to change. Otherwise,
-        # the parser basically appends that to the forcing_sources and since
-        # Python dictionaries are unordered noone can guarantee which source is
-        # taken
-        self.config = dict_overwrite(
-            sender=user_config,
-            receiver=self.config,
-            key_path=[],
-            verbose=self.config["general"].get("verbose", False),
-        )
-
-        # pprint_config(self.config)
-        # sys.exit(0)
-
-    def check_user_defined_versions(self, user_config={}, setup_config={}):
-        """
-        When running a standalone model, checks whether the users has define the
-        variable ``version`` in more than one section and if that's the case
-        throws and error. If ``version`` is only defined in the ``general`` section
-        it creates a ``version`` with the same value in the model section, ensuring
-        that the user can arbitrarily define ``version`` in either ``general`` or
-        ``<model>`` sections.
-
-        Parameters
-        ----------
-        user_config : dict
-            Experiment configuration defined by the user (e.g. runscript)
-        setup_config : dict
-            Experiment configuration defined by the default ESM-Tools configuration
-            files (``<PATH>/esm_tools/configs/``)
-
-        Notes
-        -----
-        Version error : esm_parser.user_error
-            If something goes wrong with the user's version choices it exits the code
-            with a ``esm_parser.user_error``
-        """
-        if "general" in self:
-            user_config = setup_config = self
-        if (
-            setup_config["general"].get("standalone")
-            and user_config["general"].get("run_or_compile", "runtime") == "runtime"
-        ):
-            version_in_runscript_general = user_config["general"].get("version")
-            model_name = user_config["general"]["setup_name"]
-            version_in_runscript_model = user_config.get(model_name, {}).get("version")
-            if version_in_runscript_general and version_in_runscript_model:
-                user_error(
-                    "Version",
-                    "You have defined the ``version`` variable both in the "
-                    f"``general`` and ``{model_name}`` sections of your runscript. "
-                    "This is not supported for ``standalone`` simulations. Please "
-                    "define ``only one version`` in one of the two sections.",
-                )
-            elif version_in_runscript_general and not version_in_runscript_model:
-                if model_name in user_config:
-                    user_config[model_name]["version"] = version_in_runscript_general
-
-    def finalize(self):
-        self.run_recursive_functions(self)
-        del self._blackdict
-
-    def run_recursive_functions(self, config, isblacklist=True):
-        logging.debug("Top of run recursive functions")
-        recursive_run_function([], config, "atomic", mark_dates, config)
-        recursive_run_function([], config, "atomic", perform_actions, config)
-        recursive_run_function(
-            [],
-            config,
-            "atomic",
-            find_variable,
-            config,
-            gray_list,
-            isblacklist=isblacklist,
-        )
-        recursive_run_function(
-            [],
->>>>>>> b4fdb13b
             config,
             "**",
             separator=variable_separator,
