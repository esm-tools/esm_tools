--- conflicted
+++ resolved
@@ -17,14 +17,11 @@
     git-repository:
     - https://github.com/FESOM/fesom2.git
     - https://gitlab.dkrz.de/FESOM/fesom2.git
-<<<<<<< HEAD
     install_bins: bin/fesom.x
   2.0pico:
     branch: pico_cpl
     destination: fesom-2.0pico
     git-repository:
-=======
->>>>>>> 8b2322d3
     - https://github.com/FESOM/fesom2.git
     install_bins: bin/fesom.x
   2.0-master:
@@ -74,7 +71,6 @@
 git-repository:
 - https://github.com/FESOM/fesom2.git
 - https://gitlab.dkrz.de/FESOM/fesom2.git
-<<<<<<< HEAD
 
 
 choose_computer.name:
@@ -83,9 +79,6 @@
                         add_module_actions:
                                 - "unload gcc"
                                 - "load gcc/4.8.2"
-=======
-- https://github.com/FESOM/fesom2.git
->>>>>>> 8b2322d3
 
 
 restart_rate: "12"
@@ -144,41 +137,27 @@
                 nproc: 288
         GLOB:
                 nx: 830305
-<<<<<<< HEAD
         CAVCORE2:
                 nx: 72411
                 mesh_dir: "/work/ollie/pscholz/mesh_fesom2.0/cavity_72k/"
                 nproc: 288
-=======
         D3:
                 nx: 3160340
-        orca25: 
+        orca25:
                 nx: 912469
         DART:
                 nx: 3160340
 mesh_dir: "${pool_dir}/${resolution}/"
->>>>>>> 8b2322d3
 
 restart_in_files:
         oce_restart: oce_restart
         ice_restart: ice_restart
-<<<<<<< HEAD
-        icb_restart: icb_restart
-
-restart_in_in_work:
-        oce_restart: fesom.${parent_date!syear}.oce.restart.nc
-        ice_restart: fesom.${parent_date!syear}.ice.restart.nc
-        icb_restart: iceberg.restart #.${parent_date!syear!month}
-restart_in_sources:
-        oce_restart: fesom.${parent_date!syear}.oce.restart.nc
-        ice_restart: fesom.${parent_date!syear}.ice.restart.nc
-        icb_restart: iceberg.restart #.${parent_date!syear!month}
-=======
         par_oce_restart: par_oce_restart
         par_ice_restart: par_ice_restart
 restart_in_in_work:
         oce_restart: fesom.${parent_date!syear}.oce.restart.nc
         ice_restart: fesom.${parent_date!syear}.ice.restart.nc
+        icb_restart: iceberg.restart #.${parent_date!syear!month}
         par_oce_restart: fesom.${parent_date!syear}.oce.restart/*.nc
         par_ice_restart: fesom.${parent_date!syear}.ice.restart/*.nc
         fesom_raw_restart_info: fesom_raw_restart/*.info
@@ -186,26 +165,15 @@
 restart_in_sources:
         oce_restart: fesom.${parent_date!syear}.oce.restart.nc
         ice_restart: fesom.${parent_date!syear}.ice.restart.nc
+        icb_restart: iceberg.restart #.${parent_date!syear!month}
         par_oce_restart: fesom.${parent_date!syear}.oce.restart/*.nc
         par_ice_restart: fesom.${parent_date!syear}.ice.restart/*.nc
         fesom_raw_restart_info: fesom_raw_restart/*.info
         fesom_raw_restart: fesom_raw_restart/np${nproc}/*.dump
->>>>>>> 8b2322d3
 
 restart_out_files:
         oce_restart: oce_restart
         ice_restart: ice_restart
-<<<<<<< HEAD
-        icb_restart: icb_restart
-restart_out_in_work:
-        oce_restart: fesom.${end_date!syear}.oce.restart.nc
-        ice_restart: fesom.${end_date!syear}.ice.restart.nc
-        icb_restart: iceberg.restart #.${parent_date!syear}
-restart_out_sources:
-        oce_restart: fesom.${end_date!syear}.oce.restart.nc
-        ice_restart: fesom.${end_date!syear}.ice.restart.nc
-        icb_restart: iceberg.restart #.${parent_date!syear}
-=======
         par_oce_restart: par_oce_restart
         par_ice_restart: par_ice_restart
         fesom_raw_restart_info: fesom_raw_restart_info
@@ -213,6 +181,7 @@
 restart_out_in_work:
         oce_restart: fesom.${end_date!syear}.oce.restart.nc
         ice_restart: fesom.${end_date!syear}.ice.restart.nc
+        icb_restart: iceberg.restart #.${parent_date!syear}
         par_oce_restart: fesom.${end_date!syear}.oce.restart/*.nc
         par_ice_restart: fesom.${end_date!syear}.ice.restart/*.nc
         fesom_raw_restart_info: fesom_raw_restart/*.info
@@ -220,23 +189,26 @@
 restart_out_sources:
         oce_restart: fesom.${end_date!syear}.oce.restart.nc
         ice_restart: fesom.${end_date!syear}.ice.restart.nc
+        icb_restart: iceberg.restart #.${parent_date!syear}
         par_oce_restart: fesom.${end_date!syear}.oce.restart/*.nc
         par_ice_restart: fesom.${end_date!syear}.ice.restart/*.nc
         fesom_raw_restart_info: fesom_raw_restart/*.info
         fesom_raw_restart: fesom_raw_restart/np${nproc}/*.dump
 
-outputs: [Av, Bo, Kv, MLD1, MLD2, N2, Redi_K, a_ice, alpha, atmice_x, atmice_y, atmoce_x, atmoce_y, beta, bolus_u, bolus_v, bolus_w, evap, fer_C, fer_K, fh, fw, hbl, iceoce_x, iceoce_y, m_ice, m_snow, prec, reso, runoff, salt, slope_x, slope_y, slope_z, snow, ssh, sss, sst, temp, tx_sur, ty_sur, u, uice, v, vice, vve, w]
->>>>>>> 8b2322d3
 
 outdata_sources:
         fesom: "*.fesom.*.nc"
 outdata_targets:
-<<<<<<< HEAD
-        #fesom: "*.fesom.*${start_date!smonth}.${start_date!sday}.nc"
         fesom: "*.fesom.*.nc"
 
 choose_use_icebergs:
         True:
+
+            add_restart_in_files:
+                    icb_restart: icb_restart
+
+            add_restart_out_files:
+                    icb_restart: icb_restart
 
             input_in_work:
                     longitude: "icb_longitude.dat"
@@ -259,9 +231,6 @@
                     height: "height"
                     scaling: "scaling"
 
-=======
-        fesom: "*.fesom.*${start_date!smonth}.${start_date!sday}.nc"
->>>>>>> 8b2322d3
 
 log_files:
         clock: clock
@@ -275,8 +244,6 @@
         clock: fesom.clock
         mesh_diag: fesom.mesh.diag.nc
 
-<<<<<<< HEAD
-=======
 file_movements:
         fesom_raw_restart_in:
                 all_directions: move
@@ -286,12 +253,10 @@
                 all_directions: move
         fesom_raw_restart_info_out:
                 all_directions: move
->>>>>>> 8b2322d3
 
 # Is it a branchoff experiment?
 branchoff: "$(( ${lresume} and ${general.run_number}==1 ))"
 choose_branchoff:
-<<<<<<< HEAD
         # Makes sure the <units>new in the namelist make an earlier date than that of
         # of the clock to avoid cold starts for branching off experiments
         true:
@@ -300,25 +265,16 @@
         false:
                 daynew: "${initial_date!sdoy}"
                 yearnew: "${initial_date!syear}"
-=======
-        true:
-                yearnew: "$(( ${initial_date!syear} - 1 ))"
-        false:
-                yearnew: "${initial_date!syear}"
                 add_restart_in_files:
                         fesom_raw_restart_info: fesom_raw_restart_info
                         fesom_raw_restart: fesom_raw_restart
->>>>>>> 8b2322d3
 
 
 
 namelist_changes:
         namelist.config:
                 clockinit:
-<<<<<<< HEAD
                         daynew: "${daynew}"
-=======
->>>>>>> 8b2322d3
                         yearnew: "${yearnew}"
                 calendar:
                         include_fleapyear: "${leapyear}"
