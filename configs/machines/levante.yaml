--- conflicted
+++ resolved
@@ -35,14 +35,9 @@
                                         - "SLURM_ARBITRARY_NODELIST"
 
 accounting: true
-<<<<<<< HEAD
+
+batch_system: "slurm"
 hetjob_flag: packjob
-
-"batch_system": "slurm"
-
-=======
-batch_system: "slurm"
->>>>>>> 53419bb8
 jobtype: compute
 sh_interpreter: "/bin/bash"
 partition: compute
