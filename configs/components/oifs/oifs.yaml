#
#OIFS standalone YAML FILE
#

model: oifs
executable: oifs
execution_command: ${executable} -e ${oifs.input_expid}
version: 43r3
major_version: 43r3
source_code_permissions: 700
type: atmosphere
with_xios: false # TODO: Change to true when the run bug is fixed (compile bug was fixed)
with_nest1: false
xml_dir: ''

required_plugins:
        - "git+https://github.com/esm-tools-plugins/postprocess"
        - "git+https://github.com/esm-tools-plugins/preprocess"

description: |
        The OpenIFS atmosphere model based on ECMWF IFS
        Carver et al., in prep.

license_text: |
        ECMWF license. AWI and GEOMAR have licenses.

# Force namelist fort.4 to be written in uppercase
namelist_case: "uppercase"

reusable_filetypes: [input, bin, src]

##
## Directories
##

model_dir: ${general.model_dir}
setup_dir: ${model_dir}
bin_dir: ${setup_dir}/bin
#bin_dir: ${model_dir}/bin
# seb-wahl: make focipool default until all OIFS data is available
# in the "general" pool directory
# JS: can use just use ${computer.pool_directories.pool} by now?
pool_dir: "${computer.pool_directories.focipool}"
input_dir: ${pool_dir}
rtables_dir: ${input_dir}/../rtables/
vtables_dir: ${input_dir}/../vtables/
clim_dir: ${input_dir}/../
icmcl_dir: ${input_dir}
icmcl_file: ICMCL${prepifs_expid}INIT
forcing_dir: ${input_dir}/../${version}/ifsdata/
ifsdata_dir: ${input_dir}/../${version}/ifsdata/
namelist_dir: ${general.esm_namelist_dir}/oifs/${version}/
cmip6_data_dir: ${input_dir}/../cmip6_data
cmip5_data_dir: ${input_dir}/../cmip5_data
cmip6_data_dir_nml: ${cmip6_data_dir}
cmip5_data_dir_nml: ${cmip5_data_dir}
restart_dir: ""
in_date_folder: "${parent_date!syear!smonth!sday}"
out_date_folder: "${end_date!syear!smonth!sday}"

parent_expid: "test"
parent_dir: "${pool_dir}/OPENIFS43R3-TCO95/restart/${parent_expid}"

# Default is TL159L91
# Forcing from gu5a prepIFS forcing
#
# Note: input_expid is the expid that will appear on
#       the input and forcing files in the work directory
#       prepifs_expid is the expid that appears on the
#       input and forcing files in input_dir and forcing_dir
#       Default is a TL159 run, input data from ECMWF has expid gu5a
#       but I want the expid for my run to be ECE3.

metadata:
        Name: OpenIFS
        Institute: ECMWF
        Description:
                OpenIFS provides research institutions with an easy-to-use version
                of the ECMWF IFS (Integrated Forecasting System).
        Authors: Glenn Carver (openifs-support@ecmwf.int)
        Website: https://www.ecmwf.int/en/research/projects/openifs
        License:
                Please make sure you have a licence to use OpenIFS. In case you are
                unsure, please contact redmine...

contact: "jan.streffing(at)awi.de, miguel.andres-martinez(at)awi.de"
# this require currently causes esm_master install-... to not work properly
# workaround esm_master get-... ; esm_master comp-...
available_versions:
- 40r1
- 40r1-agcm
- 40r1-foci
- 43r3
- 43r3-master
- 43r3-awicm-3.0
- 43r3-awicm-3.1
- 43r3-awicm-3.1.1
- 43r3-awicm-3.1.2
- 43r3-awicm-3.2
- 43r3-awicm-frontiers-xios
- 43r3-foci
- 43r3-v1
- 48r1
choose_version:
  40r1:
    branch: foci_conserv
    major_version: 40r1
  "40r1-agcm":
    compile_command: export OIFS_COMP=agcm; cd make; ../fcm/bin/fcm make -v -j8 -f
      oifs-agcm.cfg;  chmod -R ${source_code_permissions} .
    requires:
    - oasis3mct-4.0
    major_version: 40r1
  40r1-foci:
    branch: foci_conserv
    comp_command: cd make; ../fcm/bin/fcm make -v -j24 -f oifs.cfg ; chmod -R ${source_code_permissions} .
    destination: 40r1
    contact: "swahl(at)geomar.de"
    requires:
    - oasis3mct-4.0
    major_version: 40r1
  43r3-master:
    requires:
    - oasis3mct-5.0-smhi
    branch: main_dkrz
    executable: OpenIFS
    comp_command: "export OIFS_CPLNG_LIB=$OIFS_OASIS_LIB; export OIFS_CPLNG_INCLUDE=$OIFS_OASIS_INCLUDE ;export OIFS_COMP=esm; export OIFS_BUILD=opt; export OIFS_TOPLEVEL_DIR=${model_dir}; export OIFS_XIOS=enable; export OIFS_CPLNG=enable; export OIFS_XIOS_DIR=${model_dir}/../xios ; export OIFS_XIOS_INCLUDE=-I/${model_dir}/../xios/inc/; cd make; ../fcm/bin/fcm make -v -j10 -f oifs_esm.fcm ; chmod -R ${source_code_permissions} . ; mv esm/oifs/bin/master.exe esm/oifs/bin/OpenIFS"
    git-repository: https://gitlab.dkrz.de/ec-earth/oifs-43r3-ece
    install_bins: make/esm/oifs/bin/OpenIFS
    destination: oifs-43r3
    with_xios: true
    major_version: 43r3
  43r3-awicm-3.0:
    requires:
    - oasis3mct-4.0-awicm-3.0
    branch: awicm3-frontiers-freeze-candidate-1
    comp_command: export OIFS_TOPLEVEL_DIR=${model_dir}; cd make; ../fcm/bin/fcm make
      -v -j8 -f oifs.cfg ; chmod -R ${source_code_permissions} . ; mv esm/oifs/bin/master.exe esm/oifs/bin/oifs
    git-repository: https://gitlab.dkrz.de/ec-earth/oifs-43r3.git
    install_bins: make/esm/oifs/bin/oifs
    destination: oifs-43r3
    with_xios: false # for now, later the default will be with_xios: true
    major_version: 43r3
  43r3-awicm-3.1:
    requires:
    - oasis3mct-4.0-awicm-3.1
    branch: awicm-3.1
    comp_command: "export OIFS_TOPLEVEL_DIR=${model_dir}; export OIFS_XIOS=enable ; export OIFS_XIOS_DIR=${model_dir}/../xios ; export OIFS_XIOS_INCLUDE=-I/${model_dir}/../xios/inc/; cd make; ../fcm/bin/fcm make -v -j8 -f oifs.fcm ; chmod -R ${source_code_permissions} .; mv esm/oifs/bin/master.exe esm/oifs/bin/oifs"
    git-repository: https://gitlab.dkrz.de/ec-earth/oifs-43r3.git
    install_bins: make/esm/oifs/bin/oifs
    destination: oifs-43r3
    with_xios: true
    major_version: 43r3
  43r3-awicm-3.1.1:
    requires:
    - oasis3mct-4.0-awicm-3.1
    branch: awicm-3.1.1
    comp_command: "export OIFS_TOPLEVEL_DIR=${model_dir}; export OIFS_XIOS=enable ; export OIFS_XIOS_DIR=${model_dir}/../xios ; export OIFS_XIOS_INCLUDE=-I/${model_dir}/../xios/inc/; cd make; ../fcm/bin/fcm make -v -j8 -f oifs.fcm ; chmod -R ${source_code_permissions} .; mv esm/oifs/bin/master.exe esm/oifs/bin/oifs"
    git-repository: https://gitlab.dkrz.de/ec-earth/oifs-43r3.git
    install_bins: make/esm/oifs/bin/oifs
    destination: oifs-43r3
    with_xios: true
    major_version: 43r3
  43r3-awicm-3.1.2:
    requires:
    - oasis3mct-4.0-awicm-3.1
    branch: awicm-3.1.2
    comp_command: "export OIFS_TOPLEVEL_DIR=${model_dir}; export OIFS_XIOS=enable ; export OIFS_XIOS_DIR=${model_dir}/../xios ; export OIFS_XIOS_INCLUDE=-I/${model_dir}/../xios/inc/; cd make; ../fcm/bin/fcm make -v -j8 -f oifs.fcm ; chmod -R ${source_code_permissions} .; mv esm/oifs/bin/master.exe esm/oifs/bin/oifs"
    git-repository: https://gitlab.dkrz.de/ec-earth/oifs-43r3.git
    install_bins: make/esm/oifs/bin/oifs
    destination: oifs-43r3
    with_xios: true
    major_version: 43r3
  43r3-awicm-3.2:
    requires:
    - oasis3mct-4.0-awicm-3.1
    branch: awicm-3.2
    comp_command: "export OIFS_TOPLEVEL_DIR=${model_dir}; export OIFS_XIOS=enable ; export OIFS_XIOS_DIR=${model_dir}/../xios ; export OIFS_XIOS_INCLUDE=-I/${model_dir}/../xios/inc/; cd make; ../fcm/bin/fcm make -v -j8 -f oifs.fcm ; chmod -R ${source_code_permissions} .; mv esm/oifs/bin/master.exe esm/oifs/bin/oifs"
    git-repository: https://gitlab.dkrz.de/ec-earth/oifs-43r3.git
    install_bins: make/esm/oifs/bin/oifs
    destination: oifs-43r3
    with_xios: true
    major_version: 43r3
  43r3-awicm-frontiers-xios:
    requires:
    - oasis3mct-4.0-awicm-frontiers
    branch: awicm-3-frontiers-xios
    comp_command: "export OIFS_TOPLEVEL_DIR=${model_dir}; export OIFS_XIOS=enable ; export OIFS_XIOS_DIR=${model_dir}/../xios ; export OIFS_XIOS_INCLUDE=-I/${model_dir}/../xios/inc/; cd make; ../fcm/bin/fcm make -v -j8 -f oifs.fcm ; chmod -R ${source_code_permissions} . ; mv esm/oifs/bin/master.exe esm/oifs/bin/oifs"
    git-repository: https://gitlab.dkrz.de/ec-earth/oifs-43r3.git
    install_bins: make/esm/oifs/bin/oifs
    destination: oifs-43r3
    with_xios: true
    major_version: 43r3
  43r3:
    branch: oifs-deck
    comp_command: export OIFS_TOPLEVEL_DIR=${model_dir}; cd make; ../fcm/bin/fcm make
      -v -j8 -f oifs.cfg ; chmod -R ${source_code_permissions} . ; mv esm/oifs/bin/master.exe esm/oifs/bin/oifs
    git-repository: https://gitlab.dkrz.de/ec-earth/oifs-43r3.git
    install_bins: make/esm/oifs/bin/oifs
    with_xios: false
    major_version: 43r3
  43r3-foci:
    branch: 43r3v1-foci
    git-repository: https://gitlab.dkrz.de/ec-earth/oifs-43r3.git
    comp_command: "export OIFS_TOPLEVEL_DIR=${model_dir}; export OIFS_XIOS=enable ; export OIFS_XIOS_DIR=${model_dir}/../xios ; export OIFS_XIOS_INCLUDE=-I/${model_dir}/../xios/inc/ ; cd make; ../fcm/bin/fcm make -v -j8 -f oifs.fcm ; chmod -R ${source_code_permissions} . ; mv esm/oifs/bin/master.exe esm/oifs/bin/oifs"
    install_bins: make/esm/oifs/bin/oifs
    requires:
    - oasis3mct-4.0
    - xios-2.5_r1910
    contact: "swahl(at)geomar.de"
    major_version: 43r3
  43r3-foci21:
    branch: master
    git-repository: https://gitlab.dkrz.de/ec-earth/oifs-43r3.git
    comp_command: "export OIFS_TOPLEVEL_DIR=${model_dir}; export OIFS_XIOS=enable ; export OIFS_XIOS_DIR=${model_dir}/../xios ; export OIFS_XIOS_INCLUDE=-I/${model_dir}/../xios/inc/ ; cd make; ../fcm/bin/fcm make -v -j8 -f oifs.fcm ; chmod -R ${source_code_permissions} . ; mv esm/oifs/bin/master.exe esm/oifs/bin/oifs"
    install_bins: make/esm/oifs/bin/oifs
    requires:
    - oasis3mct-EM21
    - xios-2.5_r1910
    contact: "swahl(at)geomar.de"
    major_version: 43r3
  43r3-foci211:
    branch: foci211
    git-repository: https://gitlab.dkrz.de/ec-earth/oifs-43r3.git
    comp_command: "export OIFS_TOPLEVEL_DIR=${model_dir}; export OIFS_XIOS=enable ; export OIFS_XIOS_DIR=${model_dir}/../xios ; export OIFS_XIOS_INCLUDE=-I/${model_dir}/../xios/inc/ ; cd make; ../fcm/bin/fcm make -v -j8 -f oifs.fcm ; chmod -R ${source_code_permissions} . ; mv esm/oifs/bin/master.exe esm/oifs/bin/oifs"
    install_bins: make/esm/oifs/bin/oifs
    requires:
    - oasis3mct-EM21
    - xios-2.5_r1910
    contact: "swahl(at)geomar.de"
    major_version: 43r3
  43r3-v1:
    branch: 43r3v1-foci
    git-repository: https://gitlab.dkrz.de/ec-earth/oifs-43r3.git
    comp_command: "export OIFS_TOPLEVEL_DIR=${model_dir}; export OIFS_XIOS=enable ; export OIFS_XIOS_DIR=${model_dir}/../xios ; export OIFS_XIOS_INCLUDE=-I/${model_dir}/../xios/inc/ ; cd make; ../fcm/bin/fcm make -v -j8 -f oifs.fcm ; chmod -R ${source_code_permissions} .; mv esm/oifs/bin/master.exe esm/oifs/bin/oifs"
    install_bins: make/esm/oifs/bin/oifs
    requires:
    - oasis3mct-4.0
    - xios-2.5_r1910_oifs
    major_version: 43r3
  43r3-v2:
    branch: master
    git-repository: https://gitlab.dkrz.de/ec-earth/oifs-43r3.git
    comp_command: "export OIFS_TOPLEVEL_DIR=${model_dir}; export OIFS_XIOS=enable ; export OIFS_XIOS_DIR=${model_dir}/../xios ; export OIFS_XIOS_INCLUDE=-I/${model_dir}/../xios/inc/ ; cd make; ../fcm/bin/fcm make -v -j8 -f oifs.fcm ; chmod -R ${source_code_permissions} .; mv esm/oifs/bin/master.exe esm/oifs/bin/oifs"
    install_bins: make/esm/oifs/bin/oifs
    requires:
    - oasis3mct-4.0
    - xios-2.5_r1910_oifs
    major_version: 43r3
  48r1:
    branch: main
    comp_command: "./openifs-bundle create; ./openifs-bundle build --threads=32 --openifs-only --without-double-precision --install; chmod -R ${source_code_permissions} .; mv install/bin/ifsMASTER.SP install/bin/oifs"
    clean_command: ./openifs-bundle build --clean
    git-repository: https://gitlab.dkrz.de/ec-earth/oifs-48r1.git
    install_bins: install/bin/oifs
    destination: oifs-48r1
    with_xios: false
    major_version: 48r1
clean_command: rm -rf make/esm
comp_command: cd make; ../fcm/bin/fcm make -v -j8 -f oifs.cfg
git-repository: https://gitlab.dkrz.de/modular_esm/oifs-40r1.git
install_bins: make/esm/oifs/bin/master.exe


input_expid: ECE3
resolution: TL159
levels: L91
nlev: ${levels_number}
prepifs_expid: gu5a
prepifs_startdate: 19820101
mip: "cmip5"
o3_scheme: "default"
scenario: "amip-prepifs"
output: "default"

wam: False
wam_2w: True
wam_step: 1
read_icmcl: 0
generate_namelist: 1
ensemble: 0
post_processing: 0
solarspectrum: False
pextra: 0
dr_hook_ignore_signals: -1

#cmip6: True
#cmip5: False
#cmip6_scenario: "pictrl"
#cmip5_scenario: 0
cmip_fix_year: 0
a4xco2: False
onepctco2: False
lhvolca: False

supercooled_liquid_could_fix: 0

# If perturb = 1, then we perturb the initial SKT in ICMGGECE3INIT
# with random numbers generated using CDO
# We use ensemble_id as seed, so this number must be unique for each member
# i.e. ensemble_id = N for r1iNp1
perturb: 0
ensemble_id: 1

orb_switch: False
orb_mode: "variable_year"
orb_iyear: ${start_date!syear}

restart: 1

threads: 1
ny: 1

hours: "00"

namelists:
        - "fort.4"
        - "wam_namelist"

choose_resolution:
        # Note:
        # Tco grids only work with version 43r3.
        TCO95:
                nx: 40320
                ny: 1
                time_step: 3600
                oasis_grid_name: "096"
                res_number: 95
                res_number_tl: "95_4"
                truncation: "TCO"
        TL159:
                nx: 35718
                ny: 1
                time_step: 3600
                oasis_grid_name: "080"
                res_number: 159
                res_number_tl: "159l_2"
                truncation: "TL"
        TCO159:
                nx: 108160
                ny: 1
                time_step: 3600
                oasis_grid_name: "160"
                res_number: 159
                res_number_tl: "159_4"
                truncation: "TCO"
        TCO199:
                nx: 167200
                ny: 1
                time_step: 1800
                oasis_grid_name: "200"
                res_number: 199
                res_number_tl: "199_4"
                truncation: "TCO"
        TL255:
                nx: 88838
                ny: 1
                time_step: 2700
                oasis_grid_name: "128"
                res_number: 255
                res_number_tl: "255l_2"
                truncation: "TL"
        TCO319:
                nx: 421120
                ny: 1
                time_step: 1200
                oasis_grid_name: 320
                res_number: 319
                res_number_tl: "319_4"
                truncation: "TCO"
        TCO399:
                nx: 654400
                ny: 1
                time_step: 1200
                oasis_grid_name: 400
                res_number: 399
                res_number_tl: "399_4"
                truncation: "TCO"
        TCO639:
                nx: 1661440
                ny: 1
                time_step: 600
                oasis_grid_name: 640
                res_number: 639
                res_number_tl: "639_4"
                truncation: "TCO"
        TCO1279:
                nx: 6599680
                ny: 1
                time_step: 300
                oasis_grid_name: 128
                res_number: 1279
                res_number_tl: "1279_4"
                truncation: "TCO"
        TL511:
                nx: 348528
                ny: 1
                time_step: 900
                oasis_grid_name: "256"
                res_number: 511
                res_number_tl: "511l_2"
                truncation: "TL"
        TL799:
                nx: 843490
                ny: 1
                time_step: 600
                oasis_grid_name: "400"
                res_number: 799
                res_number_tl: "799l_2"
                truncation: "TL"
        TL1279:
                nx: 2140702
                ny: 1
                time_step: 600
                oasis_grid_name: "640"
                res_number: 799
                res_number_tl: "1279l_2"
                truncation: "TL"

choose_computer.partitions.compute.cores_per_node:
        24:
                nproc: 96
        36:
                nproc: 108
        48:
                nproc: 96
        96:
                nproc: 96
        128:
                nproc: 128


#======================================================================================
# MAIN CHANGES TO fort.4 NAMELIST
#======================================================================================

# Microphysics switch: 0 for off, 1 for light version and 2 for full
sclct_switch: 0

# Namelist modifications for truncation types
nlon: "$(( ${nlat}*2 ))"
nspecresmin: "$(( ${res_number}+1 ))"
choose_truncation:
        TCO:
                nlat: "$(( (${res_number}+1)*2 ))"
                lecompgrid: true
                lgradsp: false
                lassi: false
                lfdbop: false
                lsmssig: false
        TL:
                nlat: "$(( ${res_number}+1 ))"
                lecompgrid: false
                lgradsp: true
                lassi: true
                lfdbop: true
                lsmssig: true

# Apply truncation and other general options to the namelist
namelist_changes:
        fort.4:
                NAERAD:
                        CRTABLEDIR: "${rtables_dir}"
                        LECOMPGRID: "${lecompgrid}"
                NAMFPG:
                        NFPLEV: "${nlev}"
                        NFPMAX: "${res_number}"
                NAMFPD:
                        NLAT: "${nlat}"
                        NLON: "${nlon}"
                NAMPAR0:
                        NSPECRESMIN: "${nspecresmin}"
                NAMDYNA:
                        LGRADSP: "${lgradsp}"
                NAMNMI:
                        LASSI: "${lassi}"
                NAMCT0:
                        LFDBOP: "${lfdbop}"
                        LSMSSIG: "${lsmssig}"


lresume: false
restart_rate: 1
restart_unit: "months"

file_movements:
        forcing:
            all_directions: link
        restart_in:
            all_directions: link
        restart_out:
            all_directions: move
        rcf_in:
            all_directions: copy
        waminfo_in:
            all_directions: copy
        outdata: # TODO: ask GEOMAR if they are fine with this, otherwise we have to put it into awicm3.yaml
            all_directions: move

# TODO: expand comment
massfixer: 2
cloudfixer: 1
nfrmasscon: 1

oasis_grid_name_a: "A${oasis_grid_name}"
oasis_grid_name_r: "R${oasis_grid_name}"
oasis_grid_name_l: "L${oasis_grid_name}"

choose_levels:
        L60:
                levels_number: 60
        L62:
                levels_number: 62
        L91:
                levels_number: 91
        L137:
                levels_number: 137


#======================================================================================
# TIME VARIABLES
#======================================================================================
# Time variables are needed for correctly copying srf and WAM files, but also for being
# able to use Jan Streffing's strategy to avoid OIFS from crashing during very long
# runs, associated to the well known memory issue documented here:
#     https://confluence.ecmwf.int/pages/viewpage.action?pageId=192905300

# Simulaton length for the fort.4 namelist and wam_namelist
simulation_length_seconds: "$(( ${next_date} - ${pseudo_initial_date} ))"
seconds_since_initial: "$(( ${start_date} - ${pseudo_initial_date} ))"
wam_start_date: "${pseudo_initial_date!syear!smonth!sday}000000"

# ICMCL start and end
icmcl_end_date: "$(( ${next_date} + 1days ))"
icmcl_end_date_formatted: "${icmcl_end_date!syear!smonth!sday}"

# Time steps in this run
runtime_seconds: "$(( ${next_date} - ${start_date} ))"
timestep_per_run: $((${runtime_seconds} / ${time_step}))

# Number of days in this run
ndays_per_run: "$(( ${runtime_seconds} / 86400 ))"
ndays_per_run_string: "<--format(%08d)-- ${ndays_per_run}"

# Number of steps since the beginning of the simulation or the "pseudo-beginning"
steps_since_initial: $((${seconds_since_initial} / ${time_step}))

# Number of total steps at the end of the run
next_step: "$(( ${steps_since_initial} + ${timestep_per_run} ))"

# Number of steps per day in this run
steps_per_day: "$(( 86400 / ${time_step} ))"

# By default we output one restart per run
nfrres: 1


#======================================================================================
# BINARY FILES
#======================================================================================
bin_sources:
        bin: ${bin_dir}/${executable}


#======================================================================================
# INPUT FILES
#======================================================================================

input_files:
        ICMGG_INIT: ICMGG_INIT
        ICMGG_INIUA: ICMGG_INIUA
        ICMSH_INIT: ICMSH_INIT
        ifsdata: ifsdata
        #rtables: rtables
        #vtables: vtables
        tl_data: tl_data
        o3_data: o3_data
        # also missing: modify_init for ensemble stuff


#======================================================================================
# FORCING FILES
#======================================================================================

# Switch to copy the forcing files into the experiment input folder. If false, the
# forcing files are accessed directly from the pool
copy_forcing: false
choose_copy_forcing:
        true:
                forcing_files:
                        O3PI: O3PI
                        O3HIST: O3HIST
                        O3SCEN: O3SCEN
                choose_mip:
                        "cmip5":
                                cmip5_data_dir_nml: ./cmip5_data/
                                add_forcing_files:
                                        PRE2005_MIDYR_CONC: PRE2005_MIDYR_CONC
                                        RCP3PD_MIDYR_CONC: RCP3PD_MIDYR_CONC
                                        RCP45_MIDYR_CONC: RCP45_MIDYR_CONC
                                        RCP6_MIDYR_CONC: RCP6_MIDYR_CONC
                                        RCP85_MIDYR_CONC: RCP85_MIDYR_CONC
                        "cmip6":
                                cmip6_data_dir_nml: ./cmip6_data/
                                add_forcing_files:
                                        # Add CO2 etc for all scenarios and years
                                        CMIP6DATA: CMIP6DATA

        false:
                forcing_files: {}


#======================================================================================
# LOG FILES
#======================================================================================

log_files:
        NODE: NODE
        ifsstat: ifsstat

log_sources:
        NODE: NODE.001_01
        ifsstat: ifs.stat

log_in_work:
        NODE: NODE.001_01
        ifsstat: ifs.stat


#======================================================================================
# RESTART FILES
#======================================================================================

# NDAYS variables for SRF and WAMINFO files
# -----------------------------------------
# ndays_source_in
ndays_source_in: "<--format(%08d)-- ${start_ndays_source}"
# ndays_work_in
start_ndays: "$(( ${seconds_since_initial} / 86400 ))"
ndays_work_in: "<--format(%08d)-- ${start_ndays}"
# ndays_out
next_ndays: "$(( ${simulation_length_seconds} / 86400 ))"
ndays_out: "<--format(%08d)-- ${next_ndays}"

# WAM variables
# -------------
# filebase
filebase_wam_source: "${prev_run.oifs.filebase_wam_work}"
filebase_wam_work: "${pseudo_initial_date!syear!smonth!sday}000000_"
# wam_source_in
source_ndays_wam: "$(( ${start_ndays_source} - 1 ))"
source_days_string: "<--format(%06d)-- ${source_ndays_wam}"
wam_source_in: "${source_days_string}${parent_date!shour!sminute!ssecond}"
# wam_work_in
start_ndays_wam: "$(( ${start_ndays} - 1 ))"
start_days_string: "<--format(%06d)-- ${start_ndays_wam}"
wam_work_in: "${start_days_string}${parent_date!shour!sminute!ssecond}"
# wam_out
next_ndays_wam: "$(( ${next_ndays} - 1 ))"
next_days_string: "<--format(%06d)-- ${next_ndays_wam}"
wam_out: "${next_days_string}${parent_date!shour!sminute!ssecond}"

# BEFORE RUN: copy from RESTART to WORK
# ----------
restart_in_files:
        srf: srf
        rcf: rcf

# RESTART (restart files from prev. leg in the general exp dir):
restart_in_sources:
        srf: ${in_date_folder}/srf${ndays_source_in}0000.*
        rcf: ${in_date_folder}/rcf
        waminfo: ${in_date_folder}/waminfo${ndays_source_in}
        BLS: ${in_date_folder}/BLS${filebase_wam_source}${wam_source_in}.*
        LAW: ${in_date_folder}/LAW${filebase_wam_source}${wam_source_in}.*

# WORK (current leg directory):
restart_in_in_work:
        rcf: rcf
        waminfo: waminfo
        srf: srf${ndays_work_in}0000.*
        BLS: BLS${filebase_wam_work}${wam_work_in}.*
        LAW: LAW${filebase_wam_work}${wam_work_in}.*


# AFTER RUN: copy from WORK to RESTART
# ---------
restart_out_files:
        srf: srf
        rcf: rcf

# WORK (restart files generated during this leg, to be copied to the exp dir):
restart_out_sources:
        srf: srf${ndays_out}0000.*
        rcf: rcf
        waminfo: waminfo
        BLS: BLS${filebase_wam_work}${wam_out}.*
        LAW: LAW${filebase_wam_work}${wam_out}.*

# RESTART (restart files from this leg in the general exp dir, for the next leg restart)
restart_out_targets:
        srf: ${out_date_folder}/srf${ndays_out}0000.*
        rcf: ${out_date_folder}/rcf
        waminfo: ${out_date_folder}/waminfo${ndays_out}
        BLS: ${out_date_folder}/BLS${filebase_wam_work}${wam_out}.*
        LAW: ${out_date_folder}/LAW${filebase_wam_work}${wam_out}.*


#======================================================================================
# OUTPUT FILES
#======================================================================================

outdata_in_work:
        ICMGG: ICMGG${oifs.input_expid}+*
        ICMSH: ICMSH${oifs.input_expid}+*
        ICMUA: ICMUA${oifs.input_expid}+*
        MPP: MPP*
        # XIOS output
        oifsnc: ${input_expid}_*_${start_date!syear!smonth!sday}_*.nc
        atm: atm_*

outdata_sources:
        # old grib based output
        ICMGG: ${out_date_folder}/ICMGG${oifs.input_expid}+*
        ICMSH: ${out_date_folder}/ICMSH${oifs.input_expid}+*
        ICMUA: ${out_date_folder}/ICMUA${oifs.input_expid}+*
        MPP: ${out_date_folder}/MPP*
        # XIOS output
        oifsnc: ${input_expid}_*_${start_date!syear!smonth!sday}_*.nc
        atm: atm_*


#======================================================================================
# IGNORE FILES
#======================================================================================

ignore_files:
        drhook: drhook
        ICMCL: ICMCL
ignore_in_work:
        drhook: drhook*
        ICMCL: ICMCL*
ignore_sources:
        drhook: drhook*
        ICMCL: ICMCL*


#======================================================================================
# XIOS (Parallel output via XML IO server)
#======================================================================================

# Using XIOS?
choose_with_xios:
        1:
                include_models:
                        - xios
                add_namelist_changes:
                        fort.4:
                                NAMCT0:
                                        LXIOS: ".true."
                outdata_files:
                        oifsnc: oifsnc
                        atm: atm
        0:
                outdata_files:
                        ICMGG: ICMGG
                        ICMSH: ICMSH


#======================================================================================
# PEXTRA (Output of additional fields that are not part of standard OpenIFS output)
#======================================================================================

choose_pextra:
        1:
                add_namelist_changes:
                        fort.4:
                                NAEPHY:
                                        LBUD23: ".true."
                                NAMDPHY:
                                        NVEXTR: 25
                                NAMPHYDS:
                                        NVEXTRAGB: [91,92,93,94,95,96,97,98,99,100,101,102,103,104,105,106,107,108,109,110,111,112,113,114,115]
                                NAMFPC:
                                        NFP3DFS: 25
                                        MFP3DFS: [91,92,93,94,95,96,97,98,99,100,101,102,103,104,105,106,107,108,109,110,111,112,113,114,115]


#======================================================================================
# WAVE MODEL (WAM)
#======================================================================================

# Turns on/off the wave model WAM inside OpenIFS
choose_wam:
        1:
                wam_number: "1"

                add_input_files:
                        wam_grid_tables: wam_grid_tables
                        wam_subgrid_0: wam_subgrid_0
                        wam_subgrid_1: wam_subgrid_1
                        wam_subgrid_2: wam_subgrid_2
                        uwavein: uwavein
                        specwavein: specwavein
                        sfcwindin: sfcwindin
                        cdwavein: cdwavein

                add_namelist_changes:
                        fort.4:
                                NAEPHY:
                                        LWCOU: ".true."
                                        LWCOU2W: ".true."
                        wam_namelist:
                                NALINE:
                                        CBPLTDT: "${wam_start_date}"
                                        CDATECURA: "${wam_start_date}"
                                        CDATEF: "${wam_start_date}"

                add_restart_in_files:
                        BLS: BLS
                        LAW: LAW
                        waminfo: waminfo
                add_restart_out_files:
                        BLS: BLS
                        LAW: LAW
                        waminfo: waminfo

                add_outdata_files:
                        MPP: MPP

                add_config_sources:
                        "wam_namelist": "${namelist_dir}/wam_namelist"

        0:
                wam_number: "0"

                add_namelist_changes:
                        fort.4:
                                NAEPHY:
                                        LWCOU: ".false."
                                        LWCOU2W: ".false."


#======================================================================================
# OTHER CONFIGS AND SWITCHES
#======================================================================================

##
## mass conservation / mass fixer
## 0 - no mass fixer
## 1 - mass fixer for dry mass
## 2 - mass fixer for dry mass and cloud variables
##
## LMASCOR turns it on/off
## NFRMASSCON is correction frequency in time steps
## (once per day might be ok)
##
choose_massfixer:
        0: #OFF
                add_namelist_changes:
                        fort.4:
                                NAMDYN:
                                        LMASCOR: ".false."
        1: #AWI-CM3 early tests
                add_namelist_changes:
                        fort.4:
                                NAMDYN:
                                        LMASCOR: ".true."
                                        LMASDRY: ".false."
                                NAMCT0:
                                        NFRMASSCON: ${oifs.nfrmasscon}
        2: #AWI-CM3 43r3 setting
                add_namelist_changes:
                        fort.4:
                                NAMDYN:
                                        LMASCOR: ".true."
                                        LMASDRY: ".false."
                                NAMCT0:
                                        NFRMASSCON: ${oifs.nfrmasscon}
                                NAMGFL:
                                        #LTRCMFIX_PS: ".true."
                                        LTRCMFMG: ".true."
                                        YS_NL%LMASSFIX: ".true."
                                        YR_NL%LMASSFIX: ".true."
                                        YI_NL%LMASSFIX: ".true."
                                        YL_NL%LMASSFIX: ".true."
                                        YQ_NL%LMASSFIX: ".true."
        3: #DestinE 48r1 settings
                add_namelist_changes:
                        fort.4:
                                NAMDYN:
                                        LMASCOR: ".true."
                                        LMASDRY: ".false."
                                NAMCT0:
                                        NFRMASSCON: ${oifs.nfrmasscon}
                                NAMGFL:
                                        NMFDIAGLEV: 1
                                        NOPTVFE: 0
                                        YA_NL%LGP: ".true."
                                        YI_NL%BETAMFBC: -1
                                        YI_NL%LGP: ".true."
                                        YI_NL%LINTLIN: ".true."
                                        YL_NL%BETAMFBC: -1
                                        YL_NL%LGP: ".true."
                                        YL_NL%LINTLIN: ".true."
                                        YO3_NL%LGP: ".true."
                                        YQ_NL%LSP: ".false."
                                        YR_NL%BETAMFBC: -1
                                        YR_NL%LINTLIN: ".true."
                                        YS_NL%BETAMFBC: -1
                                        YS_NL%LINTLIN: ".true."


choose_cloudfixer:
        1:
                add_namelist_changes:
                        fort.4:
                                NAMCLDP:
                                        SCLCT_SWITCH: "${sclct_switch}"

##
## specifics for 40r1 and 43r3
##

choose_major_version:
        40r1:
                append_icmcl: ""
                add_namelist_changes:
                        fort.4:
                                NAMRES:
                                        #NFRRES: ${oifs.next_step}
                                        NFRRES: 1
                                        NRESTS: "-1, -${oifs.next_step}"

                                NAMPAR0:
                                        NPROC: ${oifs.nproc}

                                NAMDYN:
                                        TSTEP: ${oifs.time_step}

                                NAMCT0:
                                        CNMEXP: ${oifs.input_expid}
                                        NSTOP: ${oifs.next_step}

                                NAMFOCICFG:
                                        # By default, turn off coupling
                                        FOCI_CPL_NEMO_LIM: ".false."

                further_reading:
                        - oifs/oifs.env.yaml
        43r3:
                append_icmcl: ""
                add_namelist_changes:
                        fort.4:
                                NAMRES:
                                        NFRRES: ${nfrres}
                                        NRESTS${nrest_ind}: ${nfrests}
                                NAMPAR0:
                                        NPROC: ${oifs.nproc}
                                NAMARG:
                                        UTSTEP: ${oifs.time_step}
                                        CNMEXP: "${oifs.input_expid}"
                                        CUSTOP: "t${oifs.next_step}"
                                NAMPPC:
                                        LRSACC: ".true." # reset accumulation of fluxes
                                NAMORB:
                                        LCORBMD:  "${orb_switch}"
                                        ORBMODE: "${orb_mode}"
                                        ORBIY: "${orb_iyear}"

                add_outdata_files:
                        ICMUA: ICMUA
                further_reading:
                        - oifs/oifs.env.yaml
        48r1:
                mip: none
                o3_scheme: none
                cloudfixer: none
                massfixer: 3
                tl_o3_data_dir: "${pool_dir}/../climate.v020/"
                slice_icml: "
                    ${general.esm_function_dir}/components/oifs/link_icmcl_file.sh
                        ${thisrun_input_dir}/
                        ${icmcl_dir}/${icmcl_file}
                        ${oifs.input_expid}
                        ${start_date!syear!smonth!sday}
                        ${icmcl_end_date_formatted}
                        ${work_dir};"
                append_icmcl: "
                    ${general.esm_function_dir}/components/oifs/append_daily_icmcl_file.sh
                        ${thisrun_input_dir}/
                        ${icmcl_dir}/${icmcl_file}
                        ${oifs.input_expid}
                        ${start_date!syear!smonth!sday}
                        ${icmcl_end_date_formatted}
                        ${work_dir}
                        ${pool_dir};"
                add_namelist_changes:
                        fort.4:
                                NAMRES:
                                        NFRRES: 1
                                        NRESTS(:): -1 ${nfrests}
                                NAMPAR0:
                                        NPROC: ${oifs.nproc}
                                NAMRIP:
                                        TSTEP: ${oifs.time_step}
                                        CSTOP: "t${oifs.next_step}"
                                NAMARG:
                                        CNMEXP: "${oifs.input_expid}"
                                NAMPPC:
                                        LRSACC: ".true." # reset accumulation of fluxes
<<<<<<< HEAD
                add_environment_changes:
                        choose_computer.name:
                                levante:
                                        compiler_mpi: gnu11_ompi2022
                                        iolibraries: system_gnu_libs
                                juwels:
                                        compiler_mpi: gnu2023_ompi2023
=======
>>>>>>> 4e03b3e5

                further_reading:
                        - oifs/oifs48.env.yaml


# If 1, use Coddington spectrum which reduced stratospheric warm bias
# Only available in 43r3-v2
choose_solarspectrum:
        True:
                add_namelist_changes:
                        fort.4:
                                NAERAD:
                                        NSOLARSPECTRUM: 1

# There are two different O3 concentrations in OpenIFS:
# One is used for output, and one that is used by radiation scheme
# By default, the two are NOT the same.
# By default, prognostic O3 from the Cariolle scheme is written to output
# but climatology is used by radiation scheme
#
# Here the scheme can be changed in two ways:
# cmip6: Use O3 from CMIP6 (input4MIP) for picontrol, historical or scenarios
# cariolle: Use the prognostic O3 from Cariolle in radiation
choose_o3_scheme:
        default:
                add_namelist_changes:
                        fort.4:
                                NAERAD:
                                        NGHGRAD: 21
        cmip6:
                # For CMIP6 O3 we set
                # LCMIP6O3 to true
                # LEO3VAR to true
                # LEPO3RA to false (otherwise prognostic O3 is used)
                add_namelist_changes:
                        fort.4:
                                NAMGFL:
                                        YO3_NL%LGP: '.true.' # O3 is a tracer
                                NAEPHY:
                                        LEO3CH: '.true.' # turn on O3 scheme
                                NAERAD:
                                        LEPO3RA: '.false.' # dont use progn O3 in radiation
                                        LCMIP6O3: '.true.' # use CMIP6 O3
                                        LEO3VAR: '.true.'  # allow time-varying O3 (not climatology)
                                        NGHGRAD: 21        # dont overwrite by progn O3

        cariolle:
                # For Cariolle
                add_namelist_changes:
                        fort.4:
                                NAMGFL:
                                        YO3_NL%LGP: '.true.'
                                NAEPHY:
                                        LEO3CH: '.true.'
                                NAERAD:
                                        LEPO3RA: '.true.' # use progn O3 in radiation
                                        LCMIP6O3: '.true.'
                                        NGHGRAD: 20       # overwrite O3 by progn O3

choose_restart_type:
        eternal:
                nfrres: 1
                nfrests:
                        - -1
                        - $(( -${simulation_length_seconds} / 3600 ))
                nrest_ind: ""
        ifs_default:
                nfrres: ${next_step}
                nfrests: ["-${next_step}"]
                nrest_ind: "(1)"

restart_type: "ifs_default"


##
## specifics for scenarios
##

# NOTE: We can only have one choose_mip
# Therefore, we must put choose_scenario under this choose_mip
# If one yaml file has two choose_mip, I think the code will only
# evaluate one of the branches
# NOTE 2: Im leaving CMIP5 in here, but I dont think we will ever use it

choose_mip:
        "cmip5":
                add_namelist_changes:
                        fort.4:
                                NAERAD:
                                        CMIP5DATADIR: "${cmip5_data_dir_nml}"
        "cmip6":
                add_namelist_changes:
                        fort.4:
                                NAERAD:
                                        LCMIP6: ".true."
                                        CMIP6DATADIR: "${cmip6_data_dir_nml}"
                choose_scenario:
                        "piControl":
                                add_namelist_changes:
                                        fort.4:
                                                NAERAD:
                                                        NCMIPFIXYR: 1850
                        "SSP5-8.5":
                                add_namelist_changes:
                                        fort.4:
                                                NAERAD:
                                                        SSPNAME: "SSP5-8.5"

#choose_o3_scheme:
#        "prescribed":
#                choose_mip:
#                        "cmip6":
#                                choose_scenario:
#                                        "piControl":
#                                                add_forcing_files:
#                                                        # O3 concentrations for piControl
#                                                        O3PI: O3PI
#                                        "historical":
#                                                add_forcing_files:
#                                                        # Add historical O3
#                                                        O3HIST: O3HIST
#                                        "SSP5-8.5":
#                                                add_forcing_files:
#                                                        # Add O3 for all scenarios
#                                                        O3SCEN: O3SCEN


#======================================================================================
# INPUT AND FORCING FILES
#======================================================================================

prepifs_dir: ${input_dir}/${prepifs_startdate}${hours}/
tl_o3_data_dir: ${input_dir}
ICMGG_INIT_name: ""
ICMSH_INIT_name: ""

input_sources:
        ICMGG_INIT: ${prepifs_dir}/ICMGG${prepifs_expid}INIT${ICMGG_INIT_name}
        ICMGG_INIUA: ${prepifs_dir}/ICMGG${prepifs_expid}INIUA
        ICMSH_INIT: ${prepifs_dir}/ICMSH${prepifs_expid}INIT${ICMSH_INIT_name}
        wam_grid_tables: ${prepifs_dir}/wam_grid_tables
        wam_subgrid_0: ${prepifs_dir}/wam_subgrid_0
        wam_subgrid_1: ${prepifs_dir}/wam_subgrid_1
        wam_subgrid_2: ${prepifs_dir}/wam_subgrid_2
        uwavein: ${prepifs_dir}/uwavein
        specwavein: ${prepifs_dir}/specwavein
        sfcwindin: ${prepifs_dir}/sfcwindin
        cdwavein: ${prepifs_dir}/cdwavein
        rtables: ${rtables_dir}/*
        vtables: ${vtables_dir}/*
        ifsdata: ${ifsdata_dir}/*
        tl_data: ${tl_o3_data_dir}/${res_number_tl}/*
        o3_data: ${tl_o3_data_dir}/${res_number_tl}/o3chem_l${nlev}/*

forcing_sources:
        # GHG data
        PRE2005_MIDYR_CONC: ${cmip5_data_dir}/PRE2005_MIDYR_CONC.txt
        RCP3PD_MIDYR_CONC: ${cmip5_data_dir}/RCP3PD_MIDYR_CONC.txt
        RCP45_MIDYR_CONC: ${cmip5_data_dir}/RCP45_MIDYR_CONC.txt
        RCP6_MIDYR_CONC: ${cmip5_data_dir}/RCP6_MIDYR_CONC.txt
        RCP85_MIDYR_CONC: ${cmip5_data_dir}/RCP85_MIDYR_CONC.txt
        # CMIP6
        CMIP6DATA: ${cmip6_data_dir}/*
        O3PI: ${cmip6_data_dir}/o3_pi/*
        O3HIST: ${cmip6_data_dir}/o3_histo/*
        O3SCEN: ${cmip6_data_dir}/o3_scenarios/*
        # ICMCL
        ICMCL_INIT: ${icmcl_dir}/${icmcl_file}


config_sources:
        "fort.4": "${namelist_dir}/fort.4"

input_in_work:
        ICMGG_INIT: ICMGG${oifs.input_expid}INIT
        ICMGG_INIUA: ICMGG${oifs.input_expid}INIUA
        ICMSH_INIT: ICMSH${oifs.input_expid}INIT
        ifs_xml: ifs_xml/*
        iodef_xml: iodef.xml
        context_xml: context_ifs.xml
        rtables: rtables/*
        vtables: vtables/*
        ifsdata: ifsdata/*
        tl_data: ${res_number_tl}/*
        o3_data: ${res_number_tl}/o3chem_l${nlev}/*

forcing_in_work:
        PRE2005_MIDYR_CONC: PRE2005_MIDYR_CONC.txt
        RCP3PD_MIDYR_CONC: RCP3PD_MIDYR_CONC.txt
        RCP45_MIDYR_CONC: RCP45_MIDYR_CONC.txt
        RCP6_MIDYR_CONC: RCP6_MIDYR_CONC.txt
        RCP85_MIDYR_CONC: RCP85_MIDYR_CONC.txt
        CMIP6DATA: cmip6_data/*
        O3PI: cmip6_data/o3_pi/*
        O3HIST: cmip6_data/o3_histo/*
        O3SCEN: cmip6_data/o3_scenarios/*
        ICMCL_INIT: ICMCL${oifs.input_expid}INIT


#======================================================================================
# GRIDS
#======================================================================================

# A grid at N80 resolution is A080 etc.
grids:
        atma:
                name: ${oasis_grid_name_a}
                nx: "${nx}"
                ny: "${ny}"
                oasis_grid_type: "D"
        atml:
                name: ${oasis_grid_name_l}
                nx: "${nx}"
                ny: "${ny}"
                oasis_grid_type: "D"
        atmr:
                name: ${oasis_grid_name_r}
                nx: "${nx}"
                ny: "${ny}"
                oasis_grid_type: "D"


#======================================================================================
# OUTPUT CONFIG
#======================================================================================

choose_output:
        "default":
                add_namelist_changes:
                        fort.4:
                                NAMCT0:
                                        NFRPOS: "$(( 3600 / ${time_step} * 6 ))"
                                        NFRHIS: "$(( 3600 / ${time_step} * 6 ))"

        "12hr":
                add_namelist_changes:
                        fort.4:
                                NAMCT0:
                                        NFRPOS: 12
                                        NFRHIS: 12
         
        "1hr":
                 add_namelist_changes:
                        fort.4:
                                NAMCT0:
                                        NFRPOS: "$(( 3600 / ${time_step} * 1 ))"
                                        NFRHIS: "$(( 3600 / ${time_step} * 1 ))"
#======================================================================================
# PREPROCESS: eternal runs
#======================================================================================
# @JOAKIM: please compare your preprocessing scripts with the new ones

# Determine the eternal_run_number variable. Normally this variable would be the same
# as general.run_number, but for branchoff experiments should be 0 so that the 3rd
# preprocessing option is used, instead of the options 1 or 2.
branchoff: false
eternal_run_number: "$((
        0 if (${lresume} and ${general.run_number} == 1)
            or (${general.run_number} == 2 and ${prev_run.oifs.branchoff})
        else ${general.run_number}
    ))"

# The following choose defines a pseudo_initial_date for OIFS. This allows us to trick
# OIFS into thinking that, from leg 3, it is always running a 2nd leg, avoiding the
# memory issues mentioned before. This is done by declaring the pseudo_initial_date
# as the last start date.
choose_eternal_run_number:
        1:
                pseudo_initial_date: "${initial_date}"
                start_ndays_source: "${start_ndays}"
                preprocess_method: "
                    ${general.esm_function_dir}/components/oifs/change_icm_date.sh
                        ${thisrun_input_dir}/
                        ${oifs.input_expid}
                        ${oifs.input_expid}
                        ${initial_date!syear!smonth!sday}
                        ${start_date!syear!smonth!sday}
                        ${oifs.wam_number}
                        ${oifs.perturb}
                        ${oifs.nx}
                        ${oifs.ensemble_id};
                    ${slice_icml}
                    ${append_icmcl}
                    echo 'Run number for internal OpenIFS timekeeping: ${eternal_run_number}'"
        2:
                pseudo_initial_date: "${prev_run.general.start_date}"
                start_ndays_source: "${start_ndays}"
                preprocess_method: "${general.esm_function_dir}/components/oifs/skip.sh;
                    ${slice_icml}
                    ${append_icmcl}
                    echo 'Run number for internal OpenIFS timekeeping: ${eternal_run_number}'"
        "*":
                pseudo_initial_date: "${prev_run.general.start_date}"
                start_ndays_source: "${prev_run.oifs.next_ndays}"
                preprocess_method: "
                    ${general.esm_function_dir}/components/oifs/change_icm_date.sh
                        ${thisrun_input_dir}/
                        ${oifs.input_expid}
                        ${oifs.input_expid}
                        ${pseudo_initial_date!syear!smonth!sday}
                        ${start_date!syear!smonth!sday}
                        ${oifs.wam_number}
                        ${oifs.perturb}
                        ${oifs.nx}
                        ${oifs.ensemble_id};
                    ${general.esm_function_dir}/components/oifs/change_rcf_date.sh
                        ${thisrun_restart_in_dir}/
                        ${pseudo_initial_date!syear!smonth!sday}
                        ${oifs.time_step}
                        ${oifs.seconds_since_initial}
                        ${oifs.start_ndays}
                        ${oifs.wam};
                    ${slice_icml}
                    ${append_icmcl}
                    echo 'Long OpenIFS run. Number for internal OpenIFS timekeeping: ${eternal_run_number}'"
                # If this is run 1 or 2 of an experiment, lable it as branchoff
                choose_eternal_run_number:
                        0:
                                branchoff: true


choose_general.standalone:
        True:
                slice_icml: "
                    ${general.esm_function_dir}/components/oifs/slice_icmcl_file.sh
                        ${thisrun_input_dir}/
                        ${icmcl_dir}/${icmcl_file}
                        ${oifs.input_expid}
                        ${start_date!syear!smonth!sday}
                        ${icmcl_end_date_formatted}
                        ${work_dir};"
        False:
                slice_icml: ""


preprocess:
        preprocess_shell:
                method: "${preprocess_method}"
                type: shell


#======================================================================================
# POSTPROCESS
#======================================================================================
# the postprocessing is at the moment essentially the same as the preprocessing plugin
# it just executes a shell script
# not working as expected as there is no "wait" after submit in the compute recipe below
postprocess:
        postprocess_shell:
                method: "${general.esm_function_dir}/components/oifs/oifs-43r3-postprocess.sh ${work_dir} ECE3 ${start_date!syear!smonth!sday} ${end_date!syear!smonth!sday}"
                type: shell


#======================================================================================
# RECIPE
#======================================================================================

prepcompute_recipe:
   - "compile_model"
   - "_show_simulation_info"
   - "create_new_files"
   - "create_empty_folders"
   - "prepare_coupler_files"
   - "assemble"
   - "log_used_files"
   - "_write_finalized_config"
   - "copy_files_to_thisrun"
   - "write_env"
   - "preprocess"
   - "modify_namelists"
   - "modify_files"
   - "copy_files_to_work"
   - "report_missing_files"
   # see https://github.com/esm-tools/esm_tools/discussions/774
   # - "add_vcs_info"
   #- "check_vcs_info_against_last_run"
   - "database_entry"
# this does not work as expected, solution is work in progress
#   - "postprocess"
<|MERGE_RESOLUTION|>--- conflicted
+++ resolved
@@ -1009,17 +1009,6 @@
                                         CNMEXP: "${oifs.input_expid}"
                                 NAMPPC:
                                         LRSACC: ".true." # reset accumulation of fluxes
-<<<<<<< HEAD
-                add_environment_changes:
-                        choose_computer.name:
-                                levante:
-                                        compiler_mpi: gnu11_ompi2022
-                                        iolibraries: system_gnu_libs
-                                juwels:
-                                        compiler_mpi: gnu2023_ompi2023
-=======
->>>>>>> 4e03b3e5
-
                 further_reading:
                         - oifs/oifs48.env.yaml
 
