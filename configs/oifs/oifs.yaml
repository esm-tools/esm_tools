--- conflicted
+++ resolved
@@ -4,35 +4,9 @@
 
 model: oifs
 executable: master.exe
-<<<<<<< HEAD
 execution_command: ${executable} -e ${oifs.input_expid}
 version: 40r1
 type: atmosphere
-=======
-command: ${executable} -v ecmwf -e ${oifs.input_expid}
-version: 40r1
-type: atmosphere
-
-description: |
-        OpenIFS based on IFS cycle 40 release 1, ECMWF
-        Carver et al., in prep.
-
-license_text: |
-        ECMWF license. AWI and GEOMAR have licenses. 
-
-# Default is TL159L91 
-# Forcing from gu5a prepIFS forcing
-metadata:
-        Institute: ECMWF
-        Description:
-                OpenIFS provides research institutions with an easy-to-use version
-                of the ECMWF IFS (Integrated Forecasting System).
-        Authors: Glenn Carver (openifs-support@ecmwf.int)
-        Website: https://www.ecmwf.int/en/research/projects/openifs
-        License:
-                Please make sure you have a licence to use OIFS. In case you are
-                unsure, please contact redmine...
->>>>>>> c316d8ef
 
 description: |
         The OpenIFS atmosphere model based on ECMWF IFS
@@ -72,21 +46,26 @@
 #       input and forcing files in input_dir and forcing_dir
 #       Default is a TL159 run, input data from ECMWF has expid gu5a
 #       but I want the expid for my run to be ECE3. 
+
+metadata:
+        Institute: ECMWF
+        Description:
+                OpenIFS provides research institutions with an easy-to-use version
+                of the ECMWF IFS (Integrated Forecasting System).
+        Authors: Glenn Carver (openifs-support@ecmwf.int)
+        Website: https://www.ecmwf.int/en/research/projects/openifs
+        License:
+                Please make sure you have a licence to use OIFS. In case you are
+                unsure, please contact redmine...
+
 input_expid: ECE3
 resolution: TL159
 levels: L91
-<<<<<<< HEAD
 nlev: 91
 prepifs_expid: gu5a
 prepifs_startdate: 19820101
 mip: "cmip5"
 scenario: "amip-prepifs"
-=======
-prepifs_expid: gu5a
-prepifs_startdate: 19820101
-mip: "cmip5"
-scenario: "historical"
->>>>>>> c316d8ef
 output: "default"
 
 wam: True
@@ -122,14 +101,6 @@
 
 hours: "00"
 
-<<<<<<< HEAD
-namelists:
-        - "fort.4"
-
-choose_resolution:
-        # Note:
-        # Tco grids only work with version 43r3.
-=======
 #model_dir: ${esm_master_dir}/oifs-${version}
 model_dir: ${general.model_dir}
 bin_dir: ${model_dir}/bin
@@ -143,10 +114,11 @@
 cmip5_data_dir: ${input_dir}/../cmip5_data
 
 namelists:
-        - fort.4
+        - "fort.4"
 
 choose_resolution:
->>>>>>> c316d8ef
+        # Note:
+        # Tco grids only work with version 43r3.
         TQ95:
                 nx: 13280
                 time_step: 3600
@@ -165,30 +137,24 @@
                 oasis_grid_name: "080"
                 res_number: 159
                 res_number_tl: 159l_2
-<<<<<<< HEAD
         TCO199:
                 nx: 167200
                 time_step: 1800
                 oasis_grid_name: "200"
                 res_number: 199
                 res_number_tl: 199_4
-=======
->>>>>>> c316d8ef
         TL255:
                 nx: 88838
                 time_step: 2700
                 oasis_grid_name: "128"
                 res_number: 255
                 res_number_tl: "255l_2"
-<<<<<<< HEAD
         TCO399: 
                 nx: 654400
                 time_step: 1200
                 oasis_grid_name: 400
                 res_number: 399
                 res_number_tl: 399_4
-=======
->>>>>>> c316d8ef
         TL511:
                 nx: 348528
                 time_step: 900
@@ -219,7 +185,6 @@
                 nproca: 96
                 nprocb: 1
                 
-<<<<<<< HEAD
 # Where does end_date and start_date come from
 # Why is it set to 364 days even when I ask for a 5-day run                
 runtime: "$((${end_date} - ${start_date}))"
@@ -230,11 +195,6 @@
 
 #next_step: "$(( ${steps_since_initial} + ${timestep_per_run} ))"
 next_step: 120 
-=======
-
-before_step: 0
-next_step: 744
->>>>>>> c316d8ef
 steps_per_day: "$(( 86400 / ${time_step} ))"
 lresume: false
 
@@ -260,26 +220,16 @@
                         
                 namelist_changes:
                         fort.4:
-<<<<<<< HEAD
                                 NAEPHY:
                                         LWCOU: ".true."
                                         LWCOU2W: ".true."
-=======
-                                LWCOU: ".true."
-                                LWCOU2W: ".true."
->>>>>>> c316d8ef
                         
         0:
                 namelist_changes:
                         fort.4:
-<<<<<<< HEAD
                                 NAEPHY:
                                         LWCOU: ".false."
                                         LWCOU2W: ".false." 
-=======
-                                LWCOU: ".false."
-                                LWCOU2W: ".false." 
->>>>>>> c316d8ef
                         
 
 choose_levels:
@@ -292,22 +242,16 @@
         L137:
                 levels_number: 137
 
-<<<<<<< HEAD
 #add_export_vars:
 #        DR_HOOK_IGNORE_SIGNALS: "-1"
 #        OIFS_EXPID: ${input_expid}
 #        FOCI_USE_CPLNG: "no"
 #        AWICM_USE_CPLNG: "no"
 #        ECE_USE_CPLNG: "no" 
-=======
-export_vars:
-        OIFS_EXPID: ${oifs.input_expid}
->>>>>>> c316d8ef
 
 bin_sources: 
         bin: ${bin_dir}/${executable}
 
-<<<<<<< HEAD
 ##
 ## input files
 ##
@@ -422,26 +366,10 @@
 choose_mip:
         "cmip5":
                 add_forcing_files:
-=======
-bin_sources: 
-        bin: ${bin_dir}/${executable}
-
-input_files:
-        ICMGG_INIT: ICMGG${oifs.input_expid}INIT
-        ICMGG_INIUA: ICMGG${oifs.input_expid}INIUA
-        ICMSH_INIT: ICMSH${oifs.input_expid}INIT
-        # still missing: rtables/*, globbing not available yet (fix!)
-        # also missing: modify_init for ensemble stuff
-
-forcing_files:
-        choose_mip:
-                "cmip5":
->>>>>>> c316d8ef
                         PRE2005_MIDYR_CONC: PRE2005_MIDYR_CONC
                         RCP3PD_MIDYR_CONC: RCP3PD_MIDYR_CONC
                         RCP45_MIDYR_CONC: RCP45_MIDYR_CONC
                         RCP6_MIDYR_CONC: RCP6_MIDYR_CONC
-<<<<<<< HEAD
                         RCP85_MIDYR_CONC: RCP85_MIDYR_CONC                        
                         
 choose_scenario:
@@ -470,56 +398,6 @@
         ICMGG_INIUA: ${input_dir}/${prepifs_startdate}${hours}/ICMGG${prepifs_expid}INIUA
         ICMSH_INIT: ${input_dir}/${prepifs_startdate}${hours}/ICMSH${prepifs_expid}INIT
         ICMCL_INIT: ${icmcl_dir}/${icmcl_file}
-=======
-                        RCP85_MIDYR_CONC: RCP85_MIDYR_CONC
-        
-        choose_version:
-                40r1:
-                        C11CLIM: C11CLIM
-                        C12CLIM: C12CLIM 
-                        C22CLIM: C22CLIM
-                        CCL4CLIM: CCL4CLIM
-                        CH4CLIM: CH4CLIM
-                        CO2CLIM: CO2CLIM
-                        ECOZC: ECOZC
-                        GCH4CLIM: GCH4CLIM
-                        GCO2CLIM: GCO2CLIM
-                        GOZOCLIM: GOZOCLIM
-                        MCICA: MCICA
-                        N2OCLIM: N2OCLIM
-                        NO2CLIM: NO2CLIM
-                        OZOCLIM: OZOCLIM 
-                        RADRRTM: RADRRTM
-                        RADSRTM: RADSRTM
-                        
-                        
-choose_scenario:
-        "amip-prepifs":
-                forcing_files:
-                        sst: ICMCL${expid}INIT
-        "amip":
-                forcing_files:
-                        sst: ICMCL${expid}INIT_CMIP6
-        "highresmip":
-                forcing_files:
-                        sst: ICMCL${expid}INIT_HIGHRESMIP
-        "historical":
-                namelist_changes:
-                        fort.4:
-                                NAMCMIP:
-                                        LGHGCMIP5: ".true."
-        "piControl":
-                namelist_changes:
-                        fort.4:
-                                NAMCMIP:
-                                        LGHGPI: ".true."
-
-
-input_sources:
-        ICMGG_INIT: ${input_dir}/${prepifs_startdate}${hours}/ICMGG${prepifs_expid}INIT
-        ICMGG_INIUA: ${input_dir}/${prepifs_startdate}${hours}/ICMGG${input_expid}INIUA
-        ICMSH_INIT: ${input_dir}/${prepifs_startdate}${hours}/ICMSH${input_expid}INIT
->>>>>>> c316d8ef
         wam_grid_tables: ${input_dir}/${prepifs_startdate}${hours}/wam_grid_tables
         wam_subgrid_0: ${input_dir}/${prepifs_startdate}${hours}/wam_subgrid_0
         wam_subgrid_1: ${input_dir}/${prepifs_startdate}${hours}/wam_subgrid_1
@@ -528,13 +406,10 @@
         specwavein: ${input_dir}/${prepifs_startdate}${hours}/specwavein
         sfcwindin: ${input_dir}/${prepifs_startdate}${hours}/sfcwindin
         cdwavein: ${input_dir}/${prepifs_startdate}${hours}/cdwavein
-<<<<<<< HEAD
         rtables: ${rtables_dir}/*
         vtables: ${vtables_dir}/*
         tl_data: ${input_dir}/${res_number_tl}/*
         o3_data: ${input_dir}/${res_number_tl}/o3chem_l${nlev}/*
-=======
->>>>>>> c316d8ef
 
 forcing_sources:
         # GHG data
@@ -544,7 +419,6 @@
         RCP6_MIDYR_CONC: ${cmip5_data_dir}/RCP6_MIDYR_CONC.txt
         RCP85_MIDYR_CONC: ${cmip5_data_dir}/RCP85_MIDYR_CONC.txt
         # ifsdata
-<<<<<<< HEAD
         C11CLIM: ${forcing_dir}/C11CLIM
         C12CLIM: ${forcing_dir}/C12CLIM 
         C22CLIM: ${forcing_dir}/C22CLIM
@@ -587,29 +461,6 @@
         vtables: vtables/*
         tl_data: ${res_number_tl}/*
         o3_data: ${res_number_tl}/o3chem_l${nlev}/*
-=======
-        C11CLIM: ${forcing_dir}/ifsdata/C11CLIM
-        C12CLIM: ${forcing_dir}/ifsdata/C12CLIM 
-        C22CLIM: ${forcing_dir}/ifsdata/C22CLIM
-        CCL4CLIM: ${forcing_dir}/ifsdata/CCL4CLIM
-        CH4CLIM: ${forcing_dir}/ifsdata/CH4CLIM
-        CO2CLIM: ${forcing_dir}/ifsdata/CO2CLIM
-        ECOZC: ${forcing_dir}/ifsdata/ECOZC
-        GCH4CLIM: ${forcing_dir}/ifsdata/GCH4CLIM
-        GCO2CLIM: ${forcing_dir}/ifsdata/GCO2CLIM
-        GOZOCLIM: ${forcing_dir}/ifsdata/GOZOCLIM
-        MCICA: ${forcing_dir}/ifsdata/MCICA
-        N2OCLIM: ${forcing_dir}/ifsdata/N2OCLIM
-        NO2CLIM: ${forcing_dir}/ifsdata/NO2CLIM
-        OZOCLIM: ${forcing_dir}/ifsdata/OZOCLIM 
-        RADRRTM: ${forcing_dir}/ifsdata/RADRRTM
-        RADSRTM: ${forcing_dir}/ifsdata/RADSRTM
-
-input_in_work:
-        ICMGG_INIT: ICMGG${expid}INIT
-        ICMGG_INIUA: ICMGG${expid}INIUA
-        ICMSH_INIT: ICMSH${expid}INIT
->>>>>>> c316d8ef
 
 forcing_in_work:
         PRE2005_MIDYR_CONC: PRE2005_MIDYR_CONC.txt
@@ -633,7 +484,6 @@
         OZOCLIM: ifsdata/OZOCLIM 
         RADRRTM: ifsdata/RADRRTM
         RADSRTM: ifsdata/RADSRTM
-<<<<<<< HEAD
         aerosol_cams_clim: ifsdata/aerosol_cams_climatology_43R3.nc
         aerosol_ifs_rrtm: ifsdata/aerosol_ifs_rrtm_43R3.nc
         aerosol_ifs_rrtm_AB: ifsdata/aerosol_ifs_rrtm_AB.nc
@@ -650,24 +500,6 @@
 ##
 ## coupling
 ##
-=======
-
-
-namelist_changes:
-        fort.4:
-                NAMRES:
-                        NFRRES: ${before_step}
-                        
-                NAMPAR0:
-                        NPROC: ${oifs.nproca}
-                        
-                NAMDYN:
-                        TSTEP: ${oifs.time_step}
-                        
-                NAMCT0:
-                        CNMEXP: ${oifs.expid}
-                        NSTOP: ${oifs.next_step}
->>>>>>> c316d8ef
 
 foci_fields: [AIceFrac, A_SSTSST, A_TepIce, A_IceTck, A_SnwTck, A_OCurx1, A_OCury1, A_OTaux1, A_OTauy1, A_ITaux1, A_ITauy1, A_QsrIce, A_QsrMix, A_QnsIce, A_QnsMix, ATotRain, ATotSnow, AIceEvap, A_dQnsdT]
 # TODO: CSW source and target fields are listed here, this is probably wrong 
@@ -708,20 +540,3 @@
                         
 
 
-<<<<<<< HEAD
-=======
-
-choose_version:
-        40r1:
-                environment_changes:
-                        add_export_vars:        
-                                - 'OIFS_FFIXED="-fixed"' 
-
-        43r3:
-                environment_changes:
-                        add_export_vars:        
-                                - 'OIFS_FFIXED=""'
-                                - 'OIFS_OASIS_BASE="${general.model_dir}"'
-                                - 'OIFS_OASIS_INCLUDE="-I$OIFS_OASIS_BASE/build/lib/psmile -I$OIFS_OASIS_BASE/build/lib/psmile/scrip -I$OIFS_OASIS_BASE/build/lib/psmile/mct -I$OIFS_OASIS_BASE/build/lib/psmile/mct/mpeu"'
-                                - 'OIFS_OASIS_LIB="-L$OIFS_OASIS_BASE/build/lib/psmile -L$OIFS_OASIS_BASE/build/lib/psmile/scrip -L$OIFS_OASIS_BASE/build/lib/psmile/mct -L$OIFS_OASIS_BASE/build/lib/psmile/mct/mpeu -lpsmile -lmct -lmpeu -lscrip"'
->>>>>>> c316d8ef
