"""
Unit tests for the new provenance feature
"""
import os
import pathlib
<<<<<<< HEAD
import sys

import pytest
from ruamel.yaml import YAML
import yaml as yamel

import esm_parser
import esm_parser.provenance as provenance
from esm_parser import yaml_to_dict

@pytest.fixture
def yaml():
    yaml = YAML()
    return yaml
#
#
#@pytest.fixture
#def config():
#    config_dict = {
#        "echam": {
#            "type": "atmosphere",
#            "files": {
#                "greenhouse": {
#                    "kind": "input",
#                    "path_in_computer": "/my/path/in/computer",
#                }
#            },
#        }
#    }
#
#    my_provenance = {
#        "from_file": None,
#        "type": None,
#    }
#    config = provenance.DictWithProvenance(config_dict, my_provenance)
#    return config

EXAMPLE_PATH1 = f"{os.path.dirname(__file__)}/example.yaml"
EXAMPLE_PATH2 = f"{os.path.dirname(__file__)}/example2.yaml"
=======
import pytest

import esm_parser.provenance as provenance
import esm_parser

from esm_parser import yaml_to_dict

>>>>>>> 3f21e522

@pytest.fixture()
def example_path1():
    return f"{os.path.dirname(__file__)}/example.yaml"


@pytest.fixture()
def example_path2():
    return f"{os.path.dirname(__file__)}/example2.yaml"


@pytest.fixture()
def config(example_path2):
    return yaml_to_dict.yaml_file_to_dict(example_path2)


@pytest.fixture()
def check_provenance(example_path2):
    check_provenance = {
        "echam": {
            "type": {
                "line": 2,
                "col": 11,
                "yaml_file": example_path2,
                "category": "runscript",
            },
            "files": {
                "greenhouse": {
                    "kind": {
                        "line": 5,
                        "col": 19,
                        "yaml_file": example_path2,
                        "category": "runscript",
                    },
                    "path_in_computer": {
                        "line": 6,
                        "col": 31,
                        "yaml_file": example_path2,
                        "category": "runscript",
                    },
                    "a_list": [
                        {
                            "line": 8,
                            "col": 19,
                            "yaml_file": example_path2,
                            "category": "runscript",
                        },
                        {
                            "line": 9,
                            "col": 19,
                            "yaml_file": example_path2,
                            "category": "runscript",
                        },
                        {
                            "line": 10,
                            "col": 19,
                            "yaml_file": example_path2,
                            "category": "runscript",
                        },
                    ],
                }
            },
        },
        "debug_info": {"loaded_from_file": None},
    }

    return check_provenance


def test_get_provenance_from_yaml_to_dict(config, check_provenance):
    """
    Test 1:  Checks for correct provenance entries from example2.yaml file.
    """

    assert config.get_provenance() == check_provenance


def test_get_provenance_of_added_entry(config, check_provenance):
    """
    Test 2: Checks whether the provenance of an added config entry is None.
    """

    config["fesom"] = True
    check_provenance["fesom"] = None
    assert config.get_provenance() == check_provenance


def test_get_provenance_of_added_nested_entry(config, check_provenance):
    """
    Test 3: Checks whether the provenance of an added nested config entry is None.
    """

    config["fesom"] = {"asd": 0}
    check_provenance["fesom"] = None
    assert config.get_provenance() == check_provenance


def test_get_provenance_of_added_nested_entry_2(config, check_provenance):
    """
    Test 4: Checks whether the provenance of an added nested config entry is None.
    """

    config["echam"]["test1"] = 17.0
    check_provenance["echam"]["test1"] = None
    assert config.get_provenance() == check_provenance


def test_set_provenance_for_leaf(config, check_provenance):
    """
    Test 5: Reset the provenance of an ``echam`` leave.
    """

    new_prov = {
        "line": 2,
        "col": 11,
        "yaml_file": "someother.yaml",
        "category": "userdefined",
    }
    print(config["echam"].get_provenance())
    config["echam"].set_provenance(new_prov)
    print(config)
    check_provenance["echam"]["type"] = new_prov
    check_provenance["echam"]["files"]["greenhouse"]["kind"] = new_prov
    check_provenance["echam"]["files"]["greenhouse"]["path_in_computer"] = new_prov
    check_provenance["echam"]["files"]["greenhouse"]["a_list"] = [
        new_prov,
        new_prov,
        new_prov,
    ]
    assert config.get_provenance() == check_provenance


def test_set_provenance_for_leaf_of_new_branch(config, check_provenance):
    """
    Test 6: Reset the provenance of leaves for an later added branch ``debug_info``.
    """

    new_prov = {
        "line": 2,
        "col": 11,
        "yaml_file": "someother.yaml",
        "category": "debuginfo",
    }
    config["debug_info"].set_provenance(new_prov)
    check_provenance["debug_info"]["loaded_from_file"] = new_prov
    assert config.get_provenance() == check_provenance


def test_set_provenance_for_leaf_to_a_string(config, check_provenance):
    """
    Test 7: Reset the provenance of all ``echam`` leaves to "a_string")
    """

    new_prov = "a_string"
    config["echam"].set_provenance(new_prov)
    check_provenance["echam"]["type"] = new_prov
    check_provenance["echam"]["files"]["greenhouse"]["kind"] = new_prov
    check_provenance["echam"]["files"]["greenhouse"]["path_in_computer"] = new_prov
    check_provenance["echam"]["files"]["greenhouse"]["a_list"] = [
        new_prov,
        new_prov,
        new_prov,
    ]
    assert config.get_provenance() == check_provenance


def test_set_provenance_for_a_new_leaf(config, check_provenance):
    """
    Test 8: Rest the provenanve of fesom entry.
    """

    config["fesom"] = {"asd": 0}
    new_prov = {
        "line": 2,
        "col": 11,
        "yaml_file": "someother.yaml",
        "category": "set_for_unknown_leaf",
    }
    config["fesom"] = provenance.DictWithProvenance(config["fesom"], {})
    config["fesom"].set_provenance(new_prov)
    check_provenance["fesom"] = {"asd": None}
    check_provenance["fesom"]["asd"] = new_prov
    assert config.get_provenance() == check_provenance


def test_provenance_update(config, check_provenance):
    """
    Test 9: Checks that the method update preserves the provenance history
    """

    new_prov = {
        "line": 2,
        "col": 11,
        "yaml_file": "someother.yaml",
        "category": "set_for_unknown_leaf",
    }
    new_config = {
        "echam": provenance.DictWithProvenance({"type": "mpi_atmosphere"}, {})
    }
    new_config["echam"].set_provenance(new_prov)

    config["echam"].update(new_config["echam"])
    check_provenance["echam"]["type"] = new_prov
    assert config.get_provenance() == check_provenance
    # Checks that update preserves provenance history
    assert config["echam"]["type"].provenance == [
        {
            "line": 2,
            "col": 11,
            "yaml_file": "/Users/mandresm/Codes/esm_tools/tests/test_esm_parser/example2.yaml",
            "category": "runscript",
        },
        None,
        {
            "line": 2,
            "col": 11,
            "extended_by": "dict.update",
            "yaml_file": "someother.yaml",
            "category": "set_for_unknown_leaf",
        },
    ]


def test_set_provenance_for_a_list_leaf(config, check_provenance):
    """
    Test 9: Reset the provenance of a list")
    """

    new_prov = {
        "line": 2,
        "col": 11,
        "yaml_file": "someother.yaml",
        "category": "this_is_for_a_list",
    }
    config["fesom"] = {"asd": 0}
    config["fesom"]["list"] = [30, 19]
    config["fesom"] = provenance.DictWithProvenance(config["fesom"], {})
    config["fesom"]["list"].set_provenance(new_prov)
    check_provenance["fesom"] = {}
    check_provenance["fesom"]["list"] = [new_prov, new_prov]
    check_provenance["fesom"]["asd"] = None
    assert config.get_provenance() == check_provenance


def test_extract_dict_config(example_path1):
    """
    Test 10: Test the extraction of config for all allowed variable types.
    """

    esm_tools_loader = yaml_to_dict.EsmToolsLoader()
    os.environ["USER"] = "some_user"
    config = {
        "person": {
            "name": "Paul Gierz",
            "username": os.environ["USER"],
            "a_string": " hello world I am here to make your life impossible ",
            "my_var": "MY_VAR",
            "my_other_var": ["a", "b", "c"],
            "my_other_list": ["a", "b", "c"],
            "my_bolean": True,
            "my_int": 12.1,
            "my_int2": 42,
            "list_with_dict_inside": [
                1,
                2,
                {"my_dict": {"foo": [1, 2, {"my_dict": {"foo": "bar"}}]}},
            ],
        }
    }

    with open(example_path1, "r") as file:
        esm_tools_loader.set_filename(example_path1)
        data, data2 = esm_tools_loader.load(file)

    assert data == config


def test_check_provenance_list(example_path1):
    """
    Test 11: Check provenance of a list entry
    """

    os.environ["USER"] = "some_user"
    esm_tools_loader = yaml_to_dict.EsmToolsLoader()
    check_prov = [
        {"line": 15, "col": 19, "yaml_file": example_path1, "category": "runscript"},
        {"line": 15, "col": 22, "yaml_file": example_path1, "category": "runscript"},
        {"line": 15, "col": 25, "yaml_file": example_path1, "category": "runscript"},
    ]

    with open(example_path1, "r") as file:
        esm_tools_loader.set_filename(file)
        data, data2 = esm_tools_loader.load(file)

    config = provenance.DictWithProvenance(data, data2)
    assert config["person"]["my_other_list"].get_provenance() == check_prov


def test_check_set_provenance_list(example_path1):
    """
    Test 12: Check set_provenance of a list entry
    """

    os.environ["USER"] = "some_user"
    esm_tools_loader = yaml_to_dict.EsmToolsLoader()
    new_prov = {
        "line": 15,
        "col": 25,
        "yaml_file": "example.yaml",
        "category": "from_a_list",
    }
    check_prov = [new_prov, new_prov, new_prov]

    with open(example_path1, "r") as file:
        esm_tools_loader.set_filename(file)
        data, data2 = esm_tools_loader.load(file)

    config = provenance.DictWithProvenance(data, data2)
    config["person"]["my_other_list"].set_provenance(new_prov)
    assert config["person"]["my_other_list"].get_provenance() == check_prov


def test_check_set_provenance_of_single_list_entry(example_path1):
    """
    Test 13: Check set_provenance of a single list entry
    """

    os.environ["USER"] = "some_user"
    esm_tools_loader = yaml_to_dict.EsmToolsLoader()
    old_prov1 = {
        "line": 15,
        "col": 19,
        "yaml_file": example_path1,
        "category": "runscript",
    }
    old_prov2 = {
        "line": 15,
        "col": 22,
        "yaml_file": example_path1,
        "category": "runscript",
    }
    new_prov = {
        "line": 15,
        "col": 25,
        "yaml_file": "example.yaml",
        "category": "from_a_second_list",
    }
    check_prov = [old_prov1, old_prov2, new_prov]

    with open(example_path1, "r") as file:
        esm_tools_loader.set_filename(file)
        data, data2 = esm_tools_loader.load(file)

    config = provenance.DictWithProvenance(data, data2)
<<<<<<< HEAD
    config["person"]["my_other_list"][2].provenance = new_prov
    assert config["person"]["my_other_list"].get_provenance() == check_prov


#def test_dump_config_with_provenance(config, yaml):
def test_dump_config_with_provenance(yaml):
    """Prints out the dictionary with comments"""

    esm_tools_loader = yaml_to_dict.EsmToolsLoader()
    with open(EXAMPLE_PATH1, "r") as file:
=======
    config["person"]["my_other_list"][2].provenance = provenance.Provenance(new_prov)
    assert config["person"]["my_other_list"].get_provenance() == check_prov


def test_check_set_provenance_of_single_list_entry(example_path1):
    """
    Test 14: Check get_provenance raises the correct error when the provenance of an
    item is not of the type provenance.Provenance
    """

    os.environ["USER"] = "some_user"
    esm_tools_loader = yaml_to_dict.EsmToolsLoader()
    new_prov = {
        "line": 15,
        "col": 25,
        "yaml_file": "example.yaml",
        "category": "from_a_list",
    }

    with open(example_path1, "r") as file:
>>>>>>> 3f21e522
        esm_tools_loader.set_filename(file)
        data, data2 = esm_tools_loader.load(file)

    config = provenance.DictWithProvenance(data, data2)
<<<<<<< HEAD
#    breakpoint()
    yamel.dump(config, sys.stdout, Dumper=yaml_to_dict.CommentedYamlDumper, width=10000, indent=4)
#    print(yaml.dump(config.get_provenance(), sys.stdout))
#    dumper = esm_parser.CommentedYamlDumper(config.get_provenance())
#    print(dumper.dump, sys.stdout)
    assert 1 == 2
=======

    with pytest.raises(
        ValueError,
        match="Provenance must be an instance of the provenance.Provenance class!",
    ):
        config["person"]["my_other_list"][2].provenance = new_prov


def test_keep_provenance_in_recursive_function(config):
    """
    Test 15: Test that provenance is not modified in a method when it has the
    keep_provenance_in_recursive_function decorator
    """
    @provenance.keep_provenance_in_recursive_function
    def change_elem(tree, rhs):
        return provenance.wrapper_with_provenance_factory("new_val", {"modified": True})

    tree = []

    check_provenance1 = [
        {
            "line": 2,
            "col": 11,
            "yaml_file": "/Users/mandresm/Codes/esm_tools/tests/test_esm_parser/example2.yaml",
            "category": "runscript",
        },
        {
            "modified": True,
            "extended_by": "<function test_keep_provenance.<locals>.change_elem at 0x11433f8b0>",
        },
    ]
    check_provenance2 = [
        {
            "line": 9,
            "col": 19,
            "yaml_file": "/Users/mandresm/Codes/esm_tools/tests/test_esm_parser/example2.yaml",
            "category": "runscript",
        },
        {
            "modified": True,
            "extended_by": "<function test_keep_provenance.<locals>.change_elem at 0x11433f8b0>",
        },
    ]

    rhs1 = change_elem(tree, config["echam"]["type"])
    rhs2 = change_elem(tree, config["echam"]["files"]["greenhouse"]["a_list"][1])

    assert rhs1 == "new_val" and rhs1.provenance[0] == check_provenance1[0]
    assert rhs2 == "new_val" and rhs2.provenance[0] == check_provenance2[0]
>>>>>>> 3f21e522
<|MERGE_RESOLUTION|>--- conflicted
+++ resolved
@@ -3,47 +3,6 @@
 """
 import os
 import pathlib
-<<<<<<< HEAD
-import sys
-
-import pytest
-from ruamel.yaml import YAML
-import yaml as yamel
-
-import esm_parser
-import esm_parser.provenance as provenance
-from esm_parser import yaml_to_dict
-
-@pytest.fixture
-def yaml():
-    yaml = YAML()
-    return yaml
-#
-#
-#@pytest.fixture
-#def config():
-#    config_dict = {
-#        "echam": {
-#            "type": "atmosphere",
-#            "files": {
-#                "greenhouse": {
-#                    "kind": "input",
-#                    "path_in_computer": "/my/path/in/computer",
-#                }
-#            },
-#        }
-#    }
-#
-#    my_provenance = {
-#        "from_file": None,
-#        "type": None,
-#    }
-#    config = provenance.DictWithProvenance(config_dict, my_provenance)
-#    return config
-
-EXAMPLE_PATH1 = f"{os.path.dirname(__file__)}/example.yaml"
-EXAMPLE_PATH2 = f"{os.path.dirname(__file__)}/example2.yaml"
-=======
 import pytest
 
 import esm_parser.provenance as provenance
@@ -51,7 +10,6 @@
 
 from esm_parser import yaml_to_dict
 
->>>>>>> 3f21e522
 
 @pytest.fixture()
 def example_path1():
@@ -406,18 +364,6 @@
         data, data2 = esm_tools_loader.load(file)
 
     config = provenance.DictWithProvenance(data, data2)
-<<<<<<< HEAD
-    config["person"]["my_other_list"][2].provenance = new_prov
-    assert config["person"]["my_other_list"].get_provenance() == check_prov
-
-
-#def test_dump_config_with_provenance(config, yaml):
-def test_dump_config_with_provenance(yaml):
-    """Prints out the dictionary with comments"""
-
-    esm_tools_loader = yaml_to_dict.EsmToolsLoader()
-    with open(EXAMPLE_PATH1, "r") as file:
-=======
     config["person"]["my_other_list"][2].provenance = provenance.Provenance(new_prov)
     assert config["person"]["my_other_list"].get_provenance() == check_prov
 
@@ -438,19 +384,10 @@
     }
 
     with open(example_path1, "r") as file:
->>>>>>> 3f21e522
         esm_tools_loader.set_filename(file)
         data, data2 = esm_tools_loader.load(file)
 
     config = provenance.DictWithProvenance(data, data2)
-<<<<<<< HEAD
-#    breakpoint()
-    yamel.dump(config, sys.stdout, Dumper=yaml_to_dict.CommentedYamlDumper, width=10000, indent=4)
-#    print(yaml.dump(config.get_provenance(), sys.stdout))
-#    dumper = esm_parser.CommentedYamlDumper(config.get_provenance())
-#    print(dumper.dump, sys.stdout)
-    assert 1 == 2
-=======
 
     with pytest.raises(
         ValueError,
@@ -499,5 +436,4 @@
     rhs2 = change_elem(tree, config["echam"]["files"]["greenhouse"]["a_list"][1])
 
     assert rhs1 == "new_val" and rhs1.provenance[0] == check_provenance1[0]
-    assert rhs2 == "new_val" and rhs2.provenance[0] == check_provenance2[0]
->>>>>>> 3f21e522
+    assert rhs2 == "new_val" and rhs2.provenance[0] == check_provenance2[0]