# SLURM YAML CONFIGURATION FILE
#
#

header_start: "#SBATCH"
submit: sbatch
launcher: srun
debugger: None
mail_type: NONE
account: None



# intermediate vars

mail1: ""
mail2: ""

exclusive_flag: "--exclusive"

choose_accounting:
        True:
                accounting_flag: "--account=${general.account}"

choose_mail_type:
        "*":
                mail1:  "--mail-type=${mail_type}"
choose_general.mail_type:
        "*":
                mail1:  "--mail-type=${general.mail_type}"
choose_mail_user:
        "*":
                mail2:  "--mail-user=${mail_user}"
choose_general.mail_user:
        "*":
                mail2:  "--mail-user=${general.mail_user}"

notification_flag: "${mail1} ${mail2}"
single_proc_submit_flag: "--ntasks-per-node=1"
tasks_flag: "--ntasks=@tasks@"
partition_flag: "--partition=@partition@"
nodes_flag: "--nodes=@nodes@"
time_flag: "--time=${compute_time}"
additional_flags: []
output_path: "${experiment_dir}/log/"
thisrun_logfile: "${output_path}${expid}_${general.setup_name}_@jobtype@_${general.current_date!syear!smonth!sday}-${general.end_date!syear!smonth!sday}_%j.log"
output_flags: "--output=${thisrun_logfile} --error=${thisrun_logfile}"
name_flag: "--job-name=${expid}"

taskset: false
mt_launcher_flag: ""

add_choose_heterogeneous_parallelization:
    true:
        cpu_bind: "none"
        choose_taskset:
            # Support for old taskset heterogeneous parallelization approach
            true:
                srun_execution_command: "${debugger_flags_prelauncher} ${launcher} ${launcher_flags} ${mt_launcher_flag}--multi-prog ${config_files.hostfile}"
            # Support for new packjob heterogeneous parallelization approach
            false:

 # kh 24.06.22 --hint=nomultithread is needed (in many cases) on levante to avoid hyperthreading
                launcher_flags_per_component: "
<<<<<<< HEAD
                    --hint=nomultithread
=======
                    ${mt_launcher_flag}
>>>>>>> 75b30860
                    --nodes=@nnodes@
                    --ntasks=@nproc@
                    --ntasks-per-node=@nproc_per_node@
                    --cpus-per-task=@cpus_per_proc@
                    --export=ALL,OMP_NUM_THREADS=@omp_num_threads@"
                srun_execution_command: "${debugger_flags_prelauncher} ${launcher} ${launcher_flags} \\\n@components@"
                launcher_comp_sep: " \\\n:"
    false:
        cpu_bind: "cores"
        srun_execution_command: "${debugger_flags_prelauncher} ${launcher} ${launcher_flags} ${mt_launcher_flag}--multi-prog ${config_files.hostfile}"

choose_launcher:
        srun:
                launcher_flags: "-l --kill-on-bad-exit=1 --cpu_bind=${cpu_bind}"
                execution_command: ${srun_execution_command}
        mpiexec.hydra:
                launcher_flags: "-bootstrap slurm"
                execution_command: "echo mpiexec.hydra as launcher not yet available"
        mpirun:
                launcher_flags: ""
                execution_command: "${debugger_flags_prelauncher} ${launcher} ${launcher_flags} $(cat ${config_files.hostfile})"

choose_debugger:
        None:
            debugger_flags_prelauncher: ""
        ddt:
            debugger_flags_prelauncher: "ddt --connect"
            runtime_environment_changes:
                add_module_actions:
                  - "load arm-forge"

submitted: false
script_name: "<--methods.scriptname--"
actual_script_dir: "<--methods.script_dir--"
hostname_list: "DUMMY_HOST1 DUMMY_HOST2"

choose_SLURM_NNODES:
        "*":
                submitted: true
                script_name: "<--scriptname--"
                actual_script_dir: "<--script_dir--"
                total_nnodes: ${SLURM_NNODES}
                hostname_list: "<--show_hostnames--"

                #"<--scriptname--":
                #method: "squeue --job ${JOB_ID} -o '%o' | cut -f1 -d' ' | basename | cut -f1 -d' '"
                #"<--scriptdir--":
                #method: "squeue --job ${JOB_ID} --format '%Z' squeue --job ${JOB_ID} --format '%Z'"
                #"<--show_hostnames--":
                #method: "scontrol show hostnames"

config_files:
        # don't change the name at the moment, it's currently hardcoded in esm_runscripts/slurm.py
        hostfile: hostfile_srun

check_error:
        "srun: error:" :
                frequency: 30
                method: "kill"
                message: "SLURM ERROR: slurm ended with an error, exiting."
                file: "stdout"

        "slurmstepd: error: execve():" :
                frequency: 600
                method: "kill"
                message: "SLURM ERROR: slurm probably didn't find executable"
                file: "stdout"

# possibility to use less cores than processes. Useful for test runs / debugging
# can be specified in user runscript
overcommit_nodes: None
overcommit_rule: ""

choose_overcommit_nodes:
    None:
        overcommit_rule: ""
    "*":
        overcommit_rule:  "--overcommit --nodes=${overcommit_nodes}"

overcommit_flag: "${overcommit_rule}"<|MERGE_RESOLUTION|>--- conflicted
+++ resolved
@@ -62,11 +62,7 @@
 
  # kh 24.06.22 --hint=nomultithread is needed (in many cases) on levante to avoid hyperthreading
                 launcher_flags_per_component: "
-<<<<<<< HEAD
-                    --hint=nomultithread
-=======
                     ${mt_launcher_flag}
->>>>>>> 75b30860
                     --nodes=@nnodes@
                     --ntasks=@nproc@
                     --ntasks-per-node=@nproc_per_node@
