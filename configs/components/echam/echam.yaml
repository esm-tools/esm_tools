--- conflicted
+++ resolved
@@ -68,10 +68,7 @@
             clean_command: rm -rf src/echam/bin; rm -rf bin; make clean
             comp_command: ./config/createMakefiles.pl; autoreconf -i --force; mkdir -p src/.deps yaxt/src/.deps yaxt/tests/.deps; ./configure $configure_opts --with-fortran=intel INSTALL='/usr/bin/install -p'; make -j `nproc --all`; make install -j `nproc --all`; mkdir -p src/echam/bin; cp  bin/echam6 src/echam/bin/echam6
             git-repository: "https://gitlab.awi.de/pgierz/echam6.git"
-<<<<<<< HEAD
-=======
             destination: echam-6.3.05p2-wiso
->>>>>>> 86ee20d5
         clean_command: ${defaults.clean_command}
         comp_command: ${defaults.comp_command}
         git-repository: https://gitlab.dkrz.de/modular_esm/echam6.git
@@ -167,11 +164,11 @@
                 choose_computer.partitions.compute.cores_per_node:
                         24:
                                 nproca: 24
-                                nprocb: 18
+                                nprocb: 24
 
                         36:
                                 nproca: 24
-                                nprocb: 18
+                                nprocb: 24
 
         T31:
                 levels: "L19"
@@ -260,7 +257,6 @@
                                 radctl:
                                         lrad_async: "${lrad_async}"
                                 wisoctl:
-<<<<<<< HEAD
                                         lwiso: False
                                         lwiso_rerun: False
                                         nwiso: 0
@@ -307,11 +303,6 @@
                         i3_atm:
                                 grid: atmo
 
-=======
-                                        lwiso_rerun: False
-                                        lwiso: False
-                                        nwiso: 0
->>>>>>> 86ee20d5
 
         6.3.05p2-concurrent_radiation:
                 repo_tag: not_applicable
@@ -351,9 +342,6 @@
                         aerocoarse: piaerocoarse
                         aerofin: piaerofin
                         aerofarir: piaerofarir
-                        ozonea: piozonea
-                        ozoneb: piozoneb
-                        ozonec: piozonec
                         ozone: piozone
         PALEO:
                 forcing_files:
@@ -555,9 +543,6 @@
         aerocoarse: "aero_coarse_@YEAR@.nc"
         aerofin: "aero_fine_@YEAR@.nc"
         aerofarir: "aero_farir_@YEAR@.nc"
-        ozonea: "ozon1988"
-        ozoneb: "ozon1989"
-        ozonec: "ozon1990"
         ozone: "ozon@YEAR@"
         greenhouse: "greenhouse_gases.nc"
         volcir: "strat_aerosol_ir_@YEAR@.nc"
@@ -591,10 +576,6 @@
         - sp6h
         - glim
         - spim
-        - wiso
-        - accw_wiso
-        - sf_wiso
-        - rad
 
 streamsnc:
         - aclcim
@@ -724,20 +705,6 @@
                 grid: atmo
         snt_atmo:
                 grid: atmo
-<<<<<<< HEAD
-=======
-        o18_atmo:
-                grid: atmo
-        hdo_atmo:
-                grid: atmo
-        o16_atmo:
-                grid: atmo
-                #description: |
-                #       whatever snt means
-                #unit: kg m s
-                #standard_cf_name: 'shit no tuna?'
-                #cf_code: 42
->>>>>>> 86ee20d5
         taux_atm:
                 grid: atmo
         tauy_atm:
@@ -761,18 +728,6 @@
         heat_swa:
                 grid: atmo
         hydr_atm:
-                grid: atmo
-        w1_atm:
-                grid: atmo
-        w2_atm:
-                grid: atmo
-        w3_atm:
-                grid: atmo
-        i1_atm:
-                grid: atmo
-        i2_atm:
-                grid: atmo
-        i3_atm:
                 grid: atmo
 
         "[[foci_fields-->FIELD]]":
