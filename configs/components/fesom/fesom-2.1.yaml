# FESOM2 YAML CONFIGURATION FILE
#

model: fesom
branch: master
version: "2.1"
type: ocean

comp_command: ${defaults.comp_command}
clean_command: ${defaults.clean_command}

# LA these are both iceberg related
use_icebergs: False                 # turns on icebergs
use_icesheet_coupling: False        # initializes new icebergs every restart
# MA This variable needs to be set true in every version of fesom-2.1 (choose_ block
# below) whose source code contains the icebergs implementation
icb_code: False

with_wiso: false
wiso_code: false

choose_version:
  2.1-unstable:
    branch: master
    namelist_dir: "${model_dir}/config/"
  '2.1':
    branch: "2.1.0"
  2.1-awiesm-2.1:
    branch: "2.1-awiesm-2.1"
    destination: "fesom-2.1"
    wiso_code: true
    icb_code: true
  2.1-wiso:
    branch: wiso
    wiso_code: true
  2.1-recom:
    branch: awiesm2-recom-wiso # MA: We will need a new branch for Martin Butzin changes
    wiso_code: true
    git-repository:
    - https://gitlab.dkrz.de/FESOM/fesom2.git
  2.1-recom-par_tracers: # MA: for Kai testing ESM-Tools in Levante
    branch: feature/par_tracers
    git-repository:
    - https://gitlab.dkrz.de/FESOM/fesom2.git
    add_restart_in_files:
        wiso_restart: wiso_restart
    add_restart_out_files:
        wiso_restart: wiso_restart
    add_coupling_fields:
        "[[wiso_fields-->FIELD]]":
            grid: feom
<<<<<<< HEAD
=======
  2.1-recom-par_tracers: # MA: for Kai testing ESM-Tools in Levante
    branch: feature/par_tracers
    git-repository:
    - https://gitlab.dkrz.de/FESOM/fesom2.git
    add_restart_in_files:
        wiso_restart: wiso_restart
    add_restart_out_files:
        wiso_restart: wiso_restart
    add_coupling_fields:
        "[[wiso_fields-->FIELD]]":
            grid: feom
>>>>>>> 2116792e
    destination: fesom-2.1-recom-par_tracers

# kh 08.03.22 todo: merge conflict (if enabled)
#   include_models:
#       - recom
<<<<<<< HEAD
=======

>>>>>>> 2116792e
destination: "fesom-2.1"
install_bins: bin/fesom.x
git-repository:
- https://github.com/FESOM/fesom2.git


restart_rate: "12"
restart_unit: "m"
restart_first: 12
restart_flag: "last"

time_step: 1800
resolution: CORE2

comp_executable: fesom.x
executable: fesom

mesh_rotated: false
old_mesh_format: false
with_part_format: false
time_dimension: "time"

pool_dir: "${computer.pool_directories.pool}"

choose_computer.name:
    ollie:
        pool_dir: "${computer.pool_directories.pool}/../clidyn/"
    mistral:
        pool_dir: "${computer.pool_directories.pool}/AWICM/"
        climate_data_dir: "${pool_dir}/FESOM2/INITIAL/phc3.0/"
        forcing_data_dir: "${pool_dir}/FESOM2/FORCING/"
        mesh_base_dir: "${pool_dir}/FESOM2/MESHES_FESOM2.1/"
        add_compiletime_environment_changes:
            add_module_actions:
                - "unload gcc"
                - "load gcc/4.8.2"

setup_dir: "${model_dir}"
bin_dir: "${setup_dir}/bin"
climate_data_dir: "${pool_dir}/FESOM2/hydrography/phc3.0/"

# kh 21.02.22 orig
#forcing_data_dir: "${pool_dir}/forcing/"

# kh 21.02.22 use uppercase here
forcing_data_dir: "${pool_dir}/FORCING/"

mesh_base_dir: "${pool_dir}/FESOM2/meshes/"
ini_data_dir: "${pool_dir}/pool-data/"
namelist_dir: "${esm_namelist_dir}/fesom2/${version}/"

opbnd_dir: "somepath"
tide_forcing_dir: "somepath"

steps_per_day: "$(( 86400 / ${time_step} ))"

# kh 21.02.22 orig
#asforcing: JRA55

# kh 21.02.22
asforcing: CORE2

namelists:
        - namelist.config
        - namelist.forcing
        - namelist.oce
        - namelist.ice
        - namelist.io

# kh 21.02.22 temporary disabled to get fesom-2.1-recom-par_tracers running on levante
#       - namelist.cvmix
#       - namelist.icepack

choose_resolution:
        CORE2:
                nx: 126858
                mesh_dir: "${fesom.mesh_base_dir}/core2/"

# kh 21.02.22 orig                
#               nproc: 288

# kh 24.02.22 does not really match on levante
#               nproc: 36

# kh 24.02.22
#               nproc: 32

# kh 01.03.22 last used for pi-mesh resolution on levante
                nproc: 128

        pi:
                nx: 3140
                mesh_dir: "${fesom.mesh_base_dir}/pi/"
                nproc: 4

restart_in_files:
        oce_restart: oce_restart
        ice_restart: ice_restart
restart_in_in_workdir:
        oce_restart: fesom.${parent_date!syear}.oce.restart.nc
        ice_restart: fesom.${parent_date!syear}.ice.restart.nc
        wiso_restart: fesom.${parent_date!syear}.wiso.restart.nc
        icb_restart: iceberg.restart #.${parent_date!syear!month}
        icb_restart_ISM: iceberg.restart.ISM
restart_in_sources:
        oce_restart: fesom.${parent_date!syear}.oce.restart.nc
        ice_restart: fesom.${parent_date!syear}.ice.restart.nc
        wiso_restart: fesom.${parent_date!syear}.wiso.restart.nc
        icb_restart: iceberg.restart #.${parent_date!syear!month}
        icb_restart_ISM: iceberg.restart.ISM

restart_out_files:
        oce_restart: oce_restart
        ice_restart: ice_restart
restart_out_in_workdir:
        oce_restart: fesom.${end_date!syear}.oce.restart.nc
        ice_restart: fesom.${end_date!syear}.ice.restart.nc
        wiso_restart: fesom.${end_date!syear}.wiso.restart.nc
        icb_restart: iceberg.restart #.${parent_date!syear}
        icb_restart_ISM: iceberg.restart.ISM
restart_out_sources:
        oce_restart: fesom.${end_date!syear}.oce.restart.nc
        ice_restart: fesom.${end_date!syear}.ice.restart.nc
        wiso_restart: fesom.${end_date!syear}.wiso.restart.nc
        icb_restart: iceberg.restart #.${parent_date!syear}
        icb_restart_ISM: iceberg.restart.ISM

outdata_sources:
        fesom: "*.fesom.*.nc"
outdata_targets:
        fesom: "*.fesom.*${start_date!smonth}.${start_date!sday}.nc"

choose_use_icebergs:
        True:

            add_restart_in_files:
                    icb_restart: icb_restart
                    icb_restart_ISM: icb_restart_ISM

            add_restart_out_files:
                    icb_restart: icb_restart
                    icb_restart_ISM: icb_restart_ISM

            add_outdata_targets:
                    buoys_track: "buoys_track.nc_${run_datestamp}"

            add_outdata_sources:
                    buoys_track: "buoys_track.nc"

            add_namelist_changes:
                    namelist.io:
                            nml_list:
                                    io_list(:): ["icb", "1", "m", 4]

            choose_use_icesheet_coupling:
                    true:
                            choose_general.chunk_number:
                                    1:
                                            iceberg_dir: "${ini_iceberg_dir}"
                                    "*":
                                            iceberg_dir: "${general.experiment_couple_dir}"

                            choose_general.run_number:
                                    1:
                                            input_sources:
                                                    num_non_melted_icb_file: "${ini_iceberg_dir}/num_non_melted_icb_file"
                                    "*":
                                            input_sources:
                                                    num_non_melted_icb_file: "${general.experiment_couple_dir}/num_non_melted_icb_file"

                            input_files:
                                    num_non_melted_icb_file: "num_non_melted_icb_file"

                            input_in_work:
                                    num_non_melted_icb_file: "num_non_melted_icb_file"

                    "*":
                            iceberg_dir: "${ini_iceberg_dir}"


            input_in_work:
                    longitude: "icb_longitude.dat"
                    latitude: "icb_latitude.dat"
                    length: "icb_length.dat"
                    height: "icb_height.dat"
                    scaling: "icb_scaling.dat"

            input_sources:
                    longitude: "${iceberg_dir}/LON.dat"
                    latitude: "${iceberg_dir}/LAT.dat"
                    length: "${iceberg_dir}/LENGTH.dat"
                    height: "${iceberg_dir}/HEIGHT.dat"
                    scaling: "${iceberg_dir}/SCALING.dat"

            input_files:
                    longitude: "longitude"
                    latitude: "latitude"
                    length: "length"
                    height: "height"
                    scaling: "scaling"

log_files:
        clock: clock
        mesh_diag: mesh_diag

log_in_work:
        clock: fesom.clock
        mesh_diag: fesom.mesh.diag.nc

log_sources:
        clock: fesom.clock
        mesh_diag: fesom.mesh.diag.nc


# Is it a branchoff experiment?
branchoff: "$(( ${lresume} and ${general.run_number}==1 ))"
choose_branchoff:
        # Makes sure the <units>new in the namelist make an earlier date than that of
        # of the clock to avoid cold starts for branching off experiments
        true:
                daynew: "${startday}"
                yearnew: "$(( ${initial_date!syear} - 1 ))"
        false:
                daynew: "${initial_date!sdoy}"
                yearnew: "${initial_date!syear}"


namelist_changes:
        namelist.config:
                clockinit:
                        daynew: "${daynew}"
                        yearnew: "${yearnew}"
                calendar:
                        include_fleapyear: "${leapyear}"
                paths:
                        MeshPath: "${mesh_dir}"
                        ClimateDataPath: "${climate_data_dir}"
                        ResultPath: "${work_dir}"
                timestep:
                        step_per_day: "${steps_per_day}"
                        run_length: "${restart_rate}"
                        run_length_unit: "${restart_unit}"
                restart_log:
                        restart_length: "${restart_rate}"
                        restart_length_unit: "${restart_unit}"

        namelist.forcing:

                forcing_exchange_coeff:
                        Ce_atm_oce: ${Ce_atm_oce}
                        Ch_atm_oce: ${Ch_atm_oce}
                        Cd_atm_oce: ${Cd_atm_oce}
                        Ce_atm_ice: ${Ce_atm_ice}
                        Ch_atm_ice: ${Ch_atm_ice}
                        Cd_atm_ice: ${Cd_atm_ice}

                forcing_bulk:
                        AOMIP_drag_coeff: ${AOMIP_drag_coeff}
                        ncar_bulk_formulae: ${ncar_bulk_formulae}
                        ncar_bulk_z_wind: ${ncar_bulk_z_wind}
                        ncar_bulk_z_tair: ${ncar_bulk_z_tair}
                        ncar_bulk_z_shum: ${ncar_bulk_z_shum}

                nam_sbc:
                        nm_xwind_file: "${forcing_data_dir}/${forcing_folder}/${xwind_prefix}"
                        nm_ywind_file: "${forcing_data_dir}/${forcing_folder}/${ywind_prefix}"
                        nm_humi_file: "${forcing_data_dir}/${forcing_folder}/${humi_prefix}"
                        nm_qsr_file: "${forcing_data_dir}/${forcing_folder}/${qsr_prefix}"
                        nm_qlw_file: "${forcing_data_dir}/${forcing_folder}/${qlw_prefix}"
                        nm_tair_file: "${forcing_data_dir}/${forcing_folder}/${tair_prefix}"
                        nm_prec_file: "${forcing_data_dir}/${forcing_folder}/${prec_prefix}"
                        nm_snow_file: "${forcing_data_dir}/${forcing_folder}/${snow_prefix}"
                        nm_mslp_file: "${forcing_data_dir}/${forcing_folder}/${mslp_prefix}"

                        nm_xwind_var: ${nm_xwind_var}
                        nm_ywind_var: ${nm_ywind_var}
                        nm_humi_var: ${nm_humi_var}
                        nm_qsr_var: ${nm_qsr_var}
                        nm_qlw_var: ${nm_qlw_var}
                        nm_tair_var: ${nm_tair_var}
                        nm_prec_var: ${nm_prec_var}
                        nm_snow_var: ${nm_snow_var}
                        nm_mslp_var: ${nm_mslp_var}

                        nm_nc_iyear: ${nm_nc_iyear}
                        nm_nc_imm: ${nm_nc_imm}
                        nm_nc_idd: ${nm_nc_idd}
                        nm_nc_freq: ${nm_nc_freq}
                        nm_nc_tmid: ${nm_nc_tmid}
                        l_xwind: ${l_xwind}
                        l_ywind: ${l_ywind}
                        l_humi: ${l_humi}
                        l_qsr: ${l_qsr}
                        l_qlw: ${l_qlw}
                        l_tair: ${l_tair}
                        l_prec: ${l_prec}
                        l_mslp: ${l_mslp}
                        l_cloud: ${l_cloud}
                        l_snow: ${l_snow}

                        nm_runoff_file: "${forcing_data_dir}/${forcing_folder}/${runoff_file}"
                        nm_sss_data_file: "${forcing_data_dir}/${forcing_folder}/${sss_data_file}"

                        runoff_data_source: ${runoff_data_source}
                        sss_data_source: ${sss_data_source}
choose_icb_code:
    True:
        add_namelist_changes:
            namelist.config:
                icebergs:
                    use_icebergs: "${use_icebergs}"
                    use_icesheet_coupling: "${use_icesheet_coupling}"
                    steps_per_ib_step: 8

lasttime: "$(( 86400 - ${time_step}))"
currentday: "${current_date!sdoy}"
choose_currentday:
        "1":
                starttime: "0.0000000000000"
                startday: 1
        '*':
                starttime: "86400.0000000000"
                startday: "$(( ${start_date!sdoy} - 1 ))"

choose_lresume:
        false:
                create_config:
                        fesom.clock:
                                - "<--append-- 0.0000000000000 ${initial_date!sdoy} ${initial_date!syear}"
                                - "<--append-- 0.0000000000000 ${initial_date!sdoy} ${initial_date!syear}"
        true:
                create_config:
                        fesom.clock:
                                - "<--append-- ${lasttime} ${parent_date!sdoy} ${parent_date!syear}"
                                - "<--append-- ${starttime} ${startday} ${start_date!syear}"

bin_in_work:
        fesom: "${executable}"

bin_sources:
        fesom: "${bin_dir}/${comp_executable}"



config_files:
        config:  config
        forcing: forcing
        ice:     ice
        oce:     oce
        io:      io

# kh 21.02.22 temporary disabled to get fesom-2.1-recom-par_tracers running on levante
#       cvmix:   cvmix
#       icepack: icepack

# kh 21.02.22 these entries are required in combination with the corresponding entries in "config_sources:" to copy/use the defaults like namelist.recom, ...
        recom:   recom
        io.recom.ciso: io.recom.ciso

config_sources:
        config:  "${namelist_dir}/namelist.config"
        forcing: "${namelist_dir}/namelist.forcing"
        ice:     "${namelist_dir}/namelist.ice"
        oce:     "${namelist_dir}/namelist.oce"
        io:      "${namelist_dir}/namelist.io"
        cvmix:   "${namelist_dir}/namelist.cvmix"
        icepack: "${namelist_dir}/namelist.icepack"

# kh 21.02.22 these entries are required in combination with the corresponding entriesin "config_files:" to copy/use the defaults like namelist.recom, ...
        recom:   "${namelist_dir}/namelist.recom"
        io.recom.ciso: "${namelist_dir}/namelist.io.recom.ciso"

compiletime_environment_changes:
        add_export_vars:
                taken2from:      fesom2_compile
        choose_computer.name:
                juwels:
                        add_module_actions:
                                - "unload ParaStationMPI"
                                - "load ParaStationMPI/5.4.4-1"
                                - "load netCDF-Fortran/4.4.5"

runtime_environment_changes:
        add_export_vars:
                takenfrom:      fesom2_run
                taken2from:     fesom2_ru
        choose_computer.name:
                juwels:
                        add_module_actions:
                                - "unload ParaStationMPI"
                                - "load ParaStationMPI/5.4.4-1"
                                - "load netCDF-Fortran/4.4.5"

config_in_work:
        config:  "namelist.config"
        forcing: "namelist.forcing"
        ice:     "namelist.ice"
        oce:     "namelist.oce"
        io:      "namelist.io"
        cvmix:   "namelist.cvmix"
        icepack: "namelist.icepack"

coupling_fields:
        sst_feom:
                grid: feom
        sit_feom:
                grid: feom
        sie_feom:
                grid: feom
        snt_feom:
                grid: feom
        taux_oce:
                grid: feom
        tauy_oce:
                grid: feom
        taux_ico:
                grid: feom
        tauy_ico:
                grid: feom
        prec_oce:
                grid: feom
        snow_oce:
                grid: feom
        evap_oce:
                grid: feom
        subl_oce:
                grid: feom
        heat_oce:
                grid: feom
        heat_ico:
                grid: feom
        heat_swo:
                grid: feom
        hydr_oce:
                grid: feom


wiso_fields:
        - o18w_oce
        - hdow_oce
        - o16w_oce
        - o18i_oce
        - hdoi_oce
        - o16i_oce
        - w1_oce
        - w2_oce
        - w3_oce
        - i1_oce
        - i2_oce
        - i3_oce

choose_wiso_code:
        True:
                add_namelist_changes:
                        namelist.config:
                                run_config:
                                        lwiso: "${with_wiso}"

choose_with_wiso:
        True:
                add_restart_in_files:
                        wiso_restart: wiso_restart
                add_restart_out_files:
                        wiso_restart: wiso_restart
                add_coupling_fields:
                        "[[wiso_fields-->FIELD]]":
                                grid: feom


grids:
        feom:
                name: feom
                nx: ${nx}
                ny: 1
                oasis_grid_type: "U"
                number_of_overlapping_points: 0 # oasis P-value


further_reading:
        - fesom/fesom.forcing.yaml<|MERGE_RESOLUTION|>--- conflicted
+++ resolved
@@ -49,29 +49,11 @@
     add_coupling_fields:
         "[[wiso_fields-->FIELD]]":
             grid: feom
-<<<<<<< HEAD
-=======
-  2.1-recom-par_tracers: # MA: for Kai testing ESM-Tools in Levante
-    branch: feature/par_tracers
-    git-repository:
-    - https://gitlab.dkrz.de/FESOM/fesom2.git
-    add_restart_in_files:
-        wiso_restart: wiso_restart
-    add_restart_out_files:
-        wiso_restart: wiso_restart
-    add_coupling_fields:
-        "[[wiso_fields-->FIELD]]":
-            grid: feom
->>>>>>> 2116792e
     destination: fesom-2.1-recom-par_tracers
 
 # kh 08.03.22 todo: merge conflict (if enabled)
 #   include_models:
 #       - recom
-<<<<<<< HEAD
-=======
-
->>>>>>> 2116792e
 destination: "fesom-2.1"
 install_bins: bin/fesom.x
 git-repository:
@@ -424,12 +406,12 @@
         io:      io
 
 # kh 21.02.22 temporary disabled to get fesom-2.1-recom-par_tracers running on levante
-#       cvmix:   cvmix
-#       icepack: icepack
+        cvmix:   cvmix
+        icepack: icepack
 
 # kh 21.02.22 these entries are required in combination with the corresponding entries in "config_sources:" to copy/use the defaults like namelist.recom, ...
-        recom:   recom
-        io.recom.ciso: io.recom.ciso
+#      recom:   recom
+#      io.recom.ciso: io.recom.ciso
 
 config_sources:
         config:  "${namelist_dir}/namelist.config"
