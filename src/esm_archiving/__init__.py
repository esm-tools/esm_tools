# -*- coding: utf-8 -*-

"""Top-level package for ESM Archiving."""

__author__ = """Paul Gierz"""
__email__ = "pgierz@awi.de"
<<<<<<< HEAD
__version__ = "6.12.6"
=======
__version__ = "6.13.3"
>>>>>>> 6a627f38

from .esm_archiving import (
    archive_mistral,
    check_tar_lists,
    delete_original_data,
    determine_datestamp_location,
    determine_potential_datestamp_locations,
    find_indices_of,
    get_files_for_date_range,
    get_list_from_filepattern,
    group_files,
    group_indexes,
    log_tarfile_contents,
    pack_tarfile,
    purify_expid_in,
    sort_files_to_tarlists,
    split_list_due_to_size_limit,
    stamp_filepattern,
    stamp_files,
    sum_tar_lists,
    sum_tar_lists_human_readable,
)

__all__ = (
    "archive_mistral",
    "check_tar_lists",
    "delete_original_data",
    "determine_datestamp_location",
    "determine_potential_datestamp_locations",
    "find_indices_of",
    "get_files_for_date_range",
    "get_list_from_filepattern",
    "group_files",
    "group_indexes",
    "log_tarfile_contents",
    "pack_tarfile",
    "purify_expid_in",
    "sort_files_to_tarlists",
    "split_list_due_to_size_limit",
    "stamp_filepattern",
    "stamp_files",
    "sum_tar_lists",
    "sum_tar_lists_human_readable",
)<|MERGE_RESOLUTION|>--- conflicted
+++ resolved
@@ -4,33 +4,18 @@
 
 __author__ = """Paul Gierz"""
 __email__ = "pgierz@awi.de"
-<<<<<<< HEAD
-__version__ = "6.12.6"
-=======
 __version__ = "6.13.3"
->>>>>>> 6a627f38
 
-from .esm_archiving import (
-    archive_mistral,
-    check_tar_lists,
-    delete_original_data,
-    determine_datestamp_location,
-    determine_potential_datestamp_locations,
-    find_indices_of,
-    get_files_for_date_range,
-    get_list_from_filepattern,
-    group_files,
-    group_indexes,
-    log_tarfile_contents,
-    pack_tarfile,
-    purify_expid_in,
-    sort_files_to_tarlists,
-    split_list_due_to_size_limit,
-    stamp_filepattern,
-    stamp_files,
-    sum_tar_lists,
-    sum_tar_lists_human_readable,
-)
+from .esm_archiving import (archive_mistral, check_tar_lists,
+                            delete_original_data, determine_datestamp_location,
+                            determine_potential_datestamp_locations,
+                            find_indices_of, get_files_for_date_range,
+                            get_list_from_filepattern, group_files,
+                            group_indexes, log_tarfile_contents, pack_tarfile,
+                            purify_expid_in, sort_files_to_tarlists,
+                            split_list_due_to_size_limit, stamp_filepattern,
+                            stamp_files, sum_tar_lists,
+                            sum_tar_lists_human_readable)
 
 __all__ = (
     "archive_mistral",
