--- conflicted
+++ resolved
@@ -330,7 +330,9 @@
     )
 
     my_yaml.representer.add_representer(f90nml.namelist.Namelist, namelist_representer)
-    my_yaml.representer.add_representer(f90nml.namelist.NmlKey, namelist_key_representer)
+    my_yaml.representer.add_representer(
+        f90nml.namelist.NmlKey, namelist_key_representer
+    )
 
     # Provenance representers
     my_yaml.representer.add_representer(
@@ -377,10 +379,11 @@
     return config
 
 
-<<<<<<< HEAD
 def add_eol_comments_with_provenance(commented_config, config):
     if isinstance(commented_config, dict):
-        for (ckey, cvalue), (pkey, pvalue) in zip(commented_config.items(), config.items()):
+        for (ckey, cvalue), (pkey, pvalue) in zip(
+            commented_config.items(), config.items()
+        ):
             if isinstance(cvalue, (list, dict)):
                 add_eol_comments_with_provenance(cvalue, pvalue)
             else:
@@ -401,7 +404,8 @@
                 else:
                     provenance_comment = f"no provenance info"
                 commented_config.yaml_add_eol_comment(provenance_comment, indx)
-=======
+
+
 def delete_prev_objects(config):
     """
     Delete key-values in the ``config`` which values correspond to ``prev_`` objects,
@@ -418,7 +422,6 @@
     """
     for prev_object in getattr(config, "prev_objects", []):
         del config[prev_object]
->>>>>>> 6bf93c65
 
 
 def _show_simulation_info(config):
