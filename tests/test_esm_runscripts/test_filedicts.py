--- conflicted
+++ resolved
@@ -179,11 +179,13 @@
     with pytest.raises(TypeError):
         output = simulation_file._path_type(12312312)
 
+
 def test_path_type_detects_non_existing_file(simulation_file, fs):
     # check for non-existent directory / file
-    path = "/this/path/does/not/exist" 
+    path = "/this/path/does/not/exist"
     output = simulation_file._path_type(path)
     assert output == filedicts.FileTypes.NOT_EXISTS
+
 
 def test_path_type_detects_symbolic_link(simulation_file, fs):
     # check for link
@@ -192,15 +194,19 @@
     output = simulation_file._path_type(mylink)
     assert output == filedicts.FileTypes.LINK
 
+
 def test_path_type_detects_file(simulation_file, fs):
     # check for file
     output = simulation_file._path_type(simulation_file["absolute_path_in_computer"])
     assert output == filedicts.FileTypes.FILE
 
+
 def test_path_type_detects_directory(simulation_file, fs):
     # check for directory
     output = simulation_file._path_type(simulation_file.locations["work"])
     assert output == filedicts.FileTypes.DIR
+
+
 # === end of the tests for _path_type() method
 
 
@@ -211,20 +217,25 @@
     # successful return
     path_str = "/home/ollie/dural/test_dir"
     fs.create_dir(path_str)
-    source_path = simulation_file.locations["computer"] 
+    source_path = simulation_file.locations["computer"]
     target_path = Path(f"{path_str}/file.txt")
     output = simulation_file._check_source_and_target(source_path, target_path)
     assert output == True
 
 
-def test_check_source_and_targets_raises_exception_on_incompatible_input_type(simulation_file, fs):
+def test_check_source_and_targets_raises_exception_on_incompatible_input_type(
+    simulation_file, fs
+):
     # check incompatible types for file paths
     with pytest.raises(TypeError):
         simulation_file._check_source_and_target(Path("/usr/bin"), {"foo": 1})
     with pytest.raises(TypeError):
         simulation_file._check_source_and_target(1234, 3.1415)
 
-def test_check_source_and_targets_raises_exception_on_nonexisting_directory(simulation_file, fs):
+
+def test_check_source_and_targets_raises_exception_on_nonexisting_directory(
+    simulation_file, fs
+):
     # source does not exist
     source_path = Path("/this/does/not/exist")
     target_path = simulation_file.locations["work"]
@@ -232,10 +243,12 @@
         simulation_file._check_source_and_target(source_path, target_path)
 
     # target does not exist
-    source_path = simulation_file.locations["computer"] 
+    source_path = simulation_file.locations["computer"]
     target_path = Path("/this/does/not/exist")
     with pytest.raises(FileNotFoundError):
         simulation_file._check_source_and_target(source_path, target_path)
+
+
 # === end of the tests for check_source_and_target() method
 
 
@@ -314,8 +327,9 @@
     )
     sim_file.mv("computer", "work")
     assert not os.path.exists(
-            "/work/ollie/pgierz/some_exp/run_20010101-20011231/work/foo"
-    )
+        "/work/ollie/pgierz/some_exp/run_20010101-20011231/work/foo"
+    )
+
 
 def test_allowed_to_be_missing_mv_if_exists(fs):
     """Checks that a file which is allowed to be missing is still moved if it exists"""
@@ -341,7 +355,9 @@
                 path_in_work: .
                 movement_type: move
     """
-    config = yaml.safe_load(dummy_config)
+    date = esm_calendar.Date("2000-01-01T00:00:00")
+    config = yaml.safe_load(dummy_config)
+    config["general"]["current_date"] = date
     fs.create_dir("/work/data/pool")
     fs.create_file("/work/data/pool/foo")
     fs.create_dir("/work/ollie/pgierz/some_exp/run_20010101-20011231/work")
@@ -349,9 +365,7 @@
         config, "echam.files.human_readable_tag_001"
     )
     sim_file.mv("computer", "work")
-    assert os.path.exists(
-            "/work/ollie/pgierz/some_exp/run_20010101-20011231/work/foo"
-    )
+    assert os.path.exists("/work/ollie/pgierz/some_exp/run_20010101-20011231/work/foo")
 
 
 def test_cp_file(fs):
@@ -490,7 +504,7 @@
 # + 1) check if function is callable
 # + 2) check if linking occurs
 # + 3) check for self pointing
-# + 4) check if target path is a directory and not a file
+# + 4) check if target path is a directory and not a file # <-- PG NO!!!
 # + 5) check if target file already exists or a symlink
 # + 6) check if source file does not exists
 # + 8) check if target directory does not exist
@@ -519,6 +533,7 @@
     with pytest.raises(FileNotFoundError):
         simulation_file.ln("computer", "work")
 
+
 def test_ln_raises_exception_when_target_is_a_directory_and_not_a_file(
     simulation_file, fs
 ):
@@ -532,6 +547,7 @@
     file_path_in_work = simulation_file["absolute_path_in_work"]
     # create the target file so that it will raise an exception
     fs.create_file(file_path_in_work)
+    simulation_file.datestamp_method = "never"
 
     with pytest.raises(FileExistsError):
         simulation_file.ln("computer", "work")
@@ -547,6 +563,7 @@
     fs.remove_object(str(simulation_file.locations["work"]))
     with pytest.raises(FileNotFoundError):
         simulation_file.ln("computer", "work")
+
 
 # ========== end of ln() tests ==========
 
@@ -670,40 +687,13 @@
     error_text = "the \x1b[31mname_in_work\x1b[0m variable is missing"
     assert any([error_text in line for line in output])
 
-<<<<<<< HEAD
-
-def test_check_path_in_computer_is_abs(fs):
-=======
+
 def test_check_path_in_computer_is_abs(simulation_file, fs):
->>>>>>> bb86a0b2
     """
     Tests that ``esm_parser.user_error`` is used when the ``path_in_computer``
     is not absolute
     """
-<<<<<<< HEAD
-
-    dummy_config = """
-    general:
-        thisrun_dir: "/work/ollie/pgierz/some_exp/run_20010101-20010101"
-        exp_dir: "/work/ollie/pgierz/some_exp"
-        thisrun_work_dir: "/work/ollie/pgierz/some_exp/run_20010101-20010101/work"
-        all_model_filetypes: [analysis, bin, config, forcing, input, couple, log, mon, outdata, restart, viz, ignore]
-    echam:
-        files:
-            jan_surf:
-                type: input
-                name_in_computer: T63CORE2_jan_surf.nc
-                name_in_work: unit.24
-                path_in_computer: pool/ECHAM/T63
-        experiment_input_dir: /work/ollie/pgierz/some_exp/input/echam
-        thisrun_input_dir: /work/ollie/pgierz/some_exp/run_20010101-20010101/input/echam
-    """
-    date = esm_calendar.Date("2000-01-01T00:00:00")
-    config = yaml.safe_load(dummy_config)
-    config["general"]["current_date"] = date
-=======
     simulation_file.path_in_computer = Path("foo/bar")
->>>>>>> bb86a0b2
 
     # Captures output (i.e. the user-friendly error)
     with Capturing() as output:
