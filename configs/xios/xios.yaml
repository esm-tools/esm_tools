--- conflicted
+++ resolved
@@ -3,8 +3,18 @@
 #
 
 model: xios
-<<<<<<< HEAD
 version: 2.0r982 
+
+metadata:
+        Institute: IPSL and CEA
+        Description:
+                A library dedicated to I/O management in climate codes.
+        Authors: Yann Meurdesoif (yann.meurdesoif@cea.fr)
+        Website: https://portal.enes.org/models/software-tools/xios
+        License:
+                Please make sure you have a licence to use XIOS. In case you are
+                unsure, please contact redmine...
+
 executable: xios_server.exe
 
 setup_dir: "${model_dir}"
@@ -30,18 +40,4 @@
         server: server
 
 bin_sources:
-        server: ${bin_dir}/xios_server.exe
-=======
-
-metadata:
-        Institute: IPSL and CEA
-        Description:
-                A library dedicated to I/O management in climate codes.
-        Authors: Yann Meurdesoif (yann.meurdesoif@cea.fr)
-        Website: https://portal.enes.org/models/software-tools/xios
-        License:
-                Please make sure you have a licence to use XIOS. In case you are
-                unsure, please contact redmine...
-
-executable: xios_server.exe
->>>>>>> c316d8ef
+        server: ${bin_dir}/xios_server.exe