# FESOM2 YAML CONFIGURATION FILE
#

model: fesom
branch: master
version: "2.0"

restart_rate: "12"
restart_unit: "m"
restart_first: 12
restart_flag: "last"

time_step: 1800
resolution: CORE2

comp_executable: fesom.x
executable: fesom

mesh_rotated: false
old_mesh_format: false
with_part_format: false
time_dimension: "time"

pool_dir: ${computer.pool_directories.pool}
#model_dir: "${esm_master_dir}/fesom-${version}/"
setup_dir: "${model_dir}"
bin_dir: "${setup_dir}/bin"
climate_data_dir: "${pool_dir}/hydrography/"
forcing_data_dir: "${pool_dir}/forcing/"
ini_data_dir: "${pool_dir}/pool-data/"
namelist_dir: "${esm_namelist_dir}/fesom2/"

opbnd_dir: "somepath"
tide_forcing_dir: "somepath"

steps_per_day: "$(( 86400 / ${time_step} ))"

asforcing: CORE2

namelists:
        - namelist.config
        - namelist.forcing
        - namelist.oce
        - namelist.ice
        - namelist.diag
        - namelist.io

choose_asforcing:
        CORE2:
                leapyear: false
        ECHAM5:
                leapyear: true



choose_resolution:
        CORE2:
                nx: 126858
                mesh_dir: "${pool_dir}/meshes/mesh_CORE2_final/"
                nproc: 288
        GLOB:
                nx: 830305

restart_in_files:
        oce_restart: oce_restart
        ice_restart: ice_restart

restart_in_in_workdir:
        oce_restart: fesom.${parent_date!syear}.oce.restart.nc
        ice_restart: fesom.${parent_date!syear}.ice.restart.nc
restart_in_sources:
        oce_restart: fesom.${parent_date!syear}.oce.restart.nc
        ice_restart: fesom.${parent_date!syear}.ice.restart.nc

restart_out_files:
        oce_restart: oce_restart
        ice_restart: ice_restart
restart_out_in_workdir:
        oce_restart: fesom.${end_date!syear}.oce.restart.nc
        ice_restart: fesom.${end_date!syear}.ice.restart.nc
restart_out_sources:
        oce_restart: fesom.${end_date!syear}.oce.restart.nc
        ice_restart: fesom.${end_date!syear}.ice.restart.nc

outputs: [a_ice,alpha,atmice_x,atmice_y,atmoce_x,atmoce_y,beta,Bo,evap,fer_C,fer_K,fh,fw,hbl,iceoce_x,iceoce_y,m_ice,MLD1,MLD2,m_snow,prec,Redi_K,reso,ssh,sss,sst,tx_sur,ty_sur,uice,vice,vve]

<<<<<<< HEAD
outdata_files:
        "[[outputs-->OUTPUT]]": OUTPUT
outdata_in_work:
        "[[outputs-->OUTPUT]]": OUTPUT.fesom.${start_date!syear}.nc
outdata_sources:
        "[[outputs-->OUTPUT]]": OUTPUT.fesom.${start_date!syear}.nc
=======
outdata_sources:
        "[[outputs-->OUTPUT]]": OUTPUT.fesom.${start_date!syear}.nc
outdata_targets:
        "[[outputs-->OUTPUT]]": OUTPUT.fesom.${start_date!syear!smonth}.${start_date!sday}.nc
>>>>>>> e18da2fc

log_files:
        clock: clock
        mesh_diag: mesh_diag

log_in_work:
        clock: fesom.clock
        mesh_diag: fesom.mesh.diag.nc

log_sources:
        clock: fesom.clock
        mesh_diag: fesom.mesh.diag.nc





namelist_changes:
        namelist.config:
                clockinit:
                        yearnew: "${initial_date!syear}"
                calendar:
                        include_fleapyear: "${leapyear}"
                paths:
                        ForcingDataPath: "${forcing_data_dir}"
                        MeshPath: "${mesh_dir}"
                        OpbndPath: "${opbnd_dir}"
                        ClimateDataPath: "${climate_data_dir}"
                        TideForcingPath: "${tide_forcing_dir}"
                        ResultPath: "${work_dir}"
                timestep:
                        step_per_day: "${steps_per_day}"
                        run_length: "${restart_rate}"
                        run_length_unit: "${restart_unit}"
                inout:
                        restartflag: "${restart_flag}"
                        output_length: "${restart_rate}"
                        output_length_unit: "${restart_unit}"
                        restart_length: "${restart_rate}"
                        restart_length_unit: "${restart_unit}"
        namelist.forcing:
                namsbc:
                        nm_xwind_file: "${forcing_data_dir}/u_10."
                        nm_ywind_file: "${forcing_data_dir}/v_10."
                        nm_humi_file: "${forcing_data_dir}/q_10."
                        nm_qsr_file: "${forcing_data_dir}/ncar_rad."
                        nm_qlw_file: "${forcing_data_dir}/ncar_rad."
                        nm_tair_file: "${forcing_data_dir}/t_10."
                        nm_prec_file: "${forcing_data_dir}/ncar_precip."
                        nm_snow_file: "${forcing_data_dir}/ncar_precip."
                        nm_mslp_file: "${forcing_data_dir}/slp."
                        nm_runoff_file: "${forcing_data_dir}/runoff.nc"
                        nm_sss_data_file: "${forcing_data_dir}/PHC2_salx.nc"

lasttime: "$(( 86400 - ${time_step}))"
currentday: "${current_date!sdoy}"
choose_currentday:
        "1":
                starttime: "0.0000000000000"
                startday: 1
        '*':
                starttime: "86400.0000000000"
                startday: "$(( ${start_date!sdoy} - 1 ))"

choose_lresume:
        false:
                create_config:
                        fesom.clock:
                                - "<--append-- 0.0000000000000 ${initial_date!sdoy} ${initial_date!syear}"
                                - "<--append-- 0.0000000000000 ${initial_date!sdoy} ${initial_date!syear}"
        true:
                create_config:
                        fesom.clock:
                                - "<--append-- ${lasttime} ${parent_date!sdoy} ${parent_date!syear}"
                                - "<--append-- ${starttime} ${startday} ${start_date!syear}"

bin_in_work:
        fesom: "${executable}"

bin_sources:
        fesom: "${bin_dir}/${comp_executable}"



config_files:
        config:  config
        forcing: forcing
        ice:     ice
        oce:     oce
        diag:    diag
        io:      io
        subglobtest: subglobtest
        #subfoldertest: subfoldertest
        #morestuff: morestuff

config_sources:
        config:  "${namelist_dir}/namelist.config"
        forcing: "${namelist_dir}/namelist.forcing"
        ice:     "${namelist_dir}/namelist.ice"
        oce:     "${namelist_dir}/namelist.oce"
        io:      "${namelist_dir}/namelist.io"
        diag:    "${namelist_dir}/namelist.diag"
        subglobtest: "/home/ollie/dbarbi/esm-tools/functions/echam/*.yaml"
        #subfoldertest: "/home/ollie/dbarbi/esm-tools/install.sh"
        #morestuff: "/home/ollie/dbarbi/esm-tools/functions/echam/*.yaml"

compiletime_environment_changes:
        add_export_vars:
                - taken2from:      fesom2_compile

runtime_environment_changes:
        add_export_vars:
                - takenfrom:      fesom2_run
                - taken2from:     fesom2_ru

config_in_work:
        config:  "namelist.config"
        forcing: "namelist.forcing"
        ice:     "namelist.ice"
        oce:     "namelist.oce"
        io:      "namelist.io"
        diag:    "namelist.diag"
        subglobtest: "blabla/*"
        #subfoldertest: "blabla/install.sh"

coupling_fields:
        sst_feom:
                grid: feom
        sit_feom:
                grid: feom
        sie_feom:
                grid: feom
        snt_feom:
                grid: feom
                #description: |
                #       whatever snt means
                #unit: kg m s
                #standard_cf_name: 'shit no tuna?'
                #cf_code: 42
        taux_oce:
                grid: feom
        tauy_oce:
                grid: feom
        taux_ico:
                grid: feom
        tauy_ico:
                grid: feom
        prec_oce:
                grid: feom
        snow_oce:
                grid: feom
        evap_oce:
                grid: feom
        subl_oce:
                grid: feom
        heat_oce:
                grid: feom
        heat_ico:
                grid: feom
        heat_swo:
                grid: feom
        hydr_oce:
                grid: feom

grids:
        feom:
                name: feom
                nx: ${nx}
                ny: 1
                oasis_grid_type: "U"
                number_of_overlapping_points: 0 # oasis P-value
<|MERGE_RESOLUTION|>--- conflicted
+++ resolved
@@ -84,19 +84,10 @@
 
 outputs: [a_ice,alpha,atmice_x,atmice_y,atmoce_x,atmoce_y,beta,Bo,evap,fer_C,fer_K,fh,fw,hbl,iceoce_x,iceoce_y,m_ice,MLD1,MLD2,m_snow,prec,Redi_K,reso,ssh,sss,sst,tx_sur,ty_sur,uice,vice,vve]
 
-<<<<<<< HEAD
-outdata_files:
-        "[[outputs-->OUTPUT]]": OUTPUT
-outdata_in_work:
-        "[[outputs-->OUTPUT]]": OUTPUT.fesom.${start_date!syear}.nc
-outdata_sources:
-        "[[outputs-->OUTPUT]]": OUTPUT.fesom.${start_date!syear}.nc
-=======
 outdata_sources:
         "[[outputs-->OUTPUT]]": OUTPUT.fesom.${start_date!syear}.nc
 outdata_targets:
         "[[outputs-->OUTPUT]]": OUTPUT.fesom.${start_date!syear!smonth}.${start_date!sday}.nc
->>>>>>> e18da2fc
 
 log_files:
         clock: clock
