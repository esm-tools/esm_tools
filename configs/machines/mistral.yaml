--- conflicted
+++ resolved
@@ -101,12 +101,8 @@
         - "PERL5LIB=/usr/lib64/perl5"
         - "SZIPROOT=/sw/rhel6-x64/sys/libaec-0.3.2-gcc48"
         - "LAPACK_LIB='-mkl=sequential'"
-<<<<<<< HEAD
         - "LAPACK_LIB_DEFAULT='-L/sw/rhel6-x64/intel/intel-18.0.1/mkl/lib/intel64 -lmkl_intel_lp64 -lmkl_core -lmkl_sequential'"
         - 'OASIS3MCT_FC_LIB="-L$NETCDFFROOT/lib -lnetcdff"'
-=======
-        - "OASIS3MCT_FC_LIB='-L$NETCDFFROOT/lib -lnetcdff'"
->>>>>>> 3d018ca3
 
         # mostly OpenIFS stuff
         - "ESM_NETCDF_C_DIR=/sw/rhel6-x64/netcdf/netcdf_c-4.3.2-parallel-impi-intel14/"
@@ -145,8 +141,6 @@
         - 'OIFS_CFLAGS="-fp-model precise -O3 -xCORE_AVX2 -g -traceback -qopt-report=0 -fpe0"'
         - 'OIFS_CCDEFS="LINUX LITTLE INTEGER_IS_INT _ABI64 BLAS"'
 
-<<<<<<< HEAD
-=======
         # MPI environent variables important at runtime
         - 'I_MPI_FABRICS=shm:dapl'
         - 'I_MPI_FALLBACK=disable'
@@ -155,7 +149,6 @@
         - 'I_MPI_DYNAMIC_CONNECTION=1'
 
         # MPIOM vars
->>>>>>> 3d018ca3
         - 'ARFLAGS=crv'
         - 'CFLAGS="-O2 -DgFortran -std=gnu99"'
         - 'FCFLAGS="-O3 -fp-model source -fast-transcendentals -no-prec-sqrt -xHost -heap-arrays -convert big_endian -fpp"'
@@ -163,8 +156,6 @@
         - 'LIBS="-Wl,-rpath,$NETCDFFROOT/lib:$NETCDFROOT/lib:$HDF5ROOT/lib:$SZIPROOT/lib:$MPIROOT/lib"'
         - 'OASIS3MCTROOT=${model_dir}'
 
-<<<<<<< HEAD
-=======
         - 'DAPL_NETWORK_NODES=$SLURM_NNODES'
         - 'DAPL_NETWORK_PPN=$SLURM_NTASKS_PER_NODE'
         - 'DAPL_WR_MAX=500'
@@ -176,7 +167,6 @@
 
         - 'MXM_RDMA_PORTS=mlx5_0:1'
         - 'MXM_LOG_LEVEL=FATAL'
->>>>>>> 3d018ca3
 
 choose_useMPI:
         intelmpi:
@@ -191,8 +181,6 @@
                 cc: mpiicc
                 cxx: mpiicpc
 
-<<<<<<< HEAD
-=======
                 add_export_vars:
                         - "LAPACK_LIB_DEFAULT='-L/sw/rhel6-x64/intel/intel-18.0.1/mkl/lib/intel64 -lmkl_intel_lp64 -lmkl_core -lmkl_sequential'"
         intelmpi17:
@@ -206,7 +194,6 @@
                 cxx: mpiicpc
                 add_export_vars:
                         - "LAPACK_LIB_DEFAULT='-L/sw/rhel6-x64/intel/intel-17.0.6/mkl/lib/intel64 -lmkl_intel_lp64 -lmkl_core -lmkl_sequential'"
->>>>>>> 3d018ca3
         openmpi:
                 add_module_actions:
                         - "load openmpi/2.0.2p2_hpcx-intel14"
