core:
        esm_runscripts:
                prepare:
                        - "_read_date_file"
                        - "check_model_lresume"
                        - "resolve_some_choose_blocks"
                        - "_initialize_calendar"
                        - "_add_all_folders"
                        - "set_prev_date"
                        - "set_parent_info"
                        - "finalize_config"
                        - "add_submission_info"
                        - "initialize_batch_system"
                        - "initialize_coupler"
                        - "set_logfile"

                prepexp:
                        - "_create_setup_folders"
                        - "_create_component_folders"
                        - "initialize_experiment_logfile"
                        - "copy_tools_to_thisrun"
                        - "_copy_preliminary_files_from_experiment_to_thisrun"
                        


                prepcompute:
                        - "compile_model"
                        - "_write_finalized_config"
                        - "_show_simulation_info"
                        - "assemble_filelists"
                        - "copy_files_to_thisrun"
                        - "modify_namelists"
                        - "modify_files"
                        - "create_new_files"
                        - "create_empty_folders"
                        - "prepare_coupler_files"
                        - "add_batch_hostfile"
                        - "copy_files_to_work"

                tidy:
                        - "tidy_coupler"
                        - "copy_stuff_back_from_work"
                        - "copy_all_results_to_exp"
                        - "clean_run_dir"
                        - "start_post_job"
                        - "_increment_date_and_run_number"
                        - "_write_date_file"
                        - "signal_tidy_completion"
                        - "throw_away_some_infiles"


                observe:          
                        - "init_monitor_file"
                          #- "get_last_jobid"
                        - "wait_and_observe"
                        - "wake_up_call"

                inspect:
                        - "inspect_overview"
                        - "inspect_workflow"
                        - "inspect_namelists"
                        - "inspect_folder"
                        - "inspect_file"
                        - "inspect_size"
                        - "inspect_config"

                last_minute:
                        - "apply_last_minute_changes"
                        - "restore_protected_last_minute_changes"

                filelists:
                        - "assemble"
                        - "log_used_files"
                        - "report_missing_files"
                        - "check_for_unknown_files"

                database_actions:
                        - "database_entry"

                batch_system:
                        #- "calculate_requirements"
                        - "write_simple_runscript"
<<<<<<< HEAD
=======
                        - "write_env"
                        - "submit"
>>>>>>> 8b2322d3

                virtual_env_builder:
                        - "venv_bootstrap"

                resubmit:
                        - "submit"

                chunky_parts:
                        - "_update_run_in_chunk"
                        - "_update_chunk_date_file"
                        - "set_chunk_calendar"

                workflow:
                        - "assemble_workflow"



# To add your custom plugin, see oifs.yaml, section compute_recipe, and compare to the list above.
# the custom plugin 'preprocess' listed in the compute_recipe in oifs.yaml needs to be installed beforehand with
#
# git clone https://github.com/esm-tools-plugins/preprocess
# cd preprocess
# if required activate python3 e.g.
# module load anaconda3/bleeding_edge on
# pip install --user
#
# now check if the plugin is available
# esm_plugins should print
# The following plugins are installed and available:
#  - preprocess
#<|MERGE_RESOLUTION|>--- conflicted
+++ resolved
@@ -80,11 +80,7 @@
                 batch_system:
                         #- "calculate_requirements"
                         - "write_simple_runscript"
-<<<<<<< HEAD
-=======
                         - "write_env"
-                        - "submit"
->>>>>>> 8b2322d3
 
                 virtual_env_builder:
                         - "venv_bootstrap"
