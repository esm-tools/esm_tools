#
#OIFS standalone (=AMIP?) YAML FILE
#

# TODO:
# 1 use with_xios to include or not xios (it is not working now probably due to a bug in esm_tools - esm_tools resolving include models before resolving the chooses)

model: oifs
executable: oifs
execution_command: ${executable} -e ${oifs.input_expid}
version: 43r3
type: atmosphere
with_xios: False
xml_dir: ''

#include_models:
#        - xios

description: |
        The OpenIFS atmosphere model based on ECMWF IFS
        Carver et al., in prep.

license_text: |
        ECMWF license. AWI and GEOMAR have licenses.

# Force namelist fort.4 to be written in uppercase
namelist_case: "uppercase"

##
## Directories
##

model_dir: ${general.model_dir}
setup_dir: ${model_dir}
bin_dir: ${setup_dir}/bin
#bin_dir: ${model_dir}/bin
# seb-wahl: make focipool default until all OIFS data is available
# in the "general" pool directory
pool_dir: "${computer.pool_directories.focipool}"
input_dir: ${pool_dir}
rtables_dir: ${input_dir}/../rtables/
vtables_dir: ${input_dir}/../vtables/
clim_dir: ${input_dir}/../
icmcl_dir: ${input_dir}
icmcl_file: ICMCLgu5aINIT
forcing_dir: ${input_dir}/../${version}/ifsdata/
ifsdata_dir: ${input_dir}/../${version}/ifsdata/
namelist_dir: ${general.esm_namelist_dir}/oifs/${version}/
cmip6_data_dir: ${input_dir}/../cmip6_data
cmip5_data_dir: ${input_dir}/../cmip5_data
cmip6_data_dir_nml: ./cmip6_data/
cmip5_data_dir_nml: ./cmip5_data/
restart_dir: ""

parent_expid: "test"
parent_dir: "${pool_dir}/OPENIFS43R3-TCO95/restart/${parent_expid}"

# Default is TL159L91
# Forcing from gu5a prepIFS forcing
#
# Note: input_expid is the expid that will appear on
#       the input and forcing files in the work directory
#       prepifs_expid is the expid that appears on the
#       input and forcing files in input_dir and forcing_dir
#       Default is a TL159 run, input data from ECMWF has expid gu5a
#       but I want the expid for my run to be ECE3.

metadata:
        Institute: ECMWF
        Description:
                OpenIFS provides research institutions with an easy-to-use version
                of the ECMWF IFS (Integrated Forecasting System).
        Authors: Glenn Carver (openifs-support@ecmwf.int)
        Website: https://www.ecmwf.int/en/research/projects/openifs
        License:
                Please make sure you have a licence to use OIFS. In case you are
                unsure, please contact redmine...

compile_infos:
        # this require currently causes esm_master install-... to not work properly
        # workaround esm_master get-... ; esm_master comp-...
        requires:
        - oasis3mct-4.0
        available_versions:
        - 40r1
        - 43r3-awi
        - 43r3-awi-e1
        - 43r3
        - 40r1-foci
        - 43r3-foci
        - 40r1-agcm
        - 43r3-v1
        choose_version:
          40r1:
            branch: foci_conserv
          "40r1-agcm":
            compile_command: export OIFS_COMP=agcm; cd make; ../fcm/bin/fcm make -v -j8 -f
              oifs-agcm.cfg
          40r1-foci:
            branch: foci_conserv
            comp_command: cd make; ../fcm/bin/fcm make -v -j24 -f oifs.cfg
            destination: 40r1
          43r3:
            branch: oifs-deck
            comp_command: export OIFS_TOPLEVEL_DIR=${model_dir}; cd make; ../fcm/bin/fcm make
              -v -j8 -f oifs.cfg ; cp -p esm/oifs/bin/master.exe esm/oifs/bin/oifs
            git-repository: https://gitlab.dkrz.de/ec-earth/oifs-43r3.git
            install_bins: make/esm/oifs/bin/oifs
          43r3-awi:
            requires:
            - oasis3mct-4.0-oifsdeck
            branch: master # or oifs-deck???
            comp_command: export OIFS_TOPLEVEL_DIR=${model_dir}; cd make; ../fcm/bin/fcm make
              -v -j8 -f oifs.cfg; cp -p esm/oifs/bin/master.exe esm/oifs/bin/oifs
            git-repository: https://gitlab.dkrz.de/ec-earth/oifs-43r3.git
            install_bins: make/esm/oifs/bin/oifs
            destination: oifs-43r3
          43r3-awi-e1:
            requires:
            - oasis3mct-4.0-oifsdeck
            - xios-2.5
            branch: fix-mkl
            comp_command: "export OIFS_TOPLEVEL_DIR=${model_dir}; export OIFS_XIOS=enable ; export OIFS_XIOS_DIR=${model_dir}/../xios ; export OIFS_XIOS_INCLUDE=-I/${model_dir}/../xios/inc/ ; cd make; ../fcm/bin/fcm make -v -j8 -f oifs.fcm ; cp -p esm/oifs/bin/master.exe esm/oifs/bin/oifs"
            git-repository: https://gitlab.dkrz.de/ec-earth/oifs-43r3.git
<<<<<<< HEAD
            install_bins: make/esm/oifs/bin/oifs
            destination: oifs-43r3
=======
          #43r3-foci:
          #  requires:
          #  - oasis3mct-fociagrif
          #  branch: oifs-foci
          #  comp_command: export OIFS_TOPLEVEL_DIR=${model_dir}; cd make; ../fcm/bin/fcm make
          #    -v -j8 -f oifs.cfg ; cp -p esm/oifs/bin/master.exe esm/oifs/bin/oifs
          #  git-repository: https://gitlab.dkrz.de/ec-earth/oifs-43r3.git
          #  install_bins: make/esm/oifs/bin/oifs
>>>>>>> 7cc29b1a
          43r3-foci:
            branch: oifs-geomar
            git-repository: https://gitlab.dkrz.de/ec-earth/oifs-43r3.git
            comp_command: "export OIFS_TOPLEVEL_DIR=${model_dir}; export OIFS_XIOS=enable ; export OIFS_XIOS_DIR=${model_dir}/../xios ; export OIFS_XIOS_INCLUDE=-I/${model_dir}/../xios/inc/ ; cd make; ../fcm/bin/fcm make -v -j8 -f oifs.fcm ; cp -p esm/oifs/bin/master.exe esm/oifs/bin/oifs"
            install_bins: make/esm/oifs/bin/oifs
            requires:
            - oasis3mct-4.0
            - xios-2.5_r1910
          43r3-v1:
            branch: oifs-geomar 
            git-repository: https://gitlab.dkrz.de/ec-earth/oifs-43r3.git
            comp_command: "export OIFS_TOPLEVEL_DIR=${model_dir}; export OIFS_XIOS=enable ; export OIFS_XIOS_DIR=${model_dir}/../xios ; export OIFS_XIOS_INCLUDE=-I/${model_dir}/../xios/inc/ ; cd make; ../fcm/bin/fcm make -v -j8 -f oifs.fcm ; cp -p esm/oifs/bin/master.exe esm/oifs/bin/oifs"
            install_bins: make/esm/oifs/bin/oifs
            requires:
            - oasis3mct-4.0
            - xios-2.5_r1910_oifs   
        clean_command: rm -rf make/esm
        comp_command: cd make; ../fcm/bin/fcm make -v -j8 -f oifs.cfg
        git-repository: https://gitlab.dkrz.de/modular_esm/oifs-40r1.git
        install_bins: make/esm/oifs/bin/master.exe
#
# Setup up compile and runtime environment i.e. what needs
# to be changed w.r.t the default config/machines/<computer>.yaml
#
#
# Setup up compile and runtime environment i.e. what needs
# to be changed w.r.t the default config/machines/<computer>.yaml
runtime_environment_changes:
  choose_computer.name:
    blogin:
      add_export_vars:
        - 'OIFS_FFIXED=""'
        - 'GRIB_SAMPLES_PATH="$ECCODESROOT/share/eccodes/ifs_samples/grib1_mlgrib2/"' 
        - 'DR_HOOK_IGNORE_SIGNALS="-1"'

    glogin:
      add_export_vars:
        - 'OIFS_FFIXED=""'
        - 'GRIB_SAMPLES_PATH="$ECCODESROOT/share/eccodes/ifs_samples/grib1_mlgrib2/"'
        - 'DR_HOOK_IGNORE_SIGNALS="-1"'

    juwels:
      add_export_vars:
        - 'OIFS_FFIXED=""'
        - 'GRIB_SAMPLES_PATH="$ECCODESROOT/share/eccodes/ifs_samples/grib1_mlgrib2/"'
        - 'DR_HOOK_IGNORE_SIGNALS="-1"'

    mistral:
      add_export_vars:
        - "GRIBAPIROOT=/sw/rhel6-x64/grib_api/grib_api-1.15.0-intel14/"
        - "UDUNITS2_ROOT=/sw/rhel6-x64/util/udunits-2.2.26-gcc64"
        - "FFTW_ROOT=/sw/rhel6-x64/numerics/fftw-3.3.7-openmp-gcc64"
        - "PROJ4_ROOT=/sw/rhel6-x64/graphics/proj4-4.9.3-gcc48"
        - "PATH=/sw/rhel6-x64/gcc/binutils-2.24-gccsys/bin:${PATH}"
        - "LD_LIBRARY_PATH=$LD_LIBRARY_PATH:$GRIBAPIROOT/lib:$PROJ4_ROOT/lib:$FFTW_ROOT/lib"
        # ENV vars used in OIFS's source code during runtime
        - 'OIFS_FFIXED=""'
        - 'GRIB_SAMPLES_PATH="$GRIBAPIROOT/share/grib_api/ifs_samples/grib1_mlgrib2/"'

<<<<<<< HEAD
    ollie:
      add_module_actions:
        - "unload gribapi"
      add_export_vars:
        # MKLROOT MISTRAL
        - 'PATH=/work/ollie/jhegewal/sw/cmake/bin:$PATH'
        - 'PATH=$PATH:/home/ollie/jstreffi/fcm/bin/'
        - 'LAPACK_LIB_DEFAULT="-L/global/AWIsoft/intel/2018/compilers_and_libraries_2018.5.274/linux/mkl/lib/intel64 -lmkl_intel_lp64 -lmkl_core -lmkl_sequential"'
        ##########- 'MPIROOT=$I_MPI_ROOT/intel64' BASH
        # ESM_NETCDF_C_DIR MISTRAL
        # ESM_NETCDF_F_DIR MISTRAL
        # GRIBAPIROOT MISTRAL
        # UDUNITS2_ROOT MISTRAL
        # FFTW_ROOT MISTRAL
        # PROJ4_ROOT MISTRAL
        - "GRIBAPIROOT=/home/ollie/jstreffi/ecmwf/grib_api_intel/"
        - 'HDF5ROOT=$HDF5_ROOT'
        - 'LD_LIBRARY_PATH="$LD_LIBRARY_PATH:$GRIBAPIROOT:$HDF5ROOT:/home/ollie/jstreffi/ecmwf/grib_api_intel/lib"' # MISTRAL

        - 'GRIB_SAMPLES_PATH=/home/ollie/jstreffi/ecmwf/grib_api_intel/share/grib_api/ifs_samples/grib1_mlgrib2'
        # 'PATH=$PATH:/mnt/lustre01/sw/rhel6-x64/devtools/fcm-2017.10.0/bin/' MISTRAL
        - 'OIFS_GRIB_API_INCLUDE=-I/home/ollie/jstreffi/ecmwf/grib_api_intel/include'
        - 'OIFS_GRIB_API_LIB="-L/home/ollie/jstreffi/ecmwf/grib_api_intel/lib -lgrib_api_f90 -lgrib_api"'
        # OIFS_GRIB_API_LIB is used by OpenIFS CY40, OIFS_GRIB_LIB is used by CY43
        - 'OIFS_GRIB_INCLUDE=-I/home/ollie/jstreffi/ecmwf/grib_api_intel/include'
        - 'OIFS_GRIB_LIB="-L/home/ollie/jstreffi/ecmwf/grib_api_intel/lib -lgrib_api_f90 -lgrib_api"'
        - 'OIFS_GRIB_API_BIN="/home/ollie/jstreffi/ecmwf/grib_api_intel/bin"'
        - 'OIFS_GRIB_BIN="/home/ollie/jstreffi/ecmwf/grib_api_intel/bin"' # Not in MISTRAL
        - 'OIFS_OASIS_BASE=$(pwd)/oasis'
        - 'OIFS_OASIS_INCLUDE="-I$OIFS_OASIS_BASE/build/lib/psmile -I$OIFS_OASIS_BASE/build/lib/psmile/scrip -I$OIFS_OASIS_BASE/build/lib/psmile/mct -I$OIFS_OASIS_BASE/build/lib/psmile/mct/mpeu"'
        - 'OIFS_OASIS_LIB="-L$OIFS_OASIS_BASE/build/lib/psmile -L$OIFS_OASIS_BASE/build/lib/psmile/scrip -L$OIFS_OASIS_BASE/build/lib/psmile/mct -L$OIFS_OASIS_BASE/build/lib/psmile/mct/mpeu -lpsmile -lmct -lmpeu -lscrip"'
        - 'OIFS_NETCDF_INCLUDE=-I$NETCDF_DIR/include'
        - 'OIFS_NETCDF_LIB="-L$NETCDF_DIR/lib -lnetcdf"'
        - 'OIFS_NETCDFF_INCLUDE=-I$NETCDF_DIR/include'
        - 'OIFS_NETCDFF_LIB="-L$NETCDF_DIR/lib -lnetcdff"'
        - 'OIFS_FC=${computer.fc}'
        - 'OIFS_FFLAGS="-r8 -fp-model precise -align array32byte -O3 -qopenmp -xCORE_AVX2 -g -traceback -convert big_endian"'
        - 'OIFS_FFIXED=""'
        - 'OIFS_FCDEFS="BLAS LITTLE LINUX INTEGER_IS_INT"'
        - 'OIFS_LFLAGS='
        - 'OIFS_CC=${computer.cc}'
        - 'OIFS_CFLAGS="-fp-model precise -O3 -xCORE_AVX2 -g -traceback -qopt-report=0"'
        - 'OIFS_CCDEFS="LINUX LITTLE INTEGER_IS_INT _ABI64 BLAS"'
        # OIFS_FFTW_DIR MISTRAL
        # OIFS_FFTW_INCLUDE MISTRAL
        # OIFS_FFTW_LIB MISTRAL
        - 'DR_HOOK_IGNORE_SIGNALS="-1"'

=======
>>>>>>> 7cc29b1a
compiletime_environment_changes:
  choose_computer.name:
    blogin:
      add_export_vars:
        - "LAPACK_LIB='-mkl=sequential'"
        - "LAPACK_LIB_DEFAULT='-L$MKLROOT/lib/intel64 -lmkl_intel_lp64 -lmkl_core -lmkl_sequential'"
        # FFTW is included in MKL so we link to that
        - "OIFS_FFTW_DIR='-L$MKLROOT/lib/intel64'"
        - "OIFS_FFTW_INCLUDE='-I$OIFS_FFTW_DIR/include/'"
        - "OIFS_FFTW_LIB='-L$OIFS_FFTW_DIR/lib/ -lmkl_intel_lp64 -lmkl_core -lmkl_sequential'"
        # TODO: figure out whether those two are still needed
        - "ESM_NETCDF_C_DIR=$NETCDFROOT"
        - "ESM_NETCDF_F_DIR=$NETCDFFROOT"
        # grib api / eccodes
        - 'OIFS_GRIB_API_INCLUDE="-I$ECCODESROOT/include"'
        - 'OIFS_GRIB_API_LIB="-L$ECCODESROOT/lib -leccodes_f90 -leccodes"'
        - 'OIFS_GRIB_INCLUDE="$OIFS_GRIB_API_INCLUDE"'
        - 'OIFS_GRIB_LIB="$OIFS_GRIB_API_LIB"'
        - 'OIFS_GRIB_API_BIN="$ECCODESROOT/bin"'
        - 'LAPACK_LIB_DEFAULT="-L$MKLROOT/lib/intel64 -lmkl_intel_lp64 -lmkl_core -lmkl_sequential"'
        # oasis
        - 'OIFS_OASIS_BASE=$(pwd)/oasis'
        - 'OIFS_OASIS_INCLUDE="-I$OIFS_OASIS_BASE/build/lib/psmile -I$OIFS_OASIS_BASE/build/lib/psmile/scrip -I$OIFS_OASIS_BASE/build/lib/psmile/mct -I$OIFS_OASIS_BASE/build/lib/psmile/mct/mpeu"'
        - 'OIFS_OASIS_LIB="-L$OIFS_OASIS_BASE/build/lib/psmile -L$OIFS_OASIS_BASE/build/lib/psmile/scrip -L$OIFS_OASIS_BASE/build/lib/psmile/mct -L$OIFS_OASIS_BASE/build/lib/psmile/mct/mpeu -lpsmile -lmct -lmpeu -lscrip"'
        # netcdf
        - 'OIFS_NETCDF_INCLUDE="-I$NETCDFROOT/include"'
        - 'OIFS_NETCDF_LIB="-L$NETCDFROOT/lib -lnetcdf"'
        - 'OIFS_NETCDFF_INCLUDE="-I$NETCDFFROOT/include"'
        - 'OIFS_NETCDFF_LIB="-L$NETCDFFROOT/lib -lnetcdff"'
        # compilers and compile switches
        - 'OIFS_FC=$FC'
        - 'OIFS_FFLAGS="-r8 -fp-model precise -align array32byte -O3 -xCORE_AVX2 -g -traceback -convert big_endian -fpe0"'
        - 'OIFS_FFIXED=""'
        - 'OIFS_FCDEFS="BLAS LITTLE LINUX INTEGER_IS_INT"'
        - 'OIFS_LFLAGS=$OIFS_MPI_LIB'
        - 'OIFS_CC=$CC'
        - 'OIFS_CFLAGS="-fp-model precise -O3 -xCORE_AVX2 -g -traceback -qopt-report=0 -fpe0"'
        - 'OIFS_CCDEFS="LINUX LITTLE INTEGER_IS_INT _ABI64 BLAS"'

    glogin:
      add_export_vars:

        - "LAPACK_LIB='-mkl=sequential'"
        - "LAPACK_LIB_DEFAULT='-L$MKLROOT/lib/intel64 -lmkl_intel_lp64 -lmkl_core -lmkl_sequential'"
        # FFTW is included in MKL so we link to that
        - "OIFS_FFTW_DIR='-L$MKLROOT/lib/intel64'"
        - "OIFS_FFTW_INCLUDE='-I$OIFS_FFTW_DIR/include/'"
        - "OIFS_FFTW_LIB='-L$OIFS_FFTW_DIR/lib/ -lmkl_intel_lp64 -lmkl_core -lmkl_sequential'"
        # TODO: figure out whether those two are still needed
        - "ESM_NETCDF_C_DIR=$NETCDFROOT"
        - "ESM_NETCDF_F_DIR=$NETCDFFROOT"
        # grib api / eccodes
        - 'OIFS_GRIB_API_INCLUDE="-I$ECCODESROOT/include"'
        - 'OIFS_GRIB_API_LIB="-L$ECCODESROOT/lib -leccodes_f90 -leccodes"'
        - 'OIFS_GRIB_INCLUDE="$OIFS_GRIB_API_INCLUDE"'
        - 'OIFS_GRIB_LIB="$OIFS_GRIB_API_LIB"'
        - 'OIFS_GRIB_API_BIN="$ECCODESROOT/bin"'
        - 'LAPACK_LIB_DEFAULT="-L$MKLROOT/lib/intel64 -lmkl_intel_lp64 -lmkl_core -lmkl_sequential"'
        # oasis
        - 'OIFS_OASIS_BASE=$(pwd)/oasis'
        - 'OIFS_OASIS_INCLUDE="-I$OIFS_OASIS_BASE/build/lib/psmile -I$OIFS_OASIS_BASE/build/lib/psmile/scrip -I$OIFS_OASIS_BASE/build/lib/psmile/mct -I$OIFS_OASIS_BASE/build/lib/psmile/mct/mpeu"'
        - 'OIFS_OASIS_LIB="-L$OIFS_OASIS_BASE/build/lib/psmile -L$OIFS_OASIS_BASE/build/lib/psmile/scrip -L$OIFS_OASIS_BASE/build/lib/psmile/mct -L$OIFS_OASIS_BASE/build/lib/psmile/mct/mpeu -lpsmile -lmct -lmpeu -lscrip"'
        # netcdf
        - 'OIFS_NETCDF_INCLUDE="-I$NETCDFROOT/include"'
        - 'OIFS_NETCDF_LIB="-L$NETCDFROOT/lib -lnetcdf -lnetcdff"'
        - 'OIFS_NETCDFF_INCLUDE="-I$NETCDFFROOT/include"'
        - 'OIFS_NETCDFF_LIB="-L$NETCDFFROOT/lib -lnetcdff"'
        # compilers and compile switches
        - 'OIFS_FC=$FC'
        - 'OIFS_FFLAGS="-r8 -fp-model precise -align array32byte -O3 -xCORE_AVX2 -g -traceback -convert big_endian -fpe0"'
        - 'OIFS_FFIXED=""'
        - 'OIFS_FCDEFS="BLAS LITTLE LINUX INTEGER_IS_INT"'
        - 'OIFS_LFLAGS=$OIFS_MPI_LIB'
        - 'OIFS_CC=$CC'
        - 'OIFS_CFLAGS="-fp-model precise -O3 -xCORE_AVX2 -g -traceback -qopt-report=0 -fpe0"'
        - 'OIFS_CCDEFS="LINUX LITTLE INTEGER_IS_INT _ABI64 BLAS"'

    juwels:
      add_export_vars:
        # TODO: figure out whether those two are still needed
        - "ESM_NETCDF_C_DIR=$NETCDFROOT"
        - "ESM_NETCDF_F_DIR=$NETCDFFROOT"
        # grib api / eccodes
        - 'OIFS_GRIB_API_INCLUDE="-I$ECCODESROOT/include"'
        - 'OIFS_GRIB_API_LIB="-L$ECCODESROOT/lib -leccodes_f90 -leccodes"'
        - 'OIFS_GRIB_INCLUDE="$OIFS_GRIB_API_INCLUDE"'
        - 'OIFS_GRIB_LIB="$OIFS_GRIB_API_LIB"'
        - 'OIFS_GRIB_API_BIN="$ECCODESROOT/bin"'
        - 'LAPACK_LIB_DEFAULT="-L$MKLROOT/lib/intel64 -lmkl_intel_lp64 -lmkl_core -lmkl_sequential"'
        # oasis
        - 'OIFS_OASIS_BASE=$(pwd)/oasis'
        - 'OIFS_OASIS_INCLUDE="-I$OIFS_OASIS_BASE/build/lib/psmile -I$OIFS_OASIS_BASE/build/lib/psmile/scrip -I$OIFS_OASIS_BASE/build/lib/psmile/mct -I$OIFS_OASIS_BASE/build/lib/psmile/mct/mpeu"'
        - 'OIFS_OASIS_LIB="-L$OIFS_OASIS_BASE/build/lib/psmile -L$OIFS_OASIS_BASE/build/lib/psmile/scrip -L$OIFS_OASIS_BASE/build/lib/psmile/mct -L$OIFS_OASIS_BASE/build/lib/psmile/mct/mpeu -lpsmile -lmct -lmpeu -lscrip"'
        # netcdf
        - 'OIFS_NETCDF_INCLUDE="-I$NETCDFROOT/include"'
        - 'OIFS_NETCDF_LIB="-L$NETCDFROOT/lib -lnetcdf"'
        - 'OIFS_NETCDFF_INCLUDE="-I$NETCDFFROOT/include"'
        - 'OIFS_NETCDFF_LIB="-L$NETCDFFROOT/lib -lnetcdff"'
        # compilers and compile switches
        - 'OIFS_FC=$FC'
        - 'OIFS_FFLAGS="-r8 -fp-model precise -align array32byte -O3 -xCORE_AVX2 -g -traceback -convert big_endian -fpe0"'
        - 'OIFS_FFIXED=""'
        - 'OIFS_FCDEFS="BLAS LITTLE LINUX INTEGER_IS_INT"'
        - 'OIFS_LFLAGS=$OIFS_MPI_LIB'
        - 'OIFS_CC=$CC'
        - 'OIFS_CFLAGS="-fp-model precise -O3 -xCORE_AVX2 -g -traceback -qopt-report=0 -fpe0"'
        - 'OIFS_CCDEFS="LINUX LITTLE INTEGER_IS_INT _ABI64 BLAS"'

    mistral:
      add_export_vars:
        - 'MKLROOT=/sw/rhel6-x64/intel/intel-18.0.4/compilers_and_libraries_2018/linux/mkl/lib/intel64/'
        - 'LAPACK_LIB_DEFAULT="-L$MKLROOT -lmkl_intel_lp64 -lmkl_core -lmkl_sequential"'
        - "ESM_NETCDF_C_DIR=/sw/rhel6-x64/netcdf/netcdf_c-4.3.2-parallel-impi-intel14/"
        - "ESM_NETCDF_F_DIR=/sw/rhel6-x64/netcdf/netcdf_fortran-4.4.3-parallel-impi-intel14/"
        - "GRIBAPIROOT=/sw/rhel6-x64/grib_api/grib_api-1.15.0-intel14/"
        - "UDUNITS2_ROOT=/sw/rhel6-x64/util/udunits-2.2.26-gcc64"
        - "FFTW_ROOT=/sw/rhel6-x64/numerics/fftw-3.3.7-openmp-gcc64"
        - "PROJ4_ROOT=/sw/rhel6-x64/graphics/proj4-4.9.3-gcc48"
        #- "PETSC_DIR=/sw/rhel6-x64/numerics/PETSc-3.12.2-impi2018-intel18/"
        - "PATH=/sw/rhel6-x64/gcc/binutils-2.24-gccsys/bin:${PATH}"
        - "LD_LIBRARY_PATH=$LD_LIBRARY_PATH:$GRIBAPIROOT/lib:$PROJ4_ROOT/lib:$FFTW_ROOT/lib"

        - 'GRIB_SAMPLES_PATH="$GRIBAPIROOT/share/grib_api/ifs_samples/grib1_mlgrib2/"'
        - 'PATH=$PATH:/mnt/lustre01/sw/rhel6-x64/devtools/fcm-2017.10.0/bin/'

        - 'OIFS_GRIB_API_INCLUDE="-I$GRIBAPIROOT/include"'
        - 'OIFS_GRIB_API_LIB="-L$GRIBAPIROOT/lib -lgrib_api_f90 -lgrib_api"'
        # OIFS_GRIB_API_LIB is used by OpenIFS CY40, OIFS_GRIB_LIB is used by CY43
        - 'OIFS_GRIB_INCLUDE="$OIFS_GRIB_API_INCLUDE"'
        - 'OIFS_GRIB_LIB="$OIFS_GRIB_API_LIB"'
        - 'OIFS_GRIB_API_BIN="$GRIBAPIROOT/bin"'
        - 'OIFS_OASIS_BASE=$(pwd)/oasis'
        - 'OIFS_OASIS_INCLUDE="-I$OIFS_OASIS_BASE/build/lib/psmile -I$OIFS_OASIS_BASE/build/lib/psmile/scrip -I$OIFS_OASIS_BASE/build/lib/psmile/mct -I$OIFS_OASIS_BASE/build/lib/psmile/mct/mpeu"'
        - 'OIFS_OASIS_LIB="-L$OIFS_OASIS_BASE/build/lib/psmile -L$OIFS_OASIS_BASE/build/lib/psmile/scrip -L$OIFS_OASIS_BASE/build/lib/psmile/mct -L$OIFS_OASIS_BASE/build/lib/psmile/mct/mpeu -lpsmile -lmct -lmpeu -lscrip"'
        - 'OIFS_NETCDF_INCLUDE="-I$NETCDFROOT/include"'
        - 'OIFS_NETCDF_LIB="-L$NETCDFROOT/lib -lnetcdf"'
        - 'OIFS_NETCDFF_INCLUDE="-I$NETCDFFROOT/include"'
        - 'OIFS_NETCDFF_LIB="-L$NETCDFFROOT/lib -lnetcdff"'
        - 'OIFS_FC=$FC'
        - 'OIFS_FFLAGS="-r8 -fp-model precise -align array32byte -O3 -xCORE_AVX2 -g -traceback -convert big_endian -fpe0"'
        - 'OIFS_FFIXED=""'
        - 'OIFS_FCDEFS="BLAS LITTLE LINUX INTEGER_IS_INT"'
        - 'OIFS_LFLAGS=$OIFS_MPI_LIB'
        - 'OIFS_CC=$CC'
        - 'OIFS_CFLAGS="-fp-model precise -O3 -xCORE_AVX2 -g -traceback -qopt-report=0 -fpe0"'
        - 'OIFS_CCDEFS="LINUX LITTLE INTEGER_IS_INT _ABI64 BLAS"'
        # Build OpenIFS with FFTW. Use Intel MKL interfaces
        # WARNING: FFTW does not work yet. Wait for patch from ECMWF
        # - 'OIFS_FFTW="enable"'
        - 'OIFS_FFTW_DIR="$FFTW_ROOT"'
        - 'OIFS_FFTW_INCLUDE="-I$OIFS_FFTW_DIR/include/"'
        - 'OIFS_FFTW_LIB="-L$OIFS_FFTW_DIR/lib/ -lfftw3f"'

    ollie:
      add_module_actions:
        - "unload gribapi"
      add_export_vars:
        # MKLROOT MISTRAL
        - 'LAPACK_LIB_DEFAULT="-L/global/AWIsoft/intel/2018/compilers_and_libraries_2018.5.274/linux/mkl/lib/intel64 -lmkl_intel_lp64 -lmkl_core -lmkl_sequential"'
        ##########- 'MPIROOT=$I_MPI_ROOT/intel64' BASH
        # ESM_NETCDF_C_DIR MISTRAL
        # ESM_NETCDF_F_DIR MISTRAL
        # GRIBAPIROOT MISTRAL
        # UDUNITS2_ROOT MISTRAL
        # FFTW_ROOT MISTRAL
        # PROJ4_ROOT MISTRAL
        - 'LD_LIBRARY_PATH=${LD_LIBRARY_PATH:+${LD_LIBRARY_PATH}:}"/home/ollie/jstreffi/ecmwf/grib_api_intel/lib"' # MISTRAL

        - 'GRIB_SAMPLES_PATH=/home/ollie/jstreffi/ecmwf/grib_api_intel/share/grib_api/ifs_samples/grib1_mlgrib2'
        # 'PATH=$PATH:/mnt/lustre01/sw/rhel6-x64/devtools/fcm-2017.10.0/bin/' MISTRAL

        - 'OIFS_GRIB_API_INCLUDE=-I/home/ollie/jstreffi/ecmwf/grib_api_intel/include'
        - 'OIFS_GRIB_API_LIB="-L/home/ollie/jstreffi/ecmwf/grib_api_intel/lib -lgrib_api_f90 -lgrib_api"'
        # OIFS_GRIB_API_LIB is used by OpenIFS CY40, OIFS_GRIB_LIB is used by CY43
        - 'OIFS_GRIB_INCLUDE=-I/home/ollie/jstreffi/ecmwf/grib_api_intel/include'
        - 'OIFS_GRIB_LIB="-L/home/ollie/jstreffi/ecmwf/grib_api_intel/lib -lgrib_api_f90 -lgrib_api"'
        - 'OIFS_GRIB_API_BIN="/home/ollie/jstreffi/ecmwf/grib_api_intel/bin"'
        - 'OIFS_GRIB_BIN="/home/ollie/jstreffi/ecmwf/grib_api_intel/bin"' # Not in MISTRAL
        - 'OIFS_OASIS_BASE=$(pwd)/oasis'
        - 'OIFS_OASIS_INCLUDE="-I$OIFS_OASIS_BASE/build/lib/psmile -I$OIFS_OASIS_BASE/build/lib/psmile/scrip -I$OIFS_OASIS_BASE/build/lib/psmile/mct -I$OIFS_OASIS_BASE/build/lib/psmile/mct/mpeu"'
        - 'OIFS_OASIS_LIB="-L$OIFS_OASIS_BASE/build/lib/psmile -L$OIFS_OASIS_BASE/build/lib/psmile/scrip -L$OIFS_OASIS_BASE/build/lib/psmile/mct -L$OIFS_OASIS_BASE/build/lib/psmile/mct/mpeu -lpsmile -lmct -lmpeu -lscrip"'
        - 'OIFS_NETCDF_INCLUDE=-I$NETCDF_DIR/include'
        - 'OIFS_NETCDF_LIB="-L$NETCDF_DIR/lib -lnetcdf"'
        - 'OIFS_NETCDFF_INCLUDE=-I$NETCDF_DIR/include'
        - 'OIFS_NETCDFF_LIB="-L$NETCDF_DIR/lib -lnetcdff"'
        - 'OIFS_FC=${computer.fc}'
        - 'OIFS_FFLAGS="-r8 -fp-model precise -align array32byte -O3 -qopenmp -xCORE_AVX2 -g -traceback -convert big_endian"'
        - 'OIFS_FFIXED=""'
        - 'OIFS_FCDEFS="BLAS LITTLE LINUX INTEGER_IS_INT"'
        - 'OIFS_LFLAGS='
        - 'OIFS_CC=${computer.cc}'
        - 'OIFS_CFLAGS="-fp-model precise -O3 -xCORE_AVX2 -g -traceback -qopt-report=0"'
        - 'OIFS_CCDEFS="LINUX LITTLE INTEGER_IS_INT _ABI64 BLAS"'
        # OIFS_FFTW_DIR MISTRAL
        # OIFS_FFTW_INCLUDE MISTRAL
        # OIFS_FFTW_LIB MISTRAL

input_expid: ECE3
resolution: TL159
levels: L91
nlev: ${levels_number}
prepifs_expid: gu5a
prepifs_startdate: 19820101
mip: "cmip5"
scenario: "amip-prepifs"
output: "default"

wam: False
wam_2w: True
wam_step: 1
read_icmcl: 0
generate_namelist: 1
ensemble: 0
post_processing: 0
use_ocean_currents: 0

#cmip6: True
#cmip5: False
#cmip6_scenario: "pictrl"
#cmip5_scenario: 0
cmip_fix_year: 0
a4xco2: False
onepctco2: False
lhvolca: False

supercooled_liquid_could_fix: 0

# If perturb = 1, then we perturb the initial SKT in ICMGGECE3INIT
# with random numbers generated using CDO
# We use ensemble_id as seed, so this number must be unique for each member
# i.e. ensemble_id = N for r1iNp1 
perturb: 1 
ensemble_id: 1 

orb_switch: False
orb_mode: "variable_year"
orb_iyear: ${initial_date!syear} # ??? original : $(date -u -d "${run_start_date}" +%Y)

restart: 1

threads: 1
ny: 1

hours: "00"

namelists:
        - "fort.4"
        - "wam_namelist"

choose_resolution:
        # Note:
        # Tco grids only work with version 43r3.
        TQ95:
                nx: 13280
                ny: 1
                time_step: 3600
                oasis_grid_name: "048"
                res_number: 95
                res_number_tl: "95_3"
                truncation: "TQ"
        TCO95: 
                nx: 40320 
                ny: 1
                time_step: 3600
                oasis_grid_name: "096"
                res_number: 95
                res_number_tl: "95_4"
                truncation: "TCO"
        TL159:
                nx: 35718
                ny: 1
                time_step: 3600
                oasis_grid_name: "080"
                res_number: 159
                res_number_tl: "159l_2"
                truncation: "TL"
        TCO159:
                nx: 35718
                ny: 1
                time_step: 3600
                oasis_grid_name: "080"
                res_number: 159
                res_number_tl: "159_4"
                truncation: "TCO"
        TCO199:
                nx: 167200
                ny: 1
                time_step: 1800
                oasis_grid_name: "200"
                res_number: 199
                res_number_tl: "199_4"
                truncation: "TCO"
        TL255:
                nx: 88838
                ny: 1
                time_step: 2700
                oasis_grid_name: "128"
                res_number: 255
                res_number_tl: "255l_2"
                truncation: "TL"
        TCO319:
                nx: 421120
                ny: 1
                time_step: 1200
                oasis_grid_name: 320
                res_number: 319
                res_number_tl: "319_4"
                truncation: "TCO"
        TCO399:
                nx: 654400
                ny: 1
                time_step: 1200
                oasis_grid_name: 400
                res_number: 399
                res_number_tl: "399_4"
                truncation: "TCO"
        TL511:
                nx: 348528
                ny: 1
                time_step: 900
                oasis_grid_name: "256"
                res_number: 511
                res_number_tl: "511l_2"
                truncation: "TL"
        TL799:
                nx: 843490
                ny: 1
                time_step: 600
                oasis_grid_name: "400"
                res_number: 799
                res_number_tl: "799l_2"
                truncation: "TL"
        TL1279:
                nx: 2140702
                ny: 1
                time_step: 600
                oasis_grid_name: "640"
                res_number: 799
                res_number_tl: "1279l_2"
                truncation: "TL"

choose_computer.cores_per_node:
        24:
                nproca: 96
                nprocb: 1
        36:
                nproca: 108
                nprocb: 1
        48:
                nproca: 96
                nprocb: 1
        96:
                nproca: 96
                nprocb: 1

# Where does end_date and start_date come from
# Why is it set to 364 days even when I ask for a 5-day run
#runtime_seconds: "$(( $((${end_date} + 1days)) - ${start_date} ))"
# For a one year run, start_date = 1999-01-01T00:00:00 and next_date = 2000-01-01T00:00:00
runtime_seconds: "$(( ${next_date} - ${start_date} ))"
timestep_per_run: $((${runtime_seconds} / ${time_step}))
ndays_per_run: "$(( ${runtime_seconds} / 86400 ))" 
ndays_per_run_string: "<--format(%08d)-- ${ndays_per_run}"

seconds_since_initial: $((${start_date} - ${initial_date}))
steps_since_initial: $((${seconds_since_initial} / ${time_step}))

next_step: "$(( ${steps_since_initial} + ${timestep_per_run} ))"
steps_per_day: "$(( 86400 / ${time_step} ))"
custop: "t${oifs.next_step}"
lresume: false

start_seconds: "$((${start_date} - ${initial_date}))"
#start_ndays: "$(( ${start_seconds} / 86400 - 1 ))"
start_ndays: "$(( ${start_seconds} / 86400 ))"
start_ndays_string: "<--format(%08d)-- ${start_ndays}"
#end_seconds: "$(( $((${end_date} + 1days)) - ${initial_date}))"
next_seconds: "$((${next_date} - ${initial_date}))"
next_ndays: "$(( ${next_seconds} / 86400 ))"
next_ndays_string: "<--format(%08d)-- ${next_ndays}"

# WAMstartdate
wam_start_date: "${initial_date!syear!smonth!sday}000000"

# ICMCL start and end
icmcl_end_date: $(( ${next_date} + 1days ))
icmcl_end_date_formatted: "${icmcl_end_date!syear!smonth!sday}"

# WAM restart files are named with the number of
# days, hours, minutes, seconds since the last run
# with one time step subtracted.
# So restarting after 8 days with 30 min time step has
# time stamp 000007233000
# Here we calculate this
#
# how do we subtract one time step
#start_seconds_wam: "$(( ${start_seconds} - ${time_step} ))"
#start_ndays_wam: "$(( ${start_seconds_wam} / 86400 ))"
#start_nhours_wam: "$(( $(( ${start_seconds_wam} - $(( ${start_seconds_wam} / 86400 )) * 86400 )) / 3600 ))"
#start_remaining_seconds: "$(( ${start_seconds_wam} - $(( ${start_nhours_wam} * 3600 )) - $(( ${start_ndays_wam} * 86400 )) ))"
#start_nmins_wam: "$(( ${start_remaining_seconds} / 60 ))"
#start_ndays_string_wam: "<--format(%06d)-- ${start_ndays_wam}"
#start_nhour_string_wam: "<--format(%02d)-- ${start_nhours_wam}"
#start_nmins_string_wam: "<--format(%02d)-- ${start_nmins_wam}"
#start_timestamp_wam: "${start_ndays_string_wam}${start_nhour_string_wam}${start_nmins_wam}"
#start_filebase_wam: "${initial_date!syear!smonth!sday!shour!sminute!ssecond}_${start_timestamp_wam}"
start_filebase_wam: "${initial_date!syear!smonth!sday}000000_0000000000"

#end_seconds_wam: "$(( ${end_date} - ${initial_date} - ${time_step} ))"
#end_ndays_wam: "$(( ${end_seconds_wam} / 86400 ))"
#end_nhours_wam: "$(( $(( ${end_seconds_wam} - $(( ${end_seconds_wam} / 86400 )) * 86400 )) / 3600 ))"
#end_remaining_seconds: "$(( ${end_seconds_wam} - $(( ${end_nhours_wam} * 3600 )) - $(( ${end_ndays_wam} * 86400 )) ))"
#end_nmins_wam: "$(( ${end_remaining_seconds} / 60 ))"
#end_ndays_string_wam: "<--format(%06d)-- ${end_ndays_wam}"
#end_nhour_string_wam: "<--format(%02d)-- ${end_nhours_wam}"
#end_nmins_string_wam: "<--format(%02d)-- ${end_nmins_wam}"
#end_timestamp_wam: "${end_ndays_string_wam}${end_nhour_string_wam}${end_nmins_wam}"
#end_filebase_wam: "${initial_date!syear!smonth!sday!shour!sminute!ssecond}_${start_timestamp_wam}"
end_filebase_wam: "${initial_date!syear!smonth!sday}000000_0000000000"

run_number_minus1: "$(( ${run_number} - 1 ))"
run_number_string: "<--format(%05d)-- ${run_number}"
run_number_minus1_string: "<--format(%05d)-- ${run_number_minus1}"


restart_rate: 1
restart_unit: "months"

oasis_grid_name_a: "A${oasis_grid_name}"
oasis_grid_name_r: "R${oasis_grid_name}"
oasis_grid_name_l: "L${oasis_grid_name}"


choose_levels:
        L60:
                levels_number: 60
        L62:
                levels_number: 62
        L91:
                levels_number: 91
        L137:
                levels_number: 137

bin_sources:
        bin: ${bin_dir}/${executable}

##
## input files
##

input_files:
        #ICMGG_INIT: ICMGG_INIT
        #ICMGG_INIUA: ICMGG_INIUA
        #ICMSH_INIT: ICMSH_INIT
        ifsdata: ifsdata
        rtables: rtables
        vtables: vtables
        tl_data: tl_data
        o3_data: o3_data
        # also missing: modify_init for ensemble stuff

##
## forcing files
##

##
## log files
##

log_files:
        NODE: NODE
        ifsstat: ifsstat

log_sources:
        NODE: NODE.001_01
        ifsstat: ifs.stat

log_in_work:
        NODE: NODE.001_01
        ifsstat: ifs.stat

# 
# Restart file - input
# 
restart_in_files:
        srf: srf
        rcf: rcf

restart_in_in_work:
        rcf: rcf
        srf: ""
        BLS: ""
        LAW: ""

restart_in_sources:
        srf: srf${start_ndays_string}0000.*
        rcf: rcf${start_ndays_string}
        BLS: BLS${start_filebase_wam}.*
        LAW: LAW${start_filebase_wam}.*

# 
# Restart file - output
# 
restart_out_files:
        srf: srf
        rcf: rcf

restart_out_sources:
        srf: srf${next_ndays_string}0000.*
        rcf: rcf
        BLS: BLS${end_filebase_wam}.*
        LAW: LAW${end_filebase_wam}.*

restart_out_targets:
        rcf: rcf${next_ndays_string}
        BLS: ""
        LAW: ""
        srf: ""
##
## output
##

outdata_in_work:
        ICMGG: ICMGG${oifs.input_expid}+*
        ICMSH: ICMSH${oifs.input_expid}+*
        ICMUA: ICMUA${oifs.input_expid}+*
        MPP: MPP*
#        # XIOS output
        oifsnc: ${input_expid}_*_${start_date!syear!smonth!sday}_*.nc

outdata_sources:
        # old grib based output
        ICMGG: ICMGG${oifs.input_expid}+*
        ICMSH: ICMSH${oifs.input_expid}+*
        ICMUA: ICMUA${oifs.input_expid}+*
        MPP: MPP*
        # XIOS output
        oifsnc: ${input_expid}_*_${start_date!syear!smonth!sday}_*.nc

## Using XIOS?
choose_with_xios:
        1:
                include_models:
                        - xios
                add_namelist_changes: 
                        fort.4:
                                NAMCT0:
                                        LXIOS: ".true."
                outdata_files:
                        oifsnc: oifsnc
        0:               
                outdata_files:
                        ICMGG: ICMGG
                        ICMSH: ICMSH



##
## would that we with or without ECWAM, sir?
##

choose_wam:
        1:
                wam_number: "1"

                add_input_files:
                        wam_grid_tables: wam_grid_tables
                        wam_subgrid_0: wam_subgrid_0
                        wam_subgrid_1: wam_subgrid_1
                        wam_subgrid_2: wam_subgrid_2
                        #uwavein: uwavein
                        #specwavein: specwavein
                        #sfcwindin: sfcwindin
                        #cdwavein: cdwavein

                add_namelist_changes:
                        fort.4:
                                NAEPHY:
                                        LWCOU: ".true."
                                        LWCOU2W: ".true."
                        wam_namelist:
                                NALINE:
                                        CDATEF: "${wam_start_date}"

                add_restart_in_files:
                        BLS: BLS
                        LAW: LAW
                add_restart_out_files:
                        BLS: BLS
                        LAW: LAW

                add_outdata_files:
                        MPP: MPP

                add_config_sources:
                        "wam_namelist": "${namelist_dir}/wam_namelist"

        0:
                wam_number: "0"

                add_namelist_changes:
                        fort.4:
                                NAEPHY:
                                        LWCOU: ".false."
                                        LWCOU2W: ".false."

# For coupled setups we can use ocean currents 
choose_use_ocean_currents:
        1: 
                add_namelist_changes:
                        fort.4:
                                NAEPHY: 
                                        LECURR: ".true."
        0:
                add_namelist_changes:
                        fort.4:
                                NAEPHY:
                                        LECURR: ".false."

##
## specifics for 40r1 and 43r3
##

choose_version:
        40r1:
                add_namelist_changes:
                        fort.4:
                                NAMRES:
                                        #NFRRES: ${oifs.next_step}
                                        NFRRES: 1
                                        NRESTS: "-1, -${oifs.next_step}"

                                NAMPAR0:
                                        NPROC: ${oifs.nproca}

                                NAMDYN:
                                        TSTEP: ${oifs.time_step}

                                NAMCT0:
                                        CNMEXP: ${oifs.input_expid}
                                        NSTOP: ${oifs.next_step}

                                NAMFOCICFG:
                                        # By default, turn off coupling
                                        FOCI_CPL_NEMO_LIM: ".false."

                environment_changes:
                        add_export_vars:
                                - 'OIFS_FFIXED="-fixed"'
                                - 'DR_HOOK_IGNORE_SIGNALS="-1"'
                                - 'OIFS_EXPID="${input_expid}"'
                                - 'FOCI_USE_CPLNG="no"'
                                - 'FESOM_USE_CPLNG="no"'
                                - 'ECE_USE_CPLNG="no"'

        43r3:
                add_namelist_changes:
                        fort.4:
                                NAMRES:
                                        #NFRRES: ${timestep_per_run} #${oifs.next_step}
                                        NFRRES: ${oifs.next_step} 
                                        #NRESTS(1): -1
                                        #NRESTS(2): -${oifs.next_step} #-${timestep_per_run}

                                NAMPAR0:
                                        NPROC: ${oifs.nproca}

                                NAMARG:
                                        UTSTEP: ${oifs.time_step}
                                        CNMEXP: "${oifs.input_expid}"
                                        CUSTOP: "${custop}"
                                NAMPPC:
                                        LRSACC: ".true." # reset accumulation of fluxes

                add_outdata_files:
                        ICMUA: ICMUA


##
## specifics for scenarios
##

# NOTE: We can only have one choose_mip
# Therefore, we must put choose_scenario under this choose_mip
# If one yaml file has two choose_mip, I think the code will only
# evaluate one of the branches
# NOTE 2: Im leaving CMIP5 in here, but I dont think we will ever use it

choose_mip:
        "cmip5":
                add_forcing_files:
                        PRE2005_MIDYR_CONC: PRE2005_MIDYR_CONC
                        RCP3PD_MIDYR_CONC: RCP3PD_MIDYR_CONC
                        RCP45_MIDYR_CONC: RCP45_MIDYR_CONC
                        RCP6_MIDYR_CONC: RCP6_MIDYR_CONC
                        RCP85_MIDYR_CONC: RCP85_MIDYR_CONC
        "cmip6":
                add_forcing_files:
                        # Add CO2 etc for all scenarios and years
                        CMIP6DATA: CMIP6DATA
                        
                add_namelist_changes:
                        fort.4:
                                NAERAD:
                                        LCMIP6: ".true."
                                        CMIP6DATADIR: "${cmip6_data_dir_nml}"
                choose_scenario:
                        "piControl":                                
                                add_namelist_changes:
                                        fort.4:
                                                NAERAD:
                                                        NCMIPFIXYR: 1850
<<<<<<< HEAD
                        "historical":
                                add_forcing_files:
                                        # Add historical O3
                                        O3HIST: O3HIST
=======
>>>>>>> 7cc29b1a
                        "SSP5-8.5":
                                add_namelist_changes:
                                        fort.4:
                                                NAERAD:
                                                        SSPNAME: "SSP5-8.5"
                                

#choose_o3_scheme:
#        "prescribed":
#                choose_mip:
#                        "cmip6":
#                                choose_scenario:
#                                        "piControl":
#                                                add_forcing_files:
#                                                        # O3 concentrations for piControl
#                                                        O3PI: O3PI
#                                        "historical":
#                                                add_forcing_files:
#                                                        # Add historical O3
#                                                        O3HIST: O3HIST
#                                        "SSP5-8.5":
#                                                add_forcing_files:
#                                                        # Add O3 for all scenarios
#                                                        O3SCEN: O3SCEN


##
## sources
##

input_sources:
        ICMGG_INIT: ${input_dir}/${prepifs_startdate}${hours}/ICMGG${prepifs_expid}INIT
        ICMGG_INIUA: ${input_dir}/${prepifs_startdate}${hours}/ICMGG${prepifs_expid}INIUA
        ICMSH_INIT: ${input_dir}/${prepifs_startdate}${hours}/ICMSH${prepifs_expid}INIT
        wam_grid_tables: ${input_dir}/${prepifs_startdate}${hours}/wam_grid_tables
        wam_subgrid_0: ${input_dir}/${prepifs_startdate}${hours}/wam_subgrid_0
        wam_subgrid_1: ${input_dir}/${prepifs_startdate}${hours}/wam_subgrid_1
        wam_subgrid_2: ${input_dir}/${prepifs_startdate}${hours}/wam_subgrid_2
        uwavein: ${input_dir}/${prepifs_startdate}${hours}/uwavein
        specwavein: ${input_dir}/${prepifs_startdate}${hours}/specwavein
        sfcwindin: ${input_dir}/${prepifs_startdate}${hours}/sfcwindin
        cdwavein: ${input_dir}/${prepifs_startdate}${hours}/cdwavein
        rtables: ${rtables_dir}/*
        vtables: ${vtables_dir}/*
        ifsdata: ${ifsdata_dir}/*
        tl_data: ${input_dir}/${res_number_tl}/*
        o3_data: ${input_dir}/${res_number_tl}/o3chem_l${nlev}/*

forcing_sources:
        # GHG data
        PRE2005_MIDYR_CONC: ${cmip5_data_dir}/PRE2005_MIDYR_CONC.txt
        RCP3PD_MIDYR_CONC: ${cmip5_data_dir}/RCP3PD_MIDYR_CONC.txt
        RCP45_MIDYR_CONC: ${cmip5_data_dir}/RCP45_MIDYR_CONC.txt
        RCP6_MIDYR_CONC: ${cmip5_data_dir}/RCP6_MIDYR_CONC.txt
        RCP85_MIDYR_CONC: ${cmip5_data_dir}/RCP85_MIDYR_CONC.txt
        # CMIP6
        CMIP6DATA: ${cmip6_data_dir}/*
        O3PI: ${cmip6_data_dir}/o3_pi/*
        O3HIST: ${cmip6_data_dir}/o3_histo/*
        O3SCEN: ${cmip6_data_dir}/o3_scenarios/*
        # ICMCL
        ICMCL_INIT: ${icmcl_dir}/${icmcl_file}



config_sources:
        "fort.4": "${namelist_dir}/pictl/fort.4"

input_in_work:
        ICMGG_INIT: ICMGG${oifs.input_expid}INIT
        ICMGG_INIUA: ICMGG${oifs.input_expid}INIUA
        ICMSH_INIT: ICMSH${oifs.input_expid}INIT
        ifs_xml: ifs_xml/*
        iodef_xml: iodef.xml
        context_xml: context_ifs.xml
        rtables: rtables/*
        vtables: vtables/*
        ifsdata: ifsdata/*
        tl_data: ${res_number_tl}/*
        o3_data: ${res_number_tl}/o3chem_l${nlev}/*

forcing_in_work:
        ICMCL_INIT: ICMCL${oifs.input_expid}INIT
        PRE2005_MIDYR_CONC: PRE2005_MIDYR_CONC.txt
        RCP3PD_MIDYR_CONC: RCP3PD_MIDYR_CONC.txt
        RCP45_MIDYR_CONC: RCP45_MIDYR_CONC.txt
        RCP6_MIDYR_CONC: RCP6_MIDYR_CONC.txt
        RCP85_MIDYR_CONC: RCP85_MIDYR_CONC.txt
        CMIP6DATA: cmip6_data/* 
        O3PI: cmip6_data/o3_pi/* 
        O3HIST: cmip6_data/o3_histo/* 
        O3SCEN: cmip6_data/o3_scenarios/*
        
##
## coupling
##

# split fields to A, R and L grid
# A grid is wet points except lakes
# L grid is wet points including lakes
# R grid is dry points 
foci_fields_a: [A_QsrMix, A_QnsMix, ATotRain] 
foci_fields_l: [AIceFrac, A_SSTSST, A_TepIce, A_IceTck, A_SnwTck, A_OCurx1, A_OCury1, A_OTaux1, A_OTauy1, A_ITaux1, A_ITauy1, A_QsrIce, A_QnsIce, ATotSnow, AIceEvap, A_dQnsdT]
foci_fields_r: [A_Runoff]

coupling_fields:
        "[[foci_fields_a-->FIELD]]":
                grid: atma
        "[[foci_fields_l-->FIELD]]":
                grid: atml
        "[[foci_fields_r-->FIELD]]":
                grid: atmr

# A grid at N80 resolution is A080 etc.
grids:
        atma:
                name: ${oasis_grid_name_a}
                nx: "${nx}"
                ny: "${ny}"
                oasis_grid_type: "D"
        atml:
                name: ${oasis_grid_name_l}
                nx: "${nx}"
                ny: "${ny}"
                oasis_grid_type: "D"
        atmr:
                name: ${oasis_grid_name_r}
                nx: "${nx}"
                ny: "${ny}"
                oasis_grid_type: "D"     
   
choose_output:
        "default":
                add_namelist_changes:
                        fort.4:
                                NAMCT0:
                                        NFRPOS: "$(( 3600 / ${time_step} * 6 ))"
                                        NFRHIS: "$(( 3600 / ${time_step} * 6 ))"

        "12hr":
                add_namelist_changes:
                        fort.4:
                                NAMCT0:
                                        NFRPOS: 12
                                        NFRHIS: 12


preprocess:
        preprocess_shell:
                method: "${general.esm_namelist_dir}/../configs/components/oifs/oifs-43r3-preprocess.sh ${input_dir}/${prepifs_startdate}${hours}/ ${icmcl_dir}/${icmcl_file} ${prepifs_expid} ${input_expid} ${start_date!syear!smonth!sday} ${icmcl_end_date_formatted} ${work_dir} ${wam_number} ${perturb} ${nx} ${ensemble_id}"
                type: shell

postprocess:
        postprocess_shell:
                method: "${general.esm_namelist_dir}/../configs/components/oifs/oifs-43r3-postprocess.sh ${work_dir} ECE3 ${start_date!syear!smonth!sday} ${end_date!syear!smonth!sday}"
                type: shell
compute_recipe:
      - "_create_setup_folders"
      - "_create_component_folders"
      - "initialize_experiment_logfile"
      - "_write_finalized_config"
      - "copy_tools_to_thisrun"
      - "_copy_preliminary_files_from_experiment_to_thisrun"
      - "_show_simulation_info"
      # call your plugin whereever it is needed
      #- "write_something"
      - "copy_files_to_thisrun"
      - "preprocess"
      - "modify_namelists"
      - "modify_files"
      - "create_new_files"
      - "prepare_coupler_files"
      - "add_batch_hostfile"
      - "copy_files_to_work"
      - "write_simple_runscript"
      - "report_missing_files"
      - "database_entry"
      - "submit"
<|MERGE_RESOLUTION|>--- conflicted
+++ resolved
@@ -13,8 +13,8 @@
 with_xios: False
 xml_dir: ''
 
-#include_models:
-#        - xios
+include_models:
+        - xios
 
 description: |
         The OpenIFS atmosphere model based on ECMWF IFS
@@ -122,10 +122,8 @@
             branch: fix-mkl
             comp_command: "export OIFS_TOPLEVEL_DIR=${model_dir}; export OIFS_XIOS=enable ; export OIFS_XIOS_DIR=${model_dir}/../xios ; export OIFS_XIOS_INCLUDE=-I/${model_dir}/../xios/inc/ ; cd make; ../fcm/bin/fcm make -v -j8 -f oifs.fcm ; cp -p esm/oifs/bin/master.exe esm/oifs/bin/oifs"
             git-repository: https://gitlab.dkrz.de/ec-earth/oifs-43r3.git
-<<<<<<< HEAD
             install_bins: make/esm/oifs/bin/oifs
             destination: oifs-43r3
-=======
           #43r3-foci:
           #  requires:
           #  - oasis3mct-fociagrif
@@ -134,7 +132,6 @@
           #    -v -j8 -f oifs.cfg ; cp -p esm/oifs/bin/master.exe esm/oifs/bin/oifs
           #  git-repository: https://gitlab.dkrz.de/ec-earth/oifs-43r3.git
           #  install_bins: make/esm/oifs/bin/oifs
->>>>>>> 7cc29b1a
           43r3-foci:
             branch: oifs-geomar
             git-repository: https://gitlab.dkrz.de/ec-earth/oifs-43r3.git
@@ -194,7 +191,6 @@
         - 'OIFS_FFIXED=""'
         - 'GRIB_SAMPLES_PATH="$GRIBAPIROOT/share/grib_api/ifs_samples/grib1_mlgrib2/"'
 
-<<<<<<< HEAD
     ollie:
       add_module_actions:
         - "unload gribapi"
@@ -210,19 +206,19 @@
         # UDUNITS2_ROOT MISTRAL
         # FFTW_ROOT MISTRAL
         # PROJ4_ROOT MISTRAL
-        - "GRIBAPIROOT=/home/ollie/jstreffi/ecmwf/grib_api_intel/"
+        - "GRIBAPIROOT=/home/ollie/jstreffi/ecmwf/grib_api_intel_defaulthdf5/"
         - 'HDF5ROOT=$HDF5_ROOT'
-        - 'LD_LIBRARY_PATH="$LD_LIBRARY_PATH:$GRIBAPIROOT:$HDF5ROOT:/home/ollie/jstreffi/ecmwf/grib_api_intel/lib"' # MISTRAL
-
-        - 'GRIB_SAMPLES_PATH=/home/ollie/jstreffi/ecmwf/grib_api_intel/share/grib_api/ifs_samples/grib1_mlgrib2'
+        - 'LD_LIBRARY_PATH="$LD_LIBRARY_PATH:$GRIBAPIROOT:$HDF5ROOT:/home/ollie/jstreffi/ecmwf/grib_api_intel_defaulthdf5/lib"' # MISTRAL
+
+        - 'GRIB_SAMPLES_PATH=/home/ollie/jstreffi/ecmwf/grib_api_intel_defaulthdf5/share/grib_api/ifs_samples/grib1_mlgrib2'
         # 'PATH=$PATH:/mnt/lustre01/sw/rhel6-x64/devtools/fcm-2017.10.0/bin/' MISTRAL
-        - 'OIFS_GRIB_API_INCLUDE=-I/home/ollie/jstreffi/ecmwf/grib_api_intel/include'
-        - 'OIFS_GRIB_API_LIB="-L/home/ollie/jstreffi/ecmwf/grib_api_intel/lib -lgrib_api_f90 -lgrib_api"'
+        - 'OIFS_GRIB_API_INCLUDE=-I/home/ollie/jstreffi/ecmwf/grib_api_intel_defaulthdf5/include'
+        - 'OIFS_GRIB_API_LIB="-L/home/ollie/jstreffi/ecmwf/grib_api_intel_defaulthdf5/lib -lgrib_api_f90 -lgrib_api"'
         # OIFS_GRIB_API_LIB is used by OpenIFS CY40, OIFS_GRIB_LIB is used by CY43
-        - 'OIFS_GRIB_INCLUDE=-I/home/ollie/jstreffi/ecmwf/grib_api_intel/include'
-        - 'OIFS_GRIB_LIB="-L/home/ollie/jstreffi/ecmwf/grib_api_intel/lib -lgrib_api_f90 -lgrib_api"'
-        - 'OIFS_GRIB_API_BIN="/home/ollie/jstreffi/ecmwf/grib_api_intel/bin"'
-        - 'OIFS_GRIB_BIN="/home/ollie/jstreffi/ecmwf/grib_api_intel/bin"' # Not in MISTRAL
+        - 'OIFS_GRIB_INCLUDE=-I/home/ollie/jstreffi/ecmwf/grib_api_intel_defaulthdf5/include'
+        - 'OIFS_GRIB_LIB="-L/home/ollie/jstreffi/ecmwf/grib_api_intel_defaulthdf5/lib -lgrib_api_f90 -lgrib_api"'
+        - 'OIFS_GRIB_API_BIN="/home/ollie/jstreffi/ecmwf/grib_api_intel_defaulthdf5/bin"'
+        - 'OIFS_GRIB_BIN="/home/ollie/jstreffi/ecmwf/grib_api_intel_defaulthdf5/bin"' # Not in MISTRAL
         - 'OIFS_OASIS_BASE=$(pwd)/oasis'
         - 'OIFS_OASIS_INCLUDE="-I$OIFS_OASIS_BASE/build/lib/psmile -I$OIFS_OASIS_BASE/build/lib/psmile/scrip -I$OIFS_OASIS_BASE/build/lib/psmile/mct -I$OIFS_OASIS_BASE/build/lib/psmile/mct/mpeu"'
         - 'OIFS_OASIS_LIB="-L$OIFS_OASIS_BASE/build/lib/psmile -L$OIFS_OASIS_BASE/build/lib/psmile/scrip -L$OIFS_OASIS_BASE/build/lib/psmile/mct -L$OIFS_OASIS_BASE/build/lib/psmile/mct/mpeu -lpsmile -lmct -lmpeu -lscrip"'
@@ -243,8 +239,6 @@
         # OIFS_FFTW_LIB MISTRAL
         - 'DR_HOOK_IGNORE_SIGNALS="-1"'
 
-=======
->>>>>>> 7cc29b1a
 compiletime_environment_changes:
   choose_computer.name:
     blogin:
@@ -411,18 +405,18 @@
         # UDUNITS2_ROOT MISTRAL
         # FFTW_ROOT MISTRAL
         # PROJ4_ROOT MISTRAL
-        - 'LD_LIBRARY_PATH=${LD_LIBRARY_PATH:+${LD_LIBRARY_PATH}:}"/home/ollie/jstreffi/ecmwf/grib_api_intel/lib"' # MISTRAL
-
-        - 'GRIB_SAMPLES_PATH=/home/ollie/jstreffi/ecmwf/grib_api_intel/share/grib_api/ifs_samples/grib1_mlgrib2'
+        - 'LD_LIBRARY_PATH=${LD_LIBRARY_PATH:+${LD_LIBRARY_PATH}:}"/home/ollie/jstreffi/ecmwf/grib_api_intel_defaulthdf5/lib"' # MISTRAL
+
+        - 'GRIB_SAMPLES_PATH=/home/ollie/jstreffi/ecmwf/grib_api_intel_defaulthdf5/share/grib_api/ifs_samples/grib1_mlgrib2'
         # 'PATH=$PATH:/mnt/lustre01/sw/rhel6-x64/devtools/fcm-2017.10.0/bin/' MISTRAL
 
-        - 'OIFS_GRIB_API_INCLUDE=-I/home/ollie/jstreffi/ecmwf/grib_api_intel/include'
-        - 'OIFS_GRIB_API_LIB="-L/home/ollie/jstreffi/ecmwf/grib_api_intel/lib -lgrib_api_f90 -lgrib_api"'
+        - 'OIFS_GRIB_API_INCLUDE=-I/home/ollie/jstreffi/ecmwf/grib_api_intel_defaulthdf5/include'
+        - 'OIFS_GRIB_API_LIB="-L/home/ollie/jstreffi/ecmwf/grib_api_intel_defaulthdf5/lib -lgrib_api_f90 -lgrib_api"'
         # OIFS_GRIB_API_LIB is used by OpenIFS CY40, OIFS_GRIB_LIB is used by CY43
-        - 'OIFS_GRIB_INCLUDE=-I/home/ollie/jstreffi/ecmwf/grib_api_intel/include'
-        - 'OIFS_GRIB_LIB="-L/home/ollie/jstreffi/ecmwf/grib_api_intel/lib -lgrib_api_f90 -lgrib_api"'
-        - 'OIFS_GRIB_API_BIN="/home/ollie/jstreffi/ecmwf/grib_api_intel/bin"'
-        - 'OIFS_GRIB_BIN="/home/ollie/jstreffi/ecmwf/grib_api_intel/bin"' # Not in MISTRAL
+        - 'OIFS_GRIB_INCLUDE=-I/home/ollie/jstreffi/ecmwf/grib_api_intel_defaulthdf5/include'
+        - 'OIFS_GRIB_LIB="-L/home/ollie/jstreffi/ecmwf/grib_api_intel_defaulthdf5/lib -lgrib_api_f90 -lgrib_api"'
+        - 'OIFS_GRIB_API_BIN="/home/ollie/jstreffi/ecmwf/grib_api_intel_defaulthdf5/bin"'
+        - 'OIFS_GRIB_BIN="/home/ollie/jstreffi/ecmwf/grib_api_intel_defaulthdf5/bin"' # Not in MISTRAL
         - 'OIFS_OASIS_BASE=$(pwd)/oasis'
         - 'OIFS_OASIS_INCLUDE="-I$OIFS_OASIS_BASE/build/lib/psmile -I$OIFS_OASIS_BASE/build/lib/psmile/scrip -I$OIFS_OASIS_BASE/build/lib/psmile/mct -I$OIFS_OASIS_BASE/build/lib/psmile/mct/mpeu"'
         - 'OIFS_OASIS_LIB="-L$OIFS_OASIS_BASE/build/lib/psmile -L$OIFS_OASIS_BASE/build/lib/psmile/scrip -L$OIFS_OASIS_BASE/build/lib/psmile/mct -L$OIFS_OASIS_BASE/build/lib/psmile/mct/mpeu -lpsmile -lmct -lmpeu -lscrip"'
@@ -957,13 +951,6 @@
                                         fort.4:
                                                 NAERAD:
                                                         NCMIPFIXYR: 1850
-<<<<<<< HEAD
-                        "historical":
-                                add_forcing_files:
-                                        # Add historical O3
-                                        O3HIST: O3HIST
-=======
->>>>>>> 7cc29b1a
                         "SSP5-8.5":
                                 add_namelist_changes:
                                         fort.4:
