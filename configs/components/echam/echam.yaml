--- conflicted
+++ resolved
@@ -384,7 +384,6 @@
                         aerofin_1849: piaerofin
                         aerofin_1850: piaerofin
                         aerofin_1851: piaerofin
-<<<<<<< HEAD
                         greenhouse: greenhouse_hist
                         MAC-SP: MAC-SP_hist
                         ozone: ozone_hist
@@ -401,16 +400,6 @@
                 scenario_type: cmip6
                 pool_dir: "/work/bb0519/foci_input2/ECHAM6_GENERAL/ECHAM6" # ssp534os forcing files not in default pool
         ssp585:
-=======
-                        ozone: ozone_hist_scenario
-                        greenhouse: greenhouse_hist_scenario
-                        volcir: histvolcir
-                        volcsw: histvolcsw
-                        swflux: histswflux
-                        MAC-SP: MAC-SP_hist_scenario
-
-        cmip6hist:
->>>>>>> 6d780e11
                 scenario_type: cmip6
 
 # Shared Socioeconomic Pathways (SSPs) scenarios. Forcing data are given
