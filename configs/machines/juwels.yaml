--- conflicted
+++ resolved
@@ -7,15 +7,9 @@
 accounting: true
 
 # default settings for compiler, mpi and I/O libs
-<<<<<<< HEAD
-compiler_mpi: intel_2019a_impi2019
-#iolibraries: system_libs
-# for FOCI/FOCIOIFS use
-#compiler_mpi: intel2019_impi2019 #intel2020_psmpi2020
-=======
-compiler_mpi: intel2019_impi2019
->>>>>>> 1ed0db28
-iolibraries: geomar_libs
+# make sure all setups have a compiler_mpi and iolibraries
+compiler_mpi: None
+iolibraries: None
 
 # slurm setup
 batch_system: slurm
@@ -26,11 +20,8 @@
 # set default for hyperthreading_flag
 hyperthreading_flag: ""
 
-<<<<<<< HEAD
-use_hyperthreading: True
-=======
+
 use_hyperthreading: False
->>>>>>> 1ed0db28
 choose_use_hyperthreading:
         "1":
                 hyperthreading_flag: ""
@@ -53,11 +44,7 @@
 # choose block
 choose_jobtype:
         tidy_and_resubmit:
-<<<<<<< HEAD
                 partition: batch
-=======
-                partition: batch 
->>>>>>> 1ed0db28
         post:
                 partition: batch
         compute:
@@ -77,11 +64,11 @@
 
 export_vars:
         LC_ALL: en_US.UTF-8
-<<<<<<< HEAD
+#<<<<<<< feature/awicm3_prep_merge_geomar
         TMPDIR: /tmp
-=======
+#=======
         PROJECT: /p/project/hirace
->>>>>>> 1ed0db28
+#>>>>>>> geomar_awicm3
 
 # choose compiler and MPI implementation
 choose_compiler_mpi:
@@ -137,23 +124,15 @@
         ECCODESROOT: /p/project/chhb19/jstreffi/ecmwf/eccodes_intel2020_psi2020
         LD_LIBRARY_PATH: $ECCODESROOT/lib64:$LD_LIBRARY_PATH
 
-   intel_2019a_impi2019:
-      add_module_actions:
-         - "load Stages/2019a"
-         - "load Intel/2019.3.199-GCC-8.3.0"
-         - "load IntelMPI/2018.5.288"
-         - "load CMake"
-         - "load Python/3.6.8"
-         - "load imkl/2019.3.199"
-         - "load Perl/5.28.1"
-         - "load netCDF/4.6.3"
-         - "load netCDF-Fortran/4.4.5"
-         - "unload grib_api"
-      # FOCI needs the release_mt version of intel mpi
-      choose_general.setup_name:
-         foci:
-            add_module_actions:
-               - "source /gpfs/software/juwels/stages/Devel-2019a/software/impi/2019.6.154-iccifort-2019.3.199-GCC-8.3.0/bin/mpivars.sh release_mt"
+   # Will be merged intel2020_impi2020
+   intel2020_impi:
+      add_module_actions:
+         - "load Stages/2020"
+         - "load Intel/2020.2.254-GCC-9.3.0"
+         - "load IntelMPI/2019.8.254"
+         - "load CMake"
+         - "load Python/3.8.5"
+         - "load imkl/2020.2.254"
       add_export_vars:
          FC: mpiifort
          F77: mpiifort
@@ -163,30 +142,17 @@
          CXX: mpiicpc
          MPIROOT: "\"$(mpiifort -show | perl -lne 'm{ -I(.*?)/include } and print $1')\""
          MPI_LIB: "\"$(mpiifort -show |sed -e 's/^[^ ]*//' -e 's/-[I][^ ]*//g')\""
-         NETCDF_Fortran_INCLUDE_DIRECTORIES: $EBROOTNETCDFMINFORTRAN/include
-         NETCDF_Fortran_LIBRARIES: $EBROOTNETCDFMINFORTRAN/lib
-         ECCODESROOT: /p/project/chhb19/jstreffi/ecmwf/eccodes_intel2019_impi2019
-         LD_LIBRARY_PATH: $ECCODESROOT/lib64:$LD_LIBRARY_PATH
-         CMAKE_LIBRARY_PATH: $EBROOTNETCDF/lib64:$CMAKE_LIBRARY_PATH
-         CMAKE_PREFIX_PATH: $EBROOTNETCDF:$CMAKE_PREFIX_PATH
-
-   intel_Develop_2019a_impi2019:
-      add_module_actions:
-         - "load Stages/2019a"
-         - "load Intel/2019.5.281-GCC-8.3.0"
-         - "load IntelMPI/2019.6.154"
-         - "load CMake"
-         - "load Python/3.6.8"
-         - "load imkl/2019.3.199"
-<<<<<<< HEAD
-         - "load Perl/5.28.1"
-      # FOCI needs the release_mt version of intel mpi
-      choose_general.setup_name:
-         foci:
-            add_module_actions:
-               - "source /gpfs/software/juwels/stages/Devel-2019a/software/impi/2019.6.154-iccifort-2019.3.199-GCC-8.3.0/bin/mpivars.sh release_mt"
-=======
->>>>>>> 1ed0db28
+
+
+   intel2020_impi_dev:
+      add_module_actions:
+         - "load Stages/Devel-2020"
+         - "load Intel/2020.4.304-GCC-9.3.0"
+         - "load IntelMPI/2019.8.254"
+         - "load CMake"
+         - "load Python/3.8.5"
+         - "load imkl/2020.2.254"
+         - "load UCX/1.9.0"
       add_export_vars:
          FC: mpiifort
          F77: mpiifort
@@ -196,51 +162,6 @@
          CXX: mpiicpc
          MPIROOT: "\"$(mpiifort -show | perl -lne 'm{ -I(.*?)/include } and print $1')\""
          MPI_LIB: "\"$(mpiifort -show |sed -e 's/^[^ ]*//' -e 's/-[I][^ ]*//g')\""
-<<<<<<< HEAD
-         NETCDF_Fortran_INCLUDE_DIRECTORIES: $EBROOTNETCDFMINFORTRAN/include
-         NETCDF_Fortran_LIBRARIES: $EBROOTNETCDFMINFORTRAN/lib
-         ECCODESROOT: /p/project/chhb19/jstreffi/ecmwf/eccodes_intel2020_psi2020
-         LD_LIBRARY_PATH: $ECCODESROOT/lib64:$LD_LIBRARY_PATH
-=======
-
-   intel2020_impi:
-      add_module_actions:
-         - "load Stages/2020"
-         - "load Intel/2020.2.254-GCC-9.3.0"
-         - "load IntelMPI/2019.8.254"
-         - "load CMake"
-         - "load Python/3.8.5"
-         - "load imkl/2020.2.254"
-      add_export_vars:
-         FC: mpiifort
-         F77: mpiifort
-         MPIFC: mpiifort
-         FCFLAGS: -free
-         CC: mpiicc
-         CXX: mpiicpc
-         MPIROOT: "\"$(mpiifort -show | perl -lne 'm{ -I(.*?)/include } and print $1')\""
-         MPI_LIB: "\"$(mpiifort -show |sed -e 's/^[^ ]*//' -e 's/-[I][^ ]*//g')\""
-
-
-   intel2020_impi_dev:
-      add_module_actions:
-         - "load Stages/Devel-2020"
-         - "load Intel/2020.4.304-GCC-9.3.0"
-         - "load IntelMPI/2019.8.254"
-         - "load CMake"
-         - "load Python/3.8.5"
-         - "load imkl/2020.2.254"
-         - "load UCX/1.9.0"
-      add_export_vars:
-         FC: mpiifort
-         F77: mpiifort
-         MPIFC: mpiifort
-         FCFLAGS: -free
-         CC: mpiicc
-         CXX: mpiicpc
-         MPIROOT: "\"$(mpiifort -show | perl -lne 'm{ -I(.*?)/include } and print $1')\""
-         MPI_LIB: "\"$(mpiifort -show |sed -e 's/^[^ ]*//' -e 's/-[I][^ ]*//g')\""
->>>>>>> 1ed0db28
 
    intel2019_parastation:
       add_module_actions:
@@ -250,9 +171,6 @@
          - "load CMake"
          - "load Python/3.6.8"
          - "load imkl/2019.3.199"
-<<<<<<< HEAD
-         - "load Perl/5.28.1"
-=======
       add_export_vars:
          FC: mpifort
          F77: mpifort
@@ -291,7 +209,6 @@
          - "load CMake"
          - "load Python/3.8.5"
          - "load imkl/2020.2.254"
->>>>>>> 1ed0db28
       add_export_vars:
          FC: mpifort
          F77: mpifort
@@ -309,10 +226,8 @@
        add_module_actions:
          - "load netCDF"
     geomar_libs:
-       choose_compiler_mpi:
-          intel2019_impi2019:
-             add_export_vars:
-                IO_LIB_ROOT: $PROJECT/HPC_libraries/intel2019.3.199_impi2019.6.154_20200703
+       add_export_vars:
+                IO_LIB_ROOT: EMPTY
                 PATH: $IO_LIB_ROOT/bin:$PATH
                 LD_LIBRARY_PATH: $IO_LIB_ROOT/lib:$LD_LIBRARY_PATH
 
@@ -328,107 +243,32 @@
                 NETCDF_C_INCLUDE_DIRECTORIES: $NETCDFROOT/include
                 NETCDF_CXX_INCLUDE_DIRECTORIES: $NETCDFROOT/include
                 OASIS3MCT_FC_LIB: '"-L$NETCDFFROOT/lib -lnetcdff"'
-<<<<<<< HEAD
-=======
+
+       choose_compiler_mpi:
+          intel2019_impi2019:
+             add_export_vars:
+                IO_LIB_ROOT: $PROJECT/HPC_libraries/intel2019.3.199_impi2019.6.154_20200703
 
           intel2020_impi:
              add_export_vars:
                 IO_LIB_ROOT: $PROJECT/HPC_libraries/intel2020.2.254_impi2019.8.254_20210427
-                PATH: $IO_LIB_ROOT/bin:$PATH
-                LD_LIBRARY_PATH: $IO_LIB_ROOT/lib:$LD_LIBRARY_PATH
-
-                SZIPROOT: $IO_LIB_ROOT
-                HDF5ROOT: $IO_LIB_ROOT
-                HDF5_ROOT: $HDF5ROOT
-                NETCDFROOT: $IO_LIB_ROOT
-                NETCDFFROOT: $IO_LIB_ROOT
-                ECCODESROOT: $IO_LIB_ROOT
-
-                HDF5_C_INCLUDE_DIRECTORIES: $HDF5_ROOT/include
-                NETCDF_Fortran_INCLUDE_DIRECTORIES: $NETCDFFROOT/include
-                NETCDF_C_INCLUDE_DIRECTORIES: $NETCDFROOT/include
-                NETCDF_CXX_INCLUDE_DIRECTORIES: $NETCDFROOT/include
-                OASIS3MCT_FC_LIB: '"-L$NETCDFFROOT/lib -lnetcdff"'
-
+                
           intel2020_impi_dev:
              add_export_vars:
                 IO_LIB_ROOT: $PROJECT/HPC_libraries/intel2020.4.304_impi2019.8.254_20210427
-                PATH: $IO_LIB_ROOT/bin:$PATH
-                LD_LIBRARY_PATH: $IO_LIB_ROOT/lib:$LD_LIBRARY_PATH
-
-                SZIPROOT: $IO_LIB_ROOT
-                HDF5ROOT: $IO_LIB_ROOT
-                HDF5_ROOT: $HDF5ROOT
-                NETCDFROOT: $IO_LIB_ROOT
-                NETCDFFROOT: $IO_LIB_ROOT
-                ECCODESROOT: $IO_LIB_ROOT
-
-                HDF5_C_INCLUDE_DIRECTORIES: $HDF5_ROOT/include
-                NETCDF_Fortran_INCLUDE_DIRECTORIES: $NETCDFFROOT/include
-                NETCDF_C_INCLUDE_DIRECTORIES: $NETCDFROOT/include
-                NETCDF_CXX_INCLUDE_DIRECTORIES: $NETCDFROOT/include
-                OASIS3MCT_FC_LIB: '"-L$NETCDFFROOT/lib -lnetcdff"'
-
->>>>>>> 1ed0db28
+                
           intel2019_parastation:
              add_export_vars:
                 IO_LIB_ROOT: $PROJECT/HPC_libraries/intel2019.5.281_parastation_5.4.4-1-mt_20201113
-                PATH: $IO_LIB_ROOT/bin:$PATH
-                LD_LIBRARY_PATH: $IO_LIB_ROOT/lib:$LD_LIBRARY_PATH
-
-                SZIPROOT: $IO_LIB_ROOT
-                HDF5ROOT: $IO_LIB_ROOT
-                HDF5_ROOT: $HDF5ROOT
-                NETCDFROOT: $IO_LIB_ROOT
-                NETCDFFROOT: $IO_LIB_ROOT
-                ECCODESROOT: $IO_LIB_ROOT
-
-                HDF5_C_INCLUDE_DIRECTORIES: $HDF5_ROOT/include
-                NETCDF_Fortran_INCLUDE_DIRECTORIES: $NETCDFFROOT/include
-                NETCDF_C_INCLUDE_DIRECTORIES: $NETCDFROOT/include
-                NETCDF_CXX_INCLUDE_DIRECTORIES: $NETCDFROOT/include
-                OASIS3MCT_FC_LIB: '"-L$NETCDFFROOT/lib -lnetcdff"'
-<<<<<<< HEAD
-=======
 
           intel2020_parastation:
              add_export_vars:
                 IO_LIB_ROOT: $PROJECT/HPC_libraries/intel2020.2.254_parastation_5.4.7-1_20210427
-                PATH: $IO_LIB_ROOT/bin:$PATH
-                LD_LIBRARY_PATH: $IO_LIB_ROOT/lib:$LD_LIBRARY_PATH
-
-                SZIPROOT: $IO_LIB_ROOT
-                HDF5ROOT: $IO_LIB_ROOT
-                HDF5_ROOT: $HDF5ROOT
-                NETCDFROOT: $IO_LIB_ROOT
-                NETCDFFROOT: $IO_LIB_ROOT
-                ECCODESROOT: $IO_LIB_ROOT
-
-                HDF5_C_INCLUDE_DIRECTORIES: $HDF5_ROOT/include
-                NETCDF_Fortran_INCLUDE_DIRECTORIES: $NETCDFFROOT/include
-                NETCDF_C_INCLUDE_DIRECTORIES: $NETCDFROOT/include
-                NETCDF_CXX_INCLUDE_DIRECTORIES: $NETCDFROOT/include
-                OASIS3MCT_FC_LIB: '"-L$NETCDFFROOT/lib -lnetcdff"'
 
           intel2020_parastation_dev:
              add_export_vars:
                 IO_LIB_ROOT: $PROJECT/HPC_libraries/intel2020.4.304_parastation_5.4.7-1-mt_20210427
-                PATH: $IO_LIB_ROOT/bin:$PATH
-                LD_LIBRARY_PATH: $IO_LIB_ROOT/lib:$LD_LIBRARY_PATH
-
-                SZIPROOT: $IO_LIB_ROOT
-                HDF5ROOT: $IO_LIB_ROOT
-                HDF5_ROOT: $HDF5ROOT
-                NETCDFROOT: $IO_LIB_ROOT
-                NETCDFFROOT: $IO_LIB_ROOT
-                ECCODESROOT: $IO_LIB_ROOT
-
-                HDF5_C_INCLUDE_DIRECTORIES: $HDF5_ROOT/include
-                NETCDF_Fortran_INCLUDE_DIRECTORIES: $NETCDFFROOT/include
-                NETCDF_C_INCLUDE_DIRECTORIES: $NETCDFROOT/include
-                NETCDF_CXX_INCLUDE_DIRECTORIES: $NETCDFROOT/include
-                OASIS3MCT_FC_LIB: '"-L$NETCDFFROOT/lib -lnetcdff"'
->>>>>>> 1ed0db28
+
        #add_export_vars:
 # some yamls use computer.fc, etc to identify the compiler, so we need to add them
 fc: "$FC"
