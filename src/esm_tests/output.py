--- conflicted
+++ resolved
@@ -52,21 +52,13 @@
     file_t = clean_user_specific_info(info, file_t)
 
     # Pattern of provenance
-<<<<<<< HEAD
-    provenance_pattern = r"\s*#\s*[^,]+,line:\d+,col:\d+"
-=======
     provenance_pattern = r'\s*#\s*([^,]+,line:\d+,col:\d+|no provenance info)'
->>>>>>> 90c23886
 
     # Check for ignored lines
     new_file_s = []
     for line in file_s:
         ignore_this = False
-<<<<<<< HEAD
         line_no_prov = re.sub(provenance_pattern, "", line)
-=======
-        line_no_prov = re.sub(provenance_pattern, '', line)
->>>>>>> 90c23886
         for iline in ignore_lines:
             if re.search(iline, line_no_prov):
                 ignore_this = True
@@ -76,11 +68,7 @@
     new_file_t = []
     for line in file_t:
         ignore_this = False
-<<<<<<< HEAD
         line_no_prov = re.sub(provenance_pattern, "", line)
-=======
-        line_no_prov = re.sub(provenance_pattern, '', line)
->>>>>>> 90c23886
         for iline in ignore_lines:
             if re.search(iline, line_no_prov):
                 ignore_this = True
