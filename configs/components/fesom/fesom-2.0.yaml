# FESOM2 YAML CONFIGURATION FILE
#

model: fesom
branch: master
version: "2.0"
type: ocean

comp_command: ${defaults.comp_command}
clean_command: ${defaults.clean_command}

choose_version:
  '2.0':
    branch: 2.0.2
    git-repository:
    - https://gitlab.dkrz.de/FESOM/fesom2.git
    - https://github.com/FESOM/fesom2.git
    install_bins: bin/fesom.x
  2.0-master:
    branch: master
    destination: fesom-2.0
    git-repository:
    - https://github.com/FESOM/fesom2.git
    namelist_dir: "${model_dir}/fesom-2.0/config/"
  2.0-awicm-3.0:
    branch: awicm3-frontiers-freeze-candidate-4
    destination: fesom-2.0
    git-repository:
    - https://github.com/FESOM/fesom2.git
  2.0-frontiers:
    branch: awicm-3-frontiers_parallel-restart
    destination: fesom-2.0
    git-repository:
    - https://github.com/FESOM/fesom2.git
  2.0-esm_interface:
    branch: using_esm-interface_yac
    destination: fesom-2.0
    git-repository:
    - https://gitlab.dkrz.de/FESOM/fesom2.git
    install_bins: bin/fesom.x
  2.0-o:
    branch: oifs-deck
  2.0-jio:
    branch: juwels_chunk_io
    destination: fesom-2.0
    git-repository:
    - https://github.com/FESOM/fesom2.git
    comp_command: git checkout $branch_deck; ${defaults.comp_command}
  2.0-paleodyn:
    branch: paleodyn_frozen
    destination: fesom-2.0
  2.0-r:
    # OG: This will be the master branch for fesom-recom-2.0. All the recom related
    # files will be cleared from the src folder. After Dima's update we will return
    # fesom-2.0 master branch back and remove this part
    branch: recom-update

install_bins: bin/fesom.x
git-repository:
- https://gitlab.dkrz.de/FESOM/fesom2.git
- https://github.com/FESOM/fesom2.git


restart_rate: "12"
restart_unit: "m"
restart_first: 12
restart_flag: "last"

time_step: 1800
resolution: CORE2

comp_executable: fesom.x
executable: fesom

mesh_rotated: false
old_mesh_format: false
with_part_format: false
time_dimension: "time"

pool_dir: ${computer.pool_directories.pool}
#model_dir: "${esm_master_dir}/fesom-${version}/"
setup_dir: "${model_dir}"
bin_dir: "${setup_dir}/bin"
climate_data_dir: "${pool_dir}/hydrography/"
forcing_data_dir: "${pool_dir}/forcing/"
ini_data_dir: "${pool_dir}/pool-data/"
namelist_dir: "${esm_namelist_dir}/fesom2/"

opbnd_dir: "somepath"
tide_forcing_dir: "somepath"

steps_per_day: "$(( 86400 / ${time_step} ))"

asforcing: CORE2

namelists:
        - namelist.config
        - namelist.forcing
        - namelist.oce
        - namelist.ice
        - namelist.io
        - namelist.cvmix

choose_asforcing:
        CORE2:
                leapyear: false
        ECHAM5:
                leapyear: true



choose_resolution:
        CORE2:
                nx: 126858
                mesh_dir: "${pool_dir}/meshes/mesh_CORE2_final/"
                nproc: 288
        GLOB:
                nx: 830305
        D3:
                nx: 3160340
                mesh_dir: "${pool_dir}/${resolution}/"
<<<<<<< HEAD
        orca25: 
                nx: 912469
  
=======
        DART:
                nx: 3160340
                mesh_dir: "${pool_dir}/${resolution}/"

>>>>>>> b9f17897

restart_in_files:
        oce_restart: oce_restart
        ice_restart: ice_restart
        par_oce_restart: par_oce_restart
        par_ice_restart: par_ice_restart
restart_in_in_work:
        oce_restart: fesom.${parent_date!syear}.oce.restart.nc
        ice_restart: fesom.${parent_date!syear}.ice.restart.nc
        par_oce_restart: fesom.${parent_date!syear}.oce.restart/*.nc
        par_ice_restart: fesom.${parent_date!syear}.ice.restart/*.nc
        fesom_raw_restart_info: fesom_raw_restart/*.info
        fesom_raw_restart: fesom_raw_restart/np${nproc}/*.dump
restart_in_sources:
        oce_restart: fesom.${parent_date!syear}.oce.restart.nc
        ice_restart: fesom.${parent_date!syear}.ice.restart.nc
        par_oce_restart: fesom.${parent_date!syear}.oce.restart/*.nc
        par_ice_restart: fesom.${parent_date!syear}.ice.restart/*.nc
        fesom_raw_restart_info: fesom_raw_restart/*.info
        fesom_raw_restart: fesom_raw_restart/np${nproc}/*.dump

restart_out_files:
        oce_restart: oce_restart
        ice_restart: ice_restart
        par_oce_restart: par_oce_restart
        par_ice_restart: par_ice_restart
        fesom_raw_restart_info: fesom_raw_restart_info
        fesom_raw_restart: fesom_raw_restart
restart_out_in_work:
        oce_restart: fesom.${end_date!syear}.oce.restart.nc
        ice_restart: fesom.${end_date!syear}.ice.restart.nc
        par_oce_restart: fesom.${end_date!syear}.oce.restart/*.nc
        par_ice_restart: fesom.${end_date!syear}.ice.restart/*.nc
        fesom_raw_restart_info: fesom_raw_restart/*.info
        fesom_raw_restart: fesom_raw_restart/np${nproc}/*.dump
restart_out_sources:
        oce_restart: fesom.${end_date!syear}.oce.restart.nc
        ice_restart: fesom.${end_date!syear}.ice.restart.nc
        par_oce_restart: fesom.${end_date!syear}.oce.restart/*.nc
        par_ice_restart: fesom.${end_date!syear}.ice.restart/*.nc
        fesom_raw_restart_info: fesom_raw_restart/*.info
        fesom_raw_restart: fesom_raw_restart/np${nproc}/*.dump

outputs: [Av, Bo, Kv, MLD1, MLD2, N2, Redi_K, a_ice, alpha, atmice_x, atmice_y, atmoce_x, atmoce_y, beta, bolus_u, bolus_v, bolus_w, evap, fer_C, fer_K, fh, fw, hbl, iceoce_x, iceoce_y, m_ice, m_snow, prec, reso, runoff, salt, slope_x, slope_y, slope_z, snow, ssh, sss, sst, temp, tx_sur, ty_sur, u, uice, v, vice, vve, w]

outdata_sources:
        fesom: "*.fesom.*.nc"
outdata_targets:
        fesom: "*.fesom.*${start_date!smonth}.${start_date!sday}.nc"

log_files:
        clock: clock
        mesh_diag: mesh_diag

log_in_work:
        clock: fesom.clock
        mesh_diag: fesom.mesh.diag.nc

log_sources:
        clock: fesom.clock
        mesh_diag: fesom.mesh.diag.nc

file_movements:
        fesom_raw_restart_in:
                all_directions: move
        fesom_raw_restart_out:
                all_directions: move
        fesom_raw_restart_info_in:
                all_directions: move
        fesom_raw_restart_info_out:
                all_directions: move

# Is it a branchoff experiment?
branchoff: "$(( ${lresume} and ${general.run_number}==1 ))"
choose_branchoff:
        true:
                yearnew: "$(( ${initial_date!syear} - 1 ))"
        false:
                yearnew: "${initial_date!syear}"
                add_restart_in_files:
                        fesom_raw_restart_info: fesom_raw_restart_info
                        fesom_raw_restart: fesom_raw_restart



namelist_changes:
        namelist.config:
                clockinit:
                        yearnew: "${yearnew}"
                calendar:
                        include_fleapyear: "${leapyear}"
                paths:
                        ForcingDataPath: "${forcing_data_dir}"
                        MeshPath: "${mesh_dir}"
                        OpbndPath: "${opbnd_dir}"
                        ClimateDataPath: "${climate_data_dir}"
                        TideForcingPath: "${tide_forcing_dir}"
                        ResultPath: "${work_dir}"
                timestep:
                        step_per_day: "${steps_per_day}"
                        run_length: "${restart_rate}"
                        run_length_unit: "${restart_unit}"
                inout:
                        restartflag: "${restart_flag}"
                        output_length: "${restart_rate}"
                        output_length_unit: "${restart_unit}"
                        restart_length: "${restart_rate}"
                        restart_length_unit: "${restart_unit}"
        namelist.forcing:
                namsbc:
                        nm_xwind_file: "${forcing_data_dir}/u_10."
                        nm_ywind_file: "${forcing_data_dir}/v_10."
                        nm_humi_file: "${forcing_data_dir}/q_10."
                        nm_qsr_file: "${forcing_data_dir}/ncar_rad."
                        nm_qlw_file: "${forcing_data_dir}/ncar_rad."
                        nm_tair_file: "${forcing_data_dir}/t_10."
                        nm_prec_file: "${forcing_data_dir}/ncar_precip."
                        nm_snow_file: "${forcing_data_dir}/ncar_precip."
                        nm_mslp_file: "${forcing_data_dir}/slp."
                        nm_runoff_file: "${forcing_data_dir}/runoff.nc"
                        nm_sss_data_file: "${forcing_data_dir}/PHC2_salx.nc"

lasttime: "$(( 86400 - ${time_step}))"
currentday: "${current_date!sdoy}"
choose_currentday:
        "1":
                starttime: "0.0000000000000"
                startday: 1
        '*':
                starttime: "86400.0000000000"
                startday: "$(( ${start_date!sdoy} - 1 ))"

choose_lresume:
        false:
                create_config:
                        fesom.clock:
                                - "<--append-- 0.0000000000000 ${initial_date!sdoy} ${initial_date!syear}"
                                - "<--append-- 0.0000000000000 ${initial_date!sdoy} ${initial_date!syear}"
        true:
                create_config:
                        fesom.clock:
                                - "<--append-- ${lasttime} ${parent_date!sdoy} ${parent_date!syear}"
                                - "<--append-- ${starttime} ${startday} ${start_date!syear}"

bin_in_work:
        fesom: "${executable}"

bin_sources:
        fesom: "${bin_dir}/${comp_executable}"



config_files:
        config:  config
        forcing: forcing
        ice:     ice
        oce:     oce
        diag:    diag
        io:      io

config_sources:
        config:  "${namelist_dir}/namelist.config"
        forcing: "${namelist_dir}/namelist.forcing"
        ice:     "${namelist_dir}/namelist.ice"
        oce:     "${namelist_dir}/namelist.oce"
        io:      "${namelist_dir}/namelist.io"
        diag:    "${namelist_dir}/namelist.diag"

compiletime_environment_changes:
        add_export_vars:
                taken2from:      fesom2_compile

runtime_environment_changes:
        add_export_vars:
                takenfrom:      fesom2_run
                taken2from:     fesom2_ru

config_in_work:
        config:  "namelist.config"
        forcing: "namelist.forcing"
        ice:     "namelist.ice"
        oce:     "namelist.oce"
        io:      "namelist.io"
        diag:    "namelist.diag"

coupling_fields:
        sst_feom:
                grid: feom
        sit_feom:
                grid: feom
        sie_feom:
                grid: feom
        snt_feom:
                grid: feom
        taux_oce:
                grid: feom
        tauy_oce:
                grid: feom
        taux_ico:
                grid: feom
        tauy_ico:
                grid: feom
        prec_oce:
                grid: feom
        snow_oce:
                grid: feom
        evap_oce:
                grid: feom
        subl_oce:
                grid: feom
        heat_oce:
                grid: feom
        heat_ico:
                grid: feom
        heat_swo:
                grid: feom
        hydr_oce:
                grid: feom
        enth_oce:
                grid: feom

grids:
        feom:
                name: feom
                nx: ${nx}
                ny: 1
                oasis_grid_type: "U"
                number_of_overlapping_points: 0 # oasis P-value
<|MERGE_RESOLUTION|>--- conflicted
+++ resolved
@@ -112,23 +112,16 @@
 choose_resolution:
         CORE2:
                 nx: 126858
-                mesh_dir: "${pool_dir}/meshes/mesh_CORE2_final/"
                 nproc: 288
         GLOB:
                 nx: 830305
         D3:
                 nx: 3160340
-                mesh_dir: "${pool_dir}/${resolution}/"
-<<<<<<< HEAD
         orca25: 
                 nx: 912469
-  
-=======
         DART:
                 nx: 3160340
-                mesh_dir: "${pool_dir}/${resolution}/"
-
->>>>>>> b9f17897
+mesh_dir: "${pool_dir}/${resolution}/"
 
 restart_in_files:
         oce_restart: oce_restart
