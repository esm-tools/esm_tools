"""Top-level package for ESM Calendar."""

__author__ = """Dirk Barbi"""
__email__ = "dirk.barbi@awi.de"
<<<<<<< HEAD
__version__ = "6.6.8"
=======
__version__ = "6.13.5"
>>>>>>> bf7c9100

from .esm_calendar import *<|MERGE_RESOLUTION|>--- conflicted
+++ resolved
@@ -2,10 +2,6 @@
 
 __author__ = """Dirk Barbi"""
 __email__ = "dirk.barbi@awi.de"
-<<<<<<< HEAD
-__version__ = "6.6.8"
-=======
 __version__ = "6.13.5"
->>>>>>> bf7c9100
 
 from .esm_calendar import *