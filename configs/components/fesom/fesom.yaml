# FESOM YAML CONFIGURATION FILE

model: fesom
branch: master
version: "1.4"
type: ocean

available_versions:
    - '1.4'
    - '1.4-esm_interface'
    - '1.4-recom'
    - '1.4-recom-awicm'
    - '2.0'
    - '2.0-o'
    - '2.0-paleodyn'
    - '2.0-r' # OG: temporarily here
    - '2.1'
    - '2.1-recom'
    - '2.1-wiso'

git-repository: https://gitlab.dkrz.de/modular_esm/fesom-1.4.git
install_bins: bin/fesom
clean_command: ${defaults.clean_command}
comp_command: mkdir -p build; cd build; cmake ..;   make install

metadata:
    Institute: Alfred Wegener Institute
    Description:
        Multiresolution sea ice-ocean model that solves the equations
        of motion on unestructured meshes
    Authors: Dmitry Sidorenko (Dmitry.Sidorenko@awi.de), Nikolay V. Koldunov (nikolay.koldunov@awi.de)
    Publications:
        - "The Finite-volumE Sea ice-Ocean Model (FESOM2) <https://doi.org/10.5194/gmd-10-765-2017>"
        - "Scalability and some optimization of the Finite-volumE Sea ice-Ocean Model, Version 2.0 (FESOM2) <https://doi.org/10.5194/gmd-12-3991-2019>"
    License:
        Please make sure you have a licence to use FESOM. In case you are unsure,
        please contact redmine...

restart_rate: "12"
restart_unit: "m"
restart_first: 12
restart_flag: "last"
yearly_outputs_start: 1 # Year in which the yearly output starts to be saved

time_step: 1800
resolution: CORE2

mesh_rotated: false
old_mesh_format: false
with_part_format: false
time_dimension: "time"

#model_dir: "${esm_master_dir}/fesom-${version}/"
pool_dir: "${computer.pool_directories.pool}"
setup_dir: "${model_dir}"
bin_dir: "${setup_dir}/bin"
climate_data_dir: "${pool_dir}/hydrography/"
forcing_data_dir: "${pool_dir}/forcing/"
ini_data_dir: "${pool_dir}/pool-data/"
namelist_dir: "${esm_namelist_dir}/${model}"

opbnd_dir: "somepath"
tide_forcing_dir: "somepath"

steps_per_day: "$(( 86400 / ${time_step} ))"

asforcing: CORE2

namelists:
    - namelist.config
    - namelist.forcing
    - namelist.oce
    - namelist.ice
    - namelist.diag

choose_asforcing:
    CORE2:
        leapyear: false
    ECHAM5:
        leapyear: true
    JRA55:
        leapyear: true
    ECHAM6:
        leapyear: true

executable: fesom

choose_resolution:
    CORE2:
        nx: 126859
        mesh_dir: "${pool_dir}/meshes_default/core/"
        nproc: 288
    GLOB:
        nx: 830305
        mesh_dir: "${pool_dir}/meshes_default/glob/"
    GLOB_rmstep:
        nx: 830305
        mesh_dir: "/work/ba1150/a270147/meshes/"
    REF87K:
        nx: 86803
        mesh_dir: "${pool_dir}/meshes/mesh_ref87k/"
    REF:
        nx: 43943
        mesh_dir: "${pool_dir}/meshes/mesh_ref/"
    BOLD:
        nx: 1306775
        mesh_dir: "${pool_dir}/meshes_default/bold/"
    fArc:
        nx: 638387
    PI-GRID:
        nx: 3140
        mesh_dir: "${pool_dir}/meshes_default/pi-grid/"
    CAVCORE2:
        nx: 72411

restart_in_files:
    oce_restart: oce_restart
    ice_restart: ice_restart
    oce_diag: oce_diag

restart_in_in_work:
    oce_diag: fesom.${parent_date!syear}.oce.diag.nc
    oce_restart: fesom.${parent_date!syear}.oce.nc
    ice_restart: fesom.${parent_date!syear}.ice.nc
restart_in_sources:
    oce_diag: fesom.${parent_date!syear}.oce.diag.nc
    oce_restart: fesom.${parent_date!syear}.oce.nc
    ice_restart: fesom.${parent_date!syear}.ice.nc

restart_out_files:
    oce_diag: oce_diag
    oce_restart: oce_restart
    ice_restart: ice_restart

restart_out_in_work:
    oce_diag: fesom.${end_date!syear}.oce.diag.nc
    oce_restart: fesom.${end_date!syear}.oce.nc
    ice_restart: fesom.${end_date!syear}.ice.nc

restart_out_sources:
    oce_diag: fesom.${end_date!syear}.oce.diag.nc
    oce_restart: fesom.${end_date!syear}.oce.nc
    ice_restart: fesom.${end_date!syear}.ice.nc

log_files:
    clock: clock
    mesh_diag: mesh_diag

log_in_work:
    clock: fesom.clock
    mesh_diag: fesom.initial.mesh.diag.nc

log_sources:
    clock: fesom.clock
    mesh_diag: fesom.initial.mesh.diag.nc

namelist_changes:
    namelist.config:
        clockinit:
            daynew: "${daynew}"
            yearnew: "${yearnew}"
        calendar:
            include_fleapyear: "${leapyear}"
        paths:
            ForcingDataPath: "${forcing_data_dir}"
            MeshPath: "${mesh_dir}"
            OpbndPath: "${opbnd_dir}"
            ClimateDataPath: "${climate_data_dir}"
            TideForcingPath: "${tide_forcing_dir}"
            ResultPath: "${work_dir}"
        timestep:
            step_per_day: "${steps_per_day}"
            run_length: "${restart_rate}"
            run_length_unit: "${restart_unit}"
        inout:
            restartflag: "${restart_flag}"
            output_length: "${restart_rate}"
            output_length_unit: "${restart_unit}"
            restart_length: "remove_from_namelist"
            restart_length_unit: "remove_from_namelist"
        mesh_def:
            part_format: "remove_from_namelist"
    namelist.forcing:
        forcing_source:
            wind_data_source: ${asforcing}
            rad_data_source: ${asforcing}
            precip_data_source: ${asforcing}
            runoff_data_source: ${asforcing}
            sss_data_source: ${asforcing}

lasttime: "$(( 86400 - ${time_step}))"
currentday: "${current_date!sdoy}"
choose_currentday:
    "1":
        starttime: "0.0000000000000"
        startday: 1
    '*':
        starttime: "86400.0000000000"
        startday: "$(( ${start_date!sdoy} - 1 ))"

choose_lresume:
    false:
        create_config:
            fesom.clock:
                - "<--append-- 0.0000000000000 ${initial_date!sdoy} ${initial_date!syear}"
                - "<--append-- 0.0000000000000 ${initial_date!sdoy} ${initial_date!syear}"
    true:
        create_config:
            fesom.clock:
                - "<--append-- ${lasttime} ${parent_date!sdoy} ${parent_date!syear}"
                - "<--append-- ${starttime} ${startday} ${start_date!syear}"

# Is it a branchoff experiment?
branchoff: "$(( ${lresume} and ${general.run_number}==1 ))"
choose_branchoff:
    # Makes sure the <units>new in the namelist make an earlier date than that of
    # of the clock to avoid cold starts for branching off experiments
    true:
        daynew: "${startday}"
        yearnew: "$(( ${initial_date!syear} - 1 ))"
    false:
        daynew: "${initial_date!sdoy}"
        yearnew: "${initial_date!syear}"

bin_sources:
    fesom: "${bin_dir}/${executable}"

config_files:
    config:  config
    forcing: forcing
    ice:     ice
    oce:     oce
    diag:    diag

config_sources:
    config:  "${namelist_dir}/namelist.config"
    forcing: "${namelist_dir}/namelist.forcing"
    ice:     "${namelist_dir}/namelist.ice"
    oce:     "${namelist_dir}/namelist.oce"
    diag:    "${namelist_dir}/namelist.diag"

# default output of components `fesom-1.4` and `recom-2.0`
# - variables listed in `*_outputs` but not defined/not requested in the model will be ignored by the fesom-1.4 output scheduler
# - variables defined/requested in the model but not listed in `*_outputs` will raise an error in the fesom-1.4 output scheduler
# - variable names are case sensitive
# - please keep alphabetic order
# - a custom variable list (of all involved models, e.g. fesom or fesom AND recom) can be provided in the runscript via `further_reading` in the fesom section
# - todo: if fesom1:namelist.oce:use_age_tracer=.true. --> age01, age02, ... must be added to `fesom_*_outputs`-lists
fesom_yearly_outputs: &fesom_yearly_outputs [flice,fsitherm,opottemptend,pbo,relax_salt,rho,sidmassevapsubl,sidmasssi,sidmassth,sidmasstranx,sidmasstrany,sifllatstop,sisnconc,sisnmass,sisnthick,sispeed,sistrxdtop,sistrxubot,sistrydtop,sistryubot,thdgr,thdgrsn,u2o,uhice,uhsnow,urho,uso,uto,uv,v2o,vhice,vhsnow,virtual_salt,volo,vrho,vso,vto,w2o,wfo,wso,wto,zossq]
fesom_monthly_outputs: [evap,evs,hfds,lwrd,mlotst,olat,olwout,omldamax,osen,prlq,prsn,rsdo,runoff,shum,siarean,siareas,sic,siextentn,siextents,sithick,sitimefrac,siu,siv,sivol,sivoln,sivols,so,soga,sos,tair,tauuo,tauvo,thetao,thetaoga,tos,tso,uo,uwind,vo,vwind,wnet,wo,zos]
fesom_daily_outputs: []
fesom_12_step_outputs: []
recom_yearly_outputs: &recom_yearly_outputs [AGGdia3d,AGGphy3d,alphaCO2,benC,benCalc,benN,benSi,bgc21,calcdiss,calcif3d,denb,EXCdia3d,EXCphy3d,GNAd,GNAn,GNAsdia3d,GNAsphy3d,GPPdia3d,GPPphy3d,GRAZdia3d,GRAZphy3d,Hp,Kw,NNAd,NNAn,NNAsdia3d,NNAsphy3d,NPPdia3d,NPPphy3d,rDIN,rDOC,rDON,rDSi,RESdia3d,RESphy3d,RESzoo3d,TotGraz3d]
recom_monthly_outputs: [aCO2,aFe,aN,bgc01,bgc02,bgc03,bgc04,bgc05,bgc06,bgc07,bgc08,bgc09,bgc10,bgc11,bgc12,bgc13,bgc14,bgc15,bgc16,bgc17,bgc18,bgc19,bgc20,bgc21,bgc22,bgc23,bgc24,bgc25,bgc26,bgc27,bgc28,CO2f,CO2y,diags3d01,diags3d02,diags3d03,diags3d04,diags3d05,diags3d06,diags3d07,diags3d08,diags3d09,diags3d10,diags3d11,diags3d12,diags3d13,diags3d14,diags3d15,diags3d16,diags3d17,diags3d18,diags3d19,diags3d20,dpCO2s,GPPd,GPPn,NPPd,NPPn,O2f,PAR,pCO2s,slp,virtual_alk,virtual_dfe,virtual_dic,virtual_din,virtual_dsi,virtual_oxy,w10w]
recom_daily_outputs: []
recom_12_step_outputs: []

# add default output depending on coupling that involves fesom-1.4
yearly_outputs: "${fesom_yearly_outputs}"
monthly_outputs: "${fesom_monthly_outputs}"
daily_outputs: "${fesom_daily_outputs}"
12_step_outputs: "${fesom_12_step_outputs}"
        
choose_version:
    '1.4-esm_interface':
        branch: using_esm-interface
        destination: fesom-1.4
    '1.4-recom':
        branch: fesom_recom_1.4_master
        destination: fesom-1.4
        #add_yearly_outputs:
        #    - "${recom_yearly_outputs}"
        #yearly_outputs:
        #  "[[fesom_yearly_outputs-->OUTPUT]]": OUTPUT
        #  "[[recom_yearly_outputs-->OUTPUT]]": OUTPUT
        #yearly_outputs: 
        #    - *fesom_yearly_outputs
        #    - *recom_yearly_outputs
        yearly_outputs: $(( "${fesom_yearly_outputs}" + "${recom_yearly_outputs}" ))
        add_monthly_outputs:
            - "${recom_monthly_outputs}"
        add_daily_outputs:
            - "${recom_daily_outputs}"
        add_12_step_outputs:
            - "${recom_12_step_outputs}"
    '1.4-recom-awicm':
        branch: fesom_recom_1.4_master
        destination: fesom-1.4
        #add_yearly_outputs:
        #    - ${recom_yearly_outputs}
        add_monthly_outputs:
            - ${recom_monthly_outputs}
        add_daily_outputs:
            - ${recom_daily_outputs}
        add_12_step_outputs:
            - ${recom_12_step_outputs}

# export output lists to env variable `AWI_FESOM_YAML`
# - `AWI_FESOM_YAML` is used by fesom-1.4/fesom_cpl/output_scheduler; check its value in finished_config.yaml
# - there can be several blocks in `AWI_FESOM_YAML` with the same output frequency
runtime_environment_changes:
    add_export_vars:
        AWI_FESOM_YAML:
            output_schedules:
                -
                    vars: [restart]
                    unit: ${restart_unit}
                    first: ${restart_first}
                    rate: ${restart_rate}
                -
                    vars: ${yearly_outputs}
                    unit: y
                    first: ${yearly_outputs_start}
                    rate: 1
                -
                    vars: ${monthly_outputs}
                    unit: m
                    rate: 1
                -
                    vars: ${daily_outputs}
                    unit: d
                    rate: 1
                -
                    vars: ${12_step_outputs}
                    unit: s
                    rate: 12

outdata_files:
    "[[yearly_outputs-->OUTPUT]]": OUTPUT
    "[[monthly_outputs-->OUTPUT]]": OUTPUT
    "[[daily_outputs-->OUTPUT]]": OUTPUT
    "[[12_step_outputs-->OUTPUT]]": OUTPUT

outdata_in_work:
    "[[yearly_outputs-->OUTPUT]]": OUTPUT_fesom_${start_date!syear!smonth!sday}.nc
    "[[monthly_outputs-->OUTPUT]]": OUTPUT_fesom_${start_date!syear!smonth!sday}.nc
    "[[daily_outputs-->OUTPUT]]": OUTPUT_fesom_${start_date!syear!smonth!sday}.nc
    "[[12_step_outputs-->OUTPUT]]": OUTPUT_fesom_${start_date!syear!smonth!sday}.nc

outdata_sources:
    "[[yearly_outputs-->OUTPUT]]": OUTPUT_fesom_${start_date!syear!smonth!sday}.nc
    "[[monthly_outputs-->OUTPUT]]": OUTPUT_fesom_${start_date!syear!smonth!sday}.nc
    "[[daily_outputs-->OUTPUT]]": OUTPUT_fesom_${start_date!syear!smonth!sday}.nc
    "[[12_step_outputs-->OUTPUT]]": OUTPUT_fesom_${start_date!syear!smonth!sday}.nc

ignore_files:
    gf: gf
    chloro: chloro

ignore_in_work:
    gf: goodfile
    chloro: Chl_Sweeney.dat

ignore_sources:
    gf: goodfile
    chloro: Chl_Sweeney.dat

compiletime_environment_changes:
    add_export_vars:
    takenfrom:      fesom1
choose_computer.name:
<<<<<<< HEAD
        mistral:
                add_compiletime_environment_changes:
                        add_module_actions:
                                - "unload gcc"
                                - "load gcc/4.8.2"
        blogin:
                add_compiletime_environment_changes:
                        add_export_vars:
                                - "NETCDF_DIR=/sw/dataformats/netcdf/intel.18/4.7.3/skl/"
                                - "LD_LIBRARY_PATH=$NETCDF_DIR/lib/:$LD_LIBRARY_PATH"
                                - "NETCDF_CXX_INCLUDE_DIRECTORIES=$NETCDF_DIR/include"
                                - "NETCDF_CXX_LIBRARIES=$NETCDF_DIR/lib"
        levante:
                add_compiletime_environment_changes:
                        add_export_vars:
                                NETCDF_DIR: ${computer.netcdf_cxx_root}
                                NETCDF_CXX_INCLUDE_DIRECTORIES: ${computer.netcdf_cxx_root}/include
                                NETCDF_CXX_LIBRARIES: ${computer.netcdf_cxx_root}/lib
                                LD_LIBRARY_PATH[(10)]: $NETCDF_DIR/lib/:$LD_LIBRARY_PATH
=======
    mistral:
        add_compiletime_environment_changes:
            add_module_actions:
                - "unload gcc"
                - "load gcc/4.8.2"
    blogin:
        add_compiletime_environment_changes:
            add_export_vars:
                - "NETCDF_DIR=/sw/dataformats/netcdf/intel.18/4.7.3/skl/"
                - "LD_LIBRARY_PATH=$NETCDF_DIR/lib/:$LD_LIBRARY_PATH"
                - "NETCDF_CXX_INCLUDE_DIRECTORIES=$NETCDF_DIR/include"
                - "NETCDF_CXX_LIBRARIES=$NETCDF_DIR/lib"
                - "takenfrom='fesom1'"
>>>>>>> fa932f29

coupling_fields:
    sst_feom:
        grid: feom
    sit_feom:
        grid: feom
    sie_feom:
        grid: feom
    snt_feom: # snow temp
        grid: feom
    taux_oce:
        grid: feom
    tauy_oce:
        grid: feom
    taux_ico:
        grid: feom
    tauy_ico:
        grid: feom
    prec_oce:
        grid: feom
    snow_oce:
        grid: feom
    evap_oce:
        grid: feom
    subl_oce:
        grid: feom
    heat_oce:
        grid: feom
    heat_ico:
        grid: feom
    heat_swo:
        grid: feom
    hydr_oce:
        grid: feom
    co2_feom:
        grid: feom
    co2c_oce:
        grid: feom
    w10w_oce:
        grid: feom

grids:
    feom:
        name: feom
        nx: ${nx}
        ny: 1
        oasis_grid_type: "U"
        number_of_overlapping_points: 0 # oasis P-value
<|MERGE_RESOLUTION|>--- conflicted
+++ resolved
@@ -6,17 +6,55 @@
 type: ocean
 
 available_versions:
-    - '1.4'
-    - '1.4-esm_interface'
-    - '1.4-recom'
-    - '1.4-recom-awicm'
-    - '2.0'
-    - '2.0-o'
-    - '2.0-paleodyn'
-    - '2.0-r' # OG: temporarily here
-    - '2.1'
-    - '2.1-recom'
-    - '2.1-wiso'
+- '1.4'
+- '1.4-esm_interface'
+- '1.4-recom'
+- '1.4-recom-awicm'
+- '1.4-recom-mocsy-slp'
+- '2.0'
+- '2.0-o'
+- '2.0-paleodyn'
+- '2.0-r' # OG: temporarily here
+- '2.1'
+- '2.1-recom'
+- '2.1-wiso'
+
+choose_version:
+  '1.4-esm_interface':
+    branch: using_esm-interface
+    destination: fesom-1.4
+  '1.4-recom':
+    branch: master
+    destination: fesom-1.4
+    #add_yearly_outputs:
+    #    - "${recom_yearly_outputs}"
+    #yearly_outputs:
+    #  "[[fesom_yearly_outputs-->OUTPUT]]": OUTPUT
+    #  "[[recom_yearly_outputs-->OUTPUT]]": OUTPUT
+    #yearly_outputs: 
+    #    - *fesom_yearly_outputs
+    #    - *recom_yearly_outputs
+    yearly_outputs: $(( "${fesom_yearly_outputs}" + "${recom_yearly_outputs}" ))
+    add_monthly_outputs:
+        - "${recom_monthly_outputs}"
+    add_daily_outputs:
+        - "${recom_daily_outputs}"
+    add_12_step_outputs:
+        - "${recom_12_step_outputs}"
+  '1.4-recom-awicm':
+    branch: fesom_recom_1.4_master
+    destination: fesom-1.4
+    #add_yearly_outputs:
+    #    - ${recom_yearly_outputs}
+    add_monthly_outputs:
+        - ${recom_monthly_outputs}
+    add_daily_outputs:
+        - ${recom_daily_outputs}
+    add_12_step_outputs:
+        - ${recom_12_step_outputs}
+  '1.4-recom-mocsy-slp':
+    branch: fesom-recom-mocsy-slp
+    destination: fesom-1.4
 
 git-repository: https://gitlab.dkrz.de/modular_esm/fesom-1.4.git
 install_bins: bin/fesom
@@ -24,17 +62,17 @@
 comp_command: mkdir -p build; cd build; cmake ..;   make install
 
 metadata:
-    Institute: Alfred Wegener Institute
-    Description:
-        Multiresolution sea ice-ocean model that solves the equations
-        of motion on unestructured meshes
-    Authors: Dmitry Sidorenko (Dmitry.Sidorenko@awi.de), Nikolay V. Koldunov (nikolay.koldunov@awi.de)
-    Publications:
-        - "The Finite-volumE Sea ice-Ocean Model (FESOM2) <https://doi.org/10.5194/gmd-10-765-2017>"
-        - "Scalability and some optimization of the Finite-volumE Sea ice-Ocean Model, Version 2.0 (FESOM2) <https://doi.org/10.5194/gmd-12-3991-2019>"
-    License:
-        Please make sure you have a licence to use FESOM. In case you are unsure,
-        please contact redmine...
+        Institute: Alfred Wegener Institute
+        Description:
+                Multiresolution sea ice-ocean model that solves the equations
+                of motion on unestructured meshes
+        Authors: Dmitry Sidorenko (Dmitry.Sidorenko@awi.de), Nikolay V. Koldunov (nikolay.koldunov@awi.de)
+        Publications:
+                - "The Finite-volumE Sea ice-Ocean Model (FESOM2) <https://doi.org/10.5194/gmd-10-765-2017>"
+                - "Scalability and some optimization of the Finite-volumE Sea ice-Ocean Model, Version 2.0 (FESOM2) <https://doi.org/10.5194/gmd-12-3991-2019>"
+        License:
+                Please make sure you have a licence to use FESOM. In case you are unsure,
+                please contact redmine...
 
 restart_rate: "12"
 restart_unit: "m"
@@ -67,177 +105,184 @@
 asforcing: CORE2
 
 namelists:
-    - namelist.config
-    - namelist.forcing
-    - namelist.oce
-    - namelist.ice
-    - namelist.diag
+        - namelist.config
+        - namelist.forcing
+        - namelist.oce
+        - namelist.ice
+        - namelist.diag
 
 choose_asforcing:
-    CORE2:
-        leapyear: false
-    ECHAM5:
-        leapyear: true
-    JRA55:
-        leapyear: true
-    ECHAM6:
-        leapyear: true
+        CORE2:
+                leapyear: false
+        ECHAM5:
+                leapyear: true
+        JRA55:
+                leapyear: true
+        ECHAM6:
+                leapyear: true
 
 executable: fesom
 
 choose_resolution:
-    CORE2:
-        nx: 126859
-        mesh_dir: "${pool_dir}/meshes_default/core/"
-        nproc: 288
-    GLOB:
-        nx: 830305
-        mesh_dir: "${pool_dir}/meshes_default/glob/"
-    GLOB_rmstep:
-        nx: 830305
-        mesh_dir: "/work/ba1150/a270147/meshes/"
-    REF87K:
-        nx: 86803
-        mesh_dir: "${pool_dir}/meshes/mesh_ref87k/"
-    REF:
-        nx: 43943
-        mesh_dir: "${pool_dir}/meshes/mesh_ref/"
-    BOLD:
-        nx: 1306775
-        mesh_dir: "${pool_dir}/meshes_default/bold/"
-    fArc:
-        nx: 638387
-    PI-GRID:
-        nx: 3140
-        mesh_dir: "${pool_dir}/meshes_default/pi-grid/"
-    CAVCORE2:
-        nx: 72411
+        CORE2:
+                nx: 126859
+                mesh_dir: "${pool_dir}/meshes_default/core/"
+                nproc: 288
+        GLOB:
+                nx: 830305
+                mesh_dir: "${pool_dir}/meshes_default/glob/"
+        GLOB_rmstep:
+                nx: 830305
+                mesh_dir: "/work/ba1150/a270147/meshes/"
+        REF87K:
+                nx: 86803
+                mesh_dir: "${pool_dir}/meshes/mesh_ref87k/"
+        REF:
+                nx: 43943
+                mesh_dir: "${pool_dir}/meshes/mesh_ref/"
+        BOLD:
+                nx: 1306775
+                mesh_dir: "${pool_dir}/meshes_default/bold/"
+        fArc:
+                nx: 638387
+        PI-GRID:
+                nx: 3140
+                mesh_dir: "${pool_dir}/meshes_default/pi-grid/"
+        CAVCORE2:
+                nx: 72411
+
 
 restart_in_files:
-    oce_restart: oce_restart
-    ice_restart: ice_restart
-    oce_diag: oce_diag
+        oce_restart: oce_restart
+        ice_restart: ice_restart
+        oce_diag: oce_diag
 
 restart_in_in_work:
-    oce_diag: fesom.${parent_date!syear}.oce.diag.nc
-    oce_restart: fesom.${parent_date!syear}.oce.nc
-    ice_restart: fesom.${parent_date!syear}.ice.nc
+        oce_diag: fesom.${parent_date!syear}.oce.diag.nc
+        oce_restart: fesom.${parent_date!syear}.oce.nc
+        ice_restart: fesom.${parent_date!syear}.ice.nc
 restart_in_sources:
-    oce_diag: fesom.${parent_date!syear}.oce.diag.nc
-    oce_restart: fesom.${parent_date!syear}.oce.nc
-    ice_restart: fesom.${parent_date!syear}.ice.nc
+        oce_diag: fesom.${parent_date!syear}.oce.diag.nc
+        oce_restart: fesom.${parent_date!syear}.oce.nc
+        ice_restart: fesom.${parent_date!syear}.ice.nc
 
 restart_out_files:
-    oce_diag: oce_diag
-    oce_restart: oce_restart
-    ice_restart: ice_restart
+        oce_diag: oce_diag
+        oce_restart: oce_restart
+        ice_restart: ice_restart
 
 restart_out_in_work:
-    oce_diag: fesom.${end_date!syear}.oce.diag.nc
-    oce_restart: fesom.${end_date!syear}.oce.nc
-    ice_restart: fesom.${end_date!syear}.ice.nc
+        oce_diag: fesom.${end_date!syear}.oce.diag.nc
+        oce_restart: fesom.${end_date!syear}.oce.nc
+        ice_restart: fesom.${end_date!syear}.ice.nc
 
 restart_out_sources:
-    oce_diag: fesom.${end_date!syear}.oce.diag.nc
-    oce_restart: fesom.${end_date!syear}.oce.nc
-    ice_restart: fesom.${end_date!syear}.ice.nc
+        oce_diag: fesom.${end_date!syear}.oce.diag.nc
+        oce_restart: fesom.${end_date!syear}.oce.nc
+        ice_restart: fesom.${end_date!syear}.ice.nc
+
 
 log_files:
-    clock: clock
-    mesh_diag: mesh_diag
+        clock: clock
+        mesh_diag: mesh_diag
 
 log_in_work:
-    clock: fesom.clock
-    mesh_diag: fesom.initial.mesh.diag.nc
+        clock: fesom.clock
+        mesh_diag: fesom.initial.mesh.diag.nc
 
 log_sources:
-    clock: fesom.clock
-    mesh_diag: fesom.initial.mesh.diag.nc
+        clock: fesom.clock
+        mesh_diag: fesom.initial.mesh.diag.nc
+
 
 namelist_changes:
-    namelist.config:
-        clockinit:
-            daynew: "${daynew}"
-            yearnew: "${yearnew}"
-        calendar:
-            include_fleapyear: "${leapyear}"
-        paths:
-            ForcingDataPath: "${forcing_data_dir}"
-            MeshPath: "${mesh_dir}"
-            OpbndPath: "${opbnd_dir}"
-            ClimateDataPath: "${climate_data_dir}"
-            TideForcingPath: "${tide_forcing_dir}"
-            ResultPath: "${work_dir}"
-        timestep:
-            step_per_day: "${steps_per_day}"
-            run_length: "${restart_rate}"
-            run_length_unit: "${restart_unit}"
-        inout:
-            restartflag: "${restart_flag}"
-            output_length: "${restart_rate}"
-            output_length_unit: "${restart_unit}"
-            restart_length: "remove_from_namelist"
-            restart_length_unit: "remove_from_namelist"
-        mesh_def:
-            part_format: "remove_from_namelist"
-    namelist.forcing:
-        forcing_source:
-            wind_data_source: ${asforcing}
-            rad_data_source: ${asforcing}
-            precip_data_source: ${asforcing}
-            runoff_data_source: ${asforcing}
-            sss_data_source: ${asforcing}
+        namelist.config:
+                clockinit:
+                        daynew: "${daynew}"
+                        yearnew: "${yearnew}"
+                calendar:
+                        include_fleapyear: "${leapyear}"
+                paths:
+                        ForcingDataPath: "${forcing_data_dir}"
+                        MeshPath: "${mesh_dir}"
+                        OpbndPath: "${opbnd_dir}"
+                        ClimateDataPath: "${climate_data_dir}"
+                        TideForcingPath: "${tide_forcing_dir}"
+                        ResultPath: "${work_dir}"
+                timestep:
+                        step_per_day: "${steps_per_day}"
+                        run_length: "${restart_rate}"
+                        run_length_unit: "${restart_unit}"
+                inout:
+                        restartflag: "${restart_flag}"
+                        output_length: "${restart_rate}"
+                        output_length_unit: "${restart_unit}"
+                        restart_length: "remove_from_namelist"
+                        restart_length_unit: "remove_from_namelist"
+                mesh_def:
+                        part_format: "remove_from_namelist"
+        namelist.oce:
+                boundary:
+                        restore_s_surf: "1.929e-06"
+        namelist.forcing:
+                forcing_source:
+                        wind_data_source: ${asforcing}
+                        rad_data_source: ${asforcing}
+                        precip_data_source: ${asforcing}
+                        runoff_data_source: ${asforcing}
+                        sss_data_source: ${asforcing}
+
 
 lasttime: "$(( 86400 - ${time_step}))"
 currentday: "${current_date!sdoy}"
 choose_currentday:
-    "1":
-        starttime: "0.0000000000000"
-        startday: 1
-    '*':
-        starttime: "86400.0000000000"
-        startday: "$(( ${start_date!sdoy} - 1 ))"
+        "1":
+                starttime: "0.0000000000000"
+                startday: 1
+        '*':
+                starttime: "86400.0000000000"
+                startday: "$(( ${start_date!sdoy} - 1 ))"
 
 choose_lresume:
-    false:
-        create_config:
-            fesom.clock:
-                - "<--append-- 0.0000000000000 ${initial_date!sdoy} ${initial_date!syear}"
-                - "<--append-- 0.0000000000000 ${initial_date!sdoy} ${initial_date!syear}"
-    true:
-        create_config:
-            fesom.clock:
-                - "<--append-- ${lasttime} ${parent_date!sdoy} ${parent_date!syear}"
-                - "<--append-- ${starttime} ${startday} ${start_date!syear}"
+        false:
+                create_config:
+                        fesom.clock:
+                                - "<--append-- 0.0000000000000 ${initial_date!sdoy} ${initial_date!syear}"
+                                - "<--append-- 0.0000000000000 ${initial_date!sdoy} ${initial_date!syear}"
+        true:
+                create_config:
+                        fesom.clock:
+                                - "<--append-- ${lasttime} ${parent_date!sdoy} ${parent_date!syear}"
+                                - "<--append-- ${starttime} ${startday} ${start_date!syear}"
 
 # Is it a branchoff experiment?
 branchoff: "$(( ${lresume} and ${general.run_number}==1 ))"
 choose_branchoff:
-    # Makes sure the <units>new in the namelist make an earlier date than that of
-    # of the clock to avoid cold starts for branching off experiments
-    true:
-        daynew: "${startday}"
-        yearnew: "$(( ${initial_date!syear} - 1 ))"
-    false:
-        daynew: "${initial_date!sdoy}"
-        yearnew: "${initial_date!syear}"
+        # Makes sure the <units>new in the namelist make an earlier date than that of
+        # of the clock to avoid cold starts for branching off experiments
+        true:
+                daynew: "${startday}"
+                yearnew: "$(( ${initial_date!syear} - 1 ))"
+        false:
+                daynew: "${initial_date!sdoy}"
+                yearnew: "${initial_date!syear}"
 
 bin_sources:
-    fesom: "${bin_dir}/${executable}"
+        fesom: "${bin_dir}/${executable}"
 
 config_files:
-    config:  config
-    forcing: forcing
-    ice:     ice
-    oce:     oce
-    diag:    diag
+        config:  config
+        forcing: forcing
+        ice:     ice
+        oce:     oce
+        diag:    diag
 
 config_sources:
-    config:  "${namelist_dir}/namelist.config"
-    forcing: "${namelist_dir}/namelist.forcing"
-    ice:     "${namelist_dir}/namelist.ice"
-    oce:     "${namelist_dir}/namelist.oce"
-    diag:    "${namelist_dir}/namelist.diag"
+        config:  "${namelist_dir}/namelist.config"
+        forcing: "${namelist_dir}/namelist.forcing"
+        ice:     "${namelist_dir}/namelist.ice"
+        oce:     "${namelist_dir}/namelist.oce"
+        diag:    "${namelist_dir}/namelist.diag"
 
 # default output of components `fesom-1.4` and `recom-2.0`
 # - variables listed in `*_outputs` but not defined/not requested in the model will be ignored by the fesom-1.4 output scheduler
@@ -261,105 +306,72 @@
 daily_outputs: "${fesom_daily_outputs}"
 12_step_outputs: "${fesom_12_step_outputs}"
         
-choose_version:
-    '1.4-esm_interface':
-        branch: using_esm-interface
-        destination: fesom-1.4
-    '1.4-recom':
-        branch: fesom_recom_1.4_master
-        destination: fesom-1.4
-        #add_yearly_outputs:
-        #    - "${recom_yearly_outputs}"
-        #yearly_outputs:
-        #  "[[fesom_yearly_outputs-->OUTPUT]]": OUTPUT
-        #  "[[recom_yearly_outputs-->OUTPUT]]": OUTPUT
-        #yearly_outputs: 
-        #    - *fesom_yearly_outputs
-        #    - *recom_yearly_outputs
-        yearly_outputs: $(( "${fesom_yearly_outputs}" + "${recom_yearly_outputs}" ))
-        add_monthly_outputs:
-            - "${recom_monthly_outputs}"
-        add_daily_outputs:
-            - "${recom_daily_outputs}"
-        add_12_step_outputs:
-            - "${recom_12_step_outputs}"
-    '1.4-recom-awicm':
-        branch: fesom_recom_1.4_master
-        destination: fesom-1.4
-        #add_yearly_outputs:
-        #    - ${recom_yearly_outputs}
-        add_monthly_outputs:
-            - ${recom_monthly_outputs}
-        add_daily_outputs:
-            - ${recom_daily_outputs}
-        add_12_step_outputs:
-            - ${recom_12_step_outputs}
+
 
 # export output lists to env variable `AWI_FESOM_YAML`
 # - `AWI_FESOM_YAML` is used by fesom-1.4/fesom_cpl/output_scheduler; check its value in finished_config.yaml
 # - there can be several blocks in `AWI_FESOM_YAML` with the same output frequency
 runtime_environment_changes:
-    add_export_vars:
-        AWI_FESOM_YAML:
-            output_schedules:
-                -
-                    vars: [restart]
-                    unit: ${restart_unit}
-                    first: ${restart_first}
-                    rate: ${restart_rate}
-                -
-                    vars: ${yearly_outputs}
-                    unit: y
-                    first: ${yearly_outputs_start}
-                    rate: 1
-                -
-                    vars: ${monthly_outputs}
-                    unit: m
-                    rate: 1
-                -
-                    vars: ${daily_outputs}
-                    unit: d
-                    rate: 1
-                -
-                    vars: ${12_step_outputs}
-                    unit: s
-                    rate: 12
+        add_export_vars:
+                AWI_FESOM_YAML:
+                        output_schedules:
+                                -
+                                        vars: [restart]
+                                        unit: ${restart_unit}
+                                        first: ${restart_first}
+                                        rate: ${restart_rate}
+                                -
+                                        vars: ${yearly_outputs}
+                                        unit: y
+                                        first: ${yearly_outputs_start}
+                                        rate: 1
+                                -
+                                        vars: ${monthly_outputs}
+                                        unit: m
+                                        rate: 1
+                                -
+                                        vars: ${daily_outputs}
+                                        unit: d
+                                        rate: 1
+                                -
+                                        vars: ${12_step_outputs}
+                                        unit: s
+                                        rate: 12
 
 outdata_files:
-    "[[yearly_outputs-->OUTPUT]]": OUTPUT
-    "[[monthly_outputs-->OUTPUT]]": OUTPUT
-    "[[daily_outputs-->OUTPUT]]": OUTPUT
-    "[[12_step_outputs-->OUTPUT]]": OUTPUT
+        "[[yearly_outputs-->OUTPUT]]": OUTPUT
+        "[[monthly_outputs-->OUTPUT]]": OUTPUT
+        "[[daily_outputs-->OUTPUT]]": OUTPUT
+        "[[12_step_outputs-->OUTPUT]]": OUTPUT
 
 outdata_in_work:
-    "[[yearly_outputs-->OUTPUT]]": OUTPUT_fesom_${start_date!syear!smonth!sday}.nc
-    "[[monthly_outputs-->OUTPUT]]": OUTPUT_fesom_${start_date!syear!smonth!sday}.nc
-    "[[daily_outputs-->OUTPUT]]": OUTPUT_fesom_${start_date!syear!smonth!sday}.nc
-    "[[12_step_outputs-->OUTPUT]]": OUTPUT_fesom_${start_date!syear!smonth!sday}.nc
+        "[[yearly_outputs-->OUTPUT]]": OUTPUT_fesom_${start_date!syear!smonth!sday}.nc
+        "[[monthly_outputs-->OUTPUT]]": OUTPUT_fesom_${start_date!syear!smonth!sday}.nc
+        "[[daily_outputs-->OUTPUT]]": OUTPUT_fesom_${start_date!syear!smonth!sday}.nc
+        "[[12_step_outputs-->OUTPUT]]": OUTPUT_fesom_${start_date!syear!smonth!sday}.nc
 
 outdata_sources:
-    "[[yearly_outputs-->OUTPUT]]": OUTPUT_fesom_${start_date!syear!smonth!sday}.nc
-    "[[monthly_outputs-->OUTPUT]]": OUTPUT_fesom_${start_date!syear!smonth!sday}.nc
-    "[[daily_outputs-->OUTPUT]]": OUTPUT_fesom_${start_date!syear!smonth!sday}.nc
-    "[[12_step_outputs-->OUTPUT]]": OUTPUT_fesom_${start_date!syear!smonth!sday}.nc
+        "[[yearly_outputs-->OUTPUT]]": OUTPUT_fesom_${start_date!syear!smonth!sday}.nc
+        "[[monthly_outputs-->OUTPUT]]": OUTPUT_fesom_${start_date!syear!smonth!sday}.nc
+        "[[daily_outputs-->OUTPUT]]": OUTPUT_fesom_${start_date!syear!smonth!sday}.nc
+        "[[12_step_outputs-->OUTPUT]]": OUTPUT_fesom_${start_date!syear!smonth!sday}.nc
 
 ignore_files:
-    gf: gf
-    chloro: chloro
+        gf: gf
+        chloro: chloro
 
 ignore_in_work:
-    gf: goodfile
-    chloro: Chl_Sweeney.dat
+        gf: goodfile
+        chloro: Chl_Sweeney.dat
 
 ignore_sources:
-    gf: goodfile
-    chloro: Chl_Sweeney.dat
+        gf: goodfile
+        chloro: Chl_Sweeney.dat
 
 compiletime_environment_changes:
-    add_export_vars:
-    takenfrom:      fesom1
+        add_export_vars:
+                takenfrom:      fesom1
 choose_computer.name:
-<<<<<<< HEAD
         mistral:
                 add_compiletime_environment_changes:
                         add_module_actions:
@@ -379,66 +391,51 @@
                                 NETCDF_CXX_INCLUDE_DIRECTORIES: ${computer.netcdf_cxx_root}/include
                                 NETCDF_CXX_LIBRARIES: ${computer.netcdf_cxx_root}/lib
                                 LD_LIBRARY_PATH[(10)]: $NETCDF_DIR/lib/:$LD_LIBRARY_PATH
-=======
-    mistral:
-        add_compiletime_environment_changes:
-            add_module_actions:
-                - "unload gcc"
-                - "load gcc/4.8.2"
-    blogin:
-        add_compiletime_environment_changes:
-            add_export_vars:
-                - "NETCDF_DIR=/sw/dataformats/netcdf/intel.18/4.7.3/skl/"
-                - "LD_LIBRARY_PATH=$NETCDF_DIR/lib/:$LD_LIBRARY_PATH"
-                - "NETCDF_CXX_INCLUDE_DIRECTORIES=$NETCDF_DIR/include"
-                - "NETCDF_CXX_LIBRARIES=$NETCDF_DIR/lib"
-                - "takenfrom='fesom1'"
->>>>>>> fa932f29
 
 coupling_fields:
-    sst_feom:
-        grid: feom
-    sit_feom:
-        grid: feom
-    sie_feom:
-        grid: feom
-    snt_feom: # snow temp
-        grid: feom
-    taux_oce:
-        grid: feom
-    tauy_oce:
-        grid: feom
-    taux_ico:
-        grid: feom
-    tauy_ico:
-        grid: feom
-    prec_oce:
-        grid: feom
-    snow_oce:
-        grid: feom
-    evap_oce:
-        grid: feom
-    subl_oce:
-        grid: feom
-    heat_oce:
-        grid: feom
-    heat_ico:
-        grid: feom
-    heat_swo:
-        grid: feom
-    hydr_oce:
-        grid: feom
-    co2_feom:
-        grid: feom
-    co2c_oce:
-        grid: feom
-    w10w_oce:
-        grid: feom
+        sst_feom:
+                grid: feom
+        sit_feom:
+                grid: feom
+        sie_feom:
+                grid: feom
+        snt_feom: # snow temp
+                grid: feom
+        taux_oce:
+                grid: feom
+        tauy_oce:
+                grid: feom
+        taux_ico:
+                grid: feom
+        tauy_ico:
+                grid: feom
+        prec_oce:
+                grid: feom
+        snow_oce:
+                grid: feom
+        evap_oce:
+                grid: feom
+        subl_oce:
+                grid: feom
+        heat_oce:
+                grid: feom
+        heat_ico:
+                grid: feom
+        heat_swo:
+                grid: feom
+        hydr_oce:
+                grid: feom
+        co2_feom:
+                grid: feom
+        co2c_oce:
+                grid: feom
+        w10w_oce:
+                grid: feom
 
 grids:
-    feom:
-        name: feom
-        nx: ${nx}
-        ny: 1
-        oasis_grid_type: "U"
-        number_of_overlapping_points: 0 # oasis P-value
+        feom:
+                name: feom
+                nx: ${nx}
+                ny: 1
+                oasis_grid_type: "U"
+                number_of_overlapping_points: 0 # oasis P-value
