<<<<<<< HEAD
=======
# ESM-Runscripts defaults

# Defaults added to the general section
general:
    additional_files: []
    iterative_coupled_model: ""
    reset_calendar_to_last: False
    verbose: False

# Defaults to be added to each model or component
>>>>>>> 5ed14cb1
per_model_defaults:
    file_movements:
        default:
            all_directions: copy
        bin:
            init_to_exp:    copy
            exp_to_run:     copy
            run_to_work:    copy
            work_to_run:    copy

workflow:
    user_phases: None
    first_task_in_queue: prepcompute
    last_task_in_queue: tidy
    next_run_triggered_by: tidy

    phases:
        prepcompute:
            batch_or_shell: SimulationSetup
            called_from: tidy
            cluster: prepcompute
            name: prepcompute
            next_submit:
                - compute
            nproc: 1
            order_in_cluster: sequential
            run_after: tidy
            run_before: compute
            submit_to_batch_system: False
        compute:
            called_from: prepcompute
            cluster: compute
            name: compute
            next_submit:
                - tidy
            nproc: None
            order_in_cluster: sequential
            run_after: prepcompute
            run_before: tidy
            #run_on_queue: ${computer.partitions.pp.name}
            submit_to_batch_system: True
        tidy:
            batch_or_shell: SimulationSetup
            called_from: compute
            cluster: tidy
            name: tidy
            next_submit:
                - prepcompute
            nproc: 1
            order_in_cluster: sequential
            run_after: compute
            run_before: prepcompute
            submit_to_batch_system: False<|MERGE_RESOLUTION|>--- conflicted
+++ resolved
@@ -1,5 +1,3 @@
-<<<<<<< HEAD
-=======
 # ESM-Runscripts defaults
 
 # Defaults added to the general section
@@ -10,7 +8,6 @@
     verbose: False
 
 # Defaults to be added to each model or component
->>>>>>> 5ed14cb1
 per_model_defaults:
     file_movements:
         default:
