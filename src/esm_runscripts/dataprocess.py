--- conflicted
+++ resolved
@@ -46,10 +46,7 @@
     if script:
         script = assemble_filename(script, scriptdir, config)
         # task_list += add_scriptcall(script, cluster, config)
-<<<<<<< HEAD
         if batch_or_shell == "batch":
-=======
-        if subjob_config["batch_or_shell"] == "batch":
             if "calc_launcher_flags" in dir(config['general']["batch"].bs):
                 launcher_flags = config['general']["batch"].bs.calc_launcher_flags(
                     {
@@ -61,7 +58,6 @@
                 )
             else:
                 launcher_flags = config['computer']['launcher_flags']
->>>>>>> d998cde1
             task_list += [
                 f"time {config['computer']['launcher']} "
                 f"{launcher_flags} {script} 2>&1 &"
