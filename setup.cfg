--- conflicted
+++ resolved
@@ -1,9 +1,5 @@
 [bumpversion]
-<<<<<<< HEAD
 current_version = 5.0.10
-=======
-current_version = 5.0.9
->>>>>>> a0c25c8d
 commit = True
 tag = True
 
