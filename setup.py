#!/usr/bin/env python

"""The setup script."""

from setuptools import setup, find_packages
from os import getenv

with open("README.rst") as readme_file:
    readme = readme_file.read()

with open("stuff/HISTORY.rst") as history_file:
    history = history_file.read()

requirements = [
    "esm_master @ git+https://github.com/esm-tools/esm_master.git",
    "esm_runscripts @ git+https://github.com/esm-tools/esm_runscripts.git",
    "esm_rcfile @ git+https://github.com/esm-tools/esm_rcfile.git",
    "esm_version_checker @ git+https://github.com/esm-tools/esm_version_checker.git",
]

setup_requirements = []

test_requirements = []

thisfolder = getenv("PWD")  # that somehow works, even though pip copies everything to
# a temp folder... seemingly without changing the PWD var
setup(
    author="Dirk Barbi",
    author_email="dirk.barbi@awi.de",
    python_requires=">=3.5",
    classifiers=[
        "Development Status :: 3 - Beta",
        "Intended Audience :: Science/Research",
        "License :: OSI Approved :: GNU General Public License v2 (GPLv2)",
        "Natural Language :: English",
        "Programming Language :: Python :: 3",
        "Programming Language :: Python :: 3.5",
        "Programming Language :: Python :: 3.6",
        "Programming Language :: Python :: 3.7",
        "Programming Language :: Python :: 3.8",
    ],
    description="ESM Tools external infrastructure for Earth System Modelling",
    install_requires=requirements,
    license="GNU General Public License v2",
    long_description=readme + "\n\n" + history,
    include_package_data=True,
    keywords="esm_tools",
    name="esm_tools",
    packages=find_packages(include=["esm_tools", "esm_tools.*"]),
    setup_requires=setup_requirements,
    test_suite="tests",
    tests_require=test_requirements,
    url="https://gitlab.awi.de/esm_tools/esm_tools",
<<<<<<< HEAD
    version='3.1.10',
=======
    version="3.2.0",
>>>>>>> b4a82bd8
    zip_safe=False,
)

try:
    from esm_rcfile import set_rc_entry

    set_rc_entry("FUNCTION_PATH", thisfolder + "/configs")
    set_rc_entry("NAMELIST_PATH", thisfolder + "/namelists")
    set_rc_entry("RUNSCRIPT_PATH", thisfolder + "/runscripts")
except:
    print("RCFile could not be written!")<|MERGE_RESOLUTION|>--- conflicted
+++ resolved
@@ -51,11 +51,7 @@
     test_suite="tests",
     tests_require=test_requirements,
     url="https://gitlab.awi.de/esm_tools/esm_tools",
-<<<<<<< HEAD
-    version='3.1.10',
-=======
     version="3.2.0",
->>>>>>> b4a82bd8
     zip_safe=False,
 )
 
