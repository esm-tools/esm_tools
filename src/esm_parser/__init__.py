--- conflicted
+++ resolved
@@ -2,11 +2,7 @@
 
 __author__ = """Dirk Barbi"""
 __email__ = "dirk.barbi@awi.de"
-<<<<<<< HEAD
-__version__ = "6.0.8"
-=======
 __version__ = "6.0.9"
->>>>>>> 727b0aa4
 
 
 from .yaml_to_dict import yaml_file_to_dict
