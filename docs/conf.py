--- conflicted
+++ resolved
@@ -29,11 +29,8 @@
 
 # Add any Sphinx extension module names here, as strings. They can be
 # extensions coming with Sphinx (named 'sphinx.ext.*') or your custom ones.
-<<<<<<< HEAD
-extensions = ['sphinx.ext.autodoc', 'sphinx.ext.viewcode', "sphinx.ext.napoleon"]
-=======
-extensions = ['sphinx.ext.autodoc', 'sphinx.ext.viewcode', 'sphinx.ext.autosectionlabel']
->>>>>>> 2824598d
+extensions = ['sphinx.ext.autodoc', 'sphinx.ext.viewcode', "sphinx.ext.napoleon",
+    'sphinx.ext.autosectionlabel'] 
 
 # Add any paths that contain templates here, relative to this directory.
 templates_path = ['_templates']
