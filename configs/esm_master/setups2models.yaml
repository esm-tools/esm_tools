--- conflicted
+++ resolved
@@ -1,985 +1,915 @@
+components:
+  amip:
+    clean_command: |-
+      rm -rf bin; cd src; make clean
+    comp_command: |-
+      mkdir bin; cd src; make
+    git-repository: "gitlab.dkrz.de/ec-earth/amip-forcing.git"
+  echam:
+    available_versions:
+    - 6.3.04p1-esm-interface
+    - 6.3.05p2-foci
+    - 6.3.04p1-esm-interface-yac
+    - 6.3.02p4
+    - 6.3.04p1-paleodyn
+    - 6.3.04p1
+    - 6.3.05p2-concurrent_radiation
+    - 6.3.05p2
+    branch: "${echam.version}"
+    choose_version:
+      6.3.02p4:
+        install_bins: "src/bin/echam6"
+      6.3.04p1-esm-interface:
+        branch: "using_esm_interfaces"
+        destination: "echam-6.3.04p1"
+        git-repository: "https://gitlab.dkrz.de/modular_esm/echam6.git"
+      6.3.04p1-esm-interface-yac:
+        branch: "using_esm_interfaces_yac"
+        destination: "echam-6.3.04p1"
+        git-repository: "https://gitlab.dkrz.de/modular_esm/echam6.git"
+      6.3.04p1-paleodyn:
+        branch: "paleodyn"
+        destination: "echam-6.3.04p1"
+        git-repository: "https://gitlab.dkrz.de/modular_esm/echam6.git"
+      6.3.05p2:
+        branch: "esm-tools"
+        git-repository: "https://gitlab.dkrz.de/foci/src/echam.git"
+      6.3.05p2-concurrent_radiation:
+        branch: "concurrent_radiation"
+        clean_command: |-
+          rm -rf src/echam/bin; make clean
+        comp_command: |-
+          make -j `nproc --all`; make install -j `nproc --all`; mkdir -p src/echam/bin; cp  bin/echam6 src/echam/bin/echam6
+        conf_command: |-
+          export OASIS3MCT_FC_LIB=$(pwd)/../lib/; export OASIS3MCTROOT=$(pwd)/../oasis/; ./config/createMakefiles.pl; autoreconf -i --force; mkdir -p src/.deps yaxt/src/.deps yaxt/tests/.deps; ./configure --with-coupler=oasis3-mct --with-fortran=intel INSTALL='/usr/bin/install -p'
+        git-repository: "https://gitlab.dkrz.de/PalMod/echam6-PalMod.git"
+      6.3.05p2-foci:
+        branch: "esm-tools"
+        git-repository: "https://git.geomar.de/foci/src/echam.git"
+      6.3.05p2-wiso:
+        branch: "wiso"
+        clean_command: "make clean"
+        comp_command: |-
+          make; make install
+        conf_command: "./configure"
+    clean_command: "${defaults.clean_command}"
+    comp_command: "${defaults.comp_command}"
+    git-repository: "https://gitlab.dkrz.de/modular_esm/echam6.git"
+    install_bins: "src/echam/bin/echam6"
+  esm-interface:
+    available_versions:
+    - '1.0'
+    - yac
+    choose_version:
+      '1.0':
+        branch: "dev_prototype_awicm"
+        comp_command: |-
+          mkdir -p build; cd build; cmake ..; make -j `nproc --all`
+      yac:
+        branch: "include_yac"
+        comp_command: |-
+          mkdir -p build; cd build; cmake ..; make -j `nproc --all`
+    comp_command: "${default.comp_command}"
+    destination: "esm-interface"
+    git-repository: "https://gitlab.dkrz.de/modular_esm/esm-interfaces.git"
+  fesom:
+    available_versions:
+    - '1.4'
+    - 2.0-paleodyn
+    - 2.0-esm-interface-yac
+    - 2.0-esm-interface
+    - 2.0-o
+    - '2.0'
+    choose_version:
+      '1.4':
+        git-repository: "https://gitlab.dkrz.de/modular_esm/fesom-1.4.git"
+        install_bins: "bin/fesom"
+      '2.0':
+        branch: "2.0.2"
+        git-repository:
+        - https://gitlab.dkrz.de/FESOM/fesom2.git
+        - github.com/FESOM/fesom2.git
+        install_bins: "bin/fesom.x"
+      2.0-esm-interface:
+        branch: "fesom2_using_esm-interface"
+        destination: "fesom-2.0"
+        git-repository:
+        - https://gitlab.dkrz.de/a270089/fesom-2.0_yac.git
+        install_bins: "bin/fesom.x"
+      2.0-esm-interface-yac:
+        branch: "using_esm_interfaces_yac"
+        destination: "fesom-2.0"
+        git-repository:
+        - https://gitlab.dkrz.de/a270089/fesom-2.0_yac.git
+        install_bins: "bin/fesom.x"
+      2.0-o:
+        branch: "oifs-deck"
+        git-repository:
+        - https://gitlab.dkrz.de/FESOM/fesom2.git
+        - github.com/FESOM/fesom2.git
+        install_bins: "bin/fesom.x"
+      2.0-paleodyn:
+        branch: "paleodyn_frozen"
+        destination: "fesom-2.0"
+        git-repository:
+        - https://gitlab.dkrz.de/FESOM/fesom2.git
+        - github.com/FESOM/fesom2.git
+        install_bins: "bin/fesom.x"
+    clean_command: "${defaults.clean_command}"
+    comp_command: |-
+      mkdir -p build; cd build; cmake ..;   make install
+  fesom_mesh_part:
+    available_versions:
+    - '1.4'
+    - '2.0'
+    choose_version:
+      '1.4':
+        git-repository: "https://gitlab.dkrz.de/modular_esm/fesom-1.4.git"
+        install_bins: "mesh_part/build/fesom.x.ini"
+      '2.0':
+        branch: "2.0.2"
+        git-repository:
+        - https://gitlab.dkrz.de/FESOM/fesom2.git
+        - github.com/FESOM/fesom2.git
+        install_bins: "mesh_part/build/fesom_ini"
+    clean_command: "rm -rf bin/fesom.x.ini mesh_part/build mesh_part/CMakeCache.txt"
+    comp_command: |-
+      cd mesh_part; mkdir build -p; cd build; cmake ..; make install -j `nproc --all`
+    install_bins: "bin/fesom.x.ini"
+  icon:
+    available_versions:
+    - 2.1.0
+    - 2.3.0-nwp5
+    - 2.4.0
+    branch: "${icon.version}"
+    clean_command: "make distclean"
+    comp_command: "make -j `nproc --all"
+    conf_command: "./configure --with-fortran=gcc --with-openmp --with-grib_api"
+    git-repository: "gitlab.dkrz.de/modular_esm/ICON-ATM.git"
+  metos3d:
+    clean_command: "${defaults.clean_command}"
+    comp_command: "${defaults.comp_command}"
+    git-repository: "https://github.com/metos3d/metos3d.git"
+    git-subrepositories:
+    - https://github.com/metos3d/simpack.git
+    - https://github.com/metos3d/model.git
+  metos3d-data:
+    comp_command: |-
+      cd data/data; gunzip -c TMM.tar.gz > TMM.tar; tar xf TMM.tar; rm -f TMM.tar
+    git-repository: "https://github.com/metos3d/data.git"
+  mpiom:
+    available_versions:
+    - 1.6.2p3
+    - 1.6.3
+    - 1.6.3p2
+    choose_version:
+      1.6.2p3:
+        branch: "1.6.2p3"
+      1.6.3:
+        branch: "1.6.3"
+      1.6.3p2:
+        branch: "1.6.3p2"
+    clean_command: "${defaults.clean_command}"
+    comp_command: |-
+      ./configure; make
+    git-repository: "https://gitlab.dkrz.de/modular_esm/mpiom.git"
+    install_bins: "bin/mpiom.x"
+  nemo:
+    available_versions:
+    - ORCA05_LIM2_KCM_AOW
+    - ORCA05_LIM2_KCM_AGRIF_OASISMCT4
+    - 3.6foci
+    - ORCA05_LIM2_KCM_AOW_FS_OASISMCT4
+    - GYRE_XIOS
+    - 3.6-ogcm
+    branch: "esm-tools"
+    choose_nemo.version:
+      3.6-ogcm:
+        grid: "GYRE_XIOS"
+      3.6foci:
+        git-repository: "https://gitlab.dkrz.de/foci/src/nemo.git"
+        grid: "ORCA05_LIM2_KCM_AOW"
+      GYRE_XIOS:
+        requires:
+        - xios-2.0_r982_ogcm
+        - nemobasemodel-3.6ogcm
+      ORCA05_LIM2_KCM_AGRIF_OASISMCT4:
+        branch: "esm-tools"
+        destination: "nemo-${nemobasemodel.version}/CONFIG/${nemo.version}"
+        git-repository: "https://git.geomar.de/foci/src/nemo_config/${nemo.version}.git"
+      ORCA05_LIM2_KCM_AOW:
+        branch: "master"
+        destination: "nemo-${nemobasemodel.version}/CONFIG/${nemo.version}"
+        git-repository: "https://git.geomar.de/foci/src/nemo_config/${nemo.version}.git"
+      ORCA05_LIM2_KCM_AOW_FS_OASISMCT4:
+        branch: "esm-tools"
+        destination: "nemo-${nemobasemodel.version}/CONFIG/${nemo.version}"
+        git-repository: "https://git.geomar.de/foci/src/nemo_config/${nemo.version}.git"
+    clean_command: |-
+      cd CONFIG; ./makenemo -n ${nemo.grid} clean
+    comp_command: |-
+      export NEMO_TOPLEVEL=${model_dir}; cd CONFIG; ./makenemo -n ${grid} -m ${computer.nemoarchfile} -j 24
+    destination: "nemo-3.6"
+    git-repository: "https://gitlab.dkrz.de/foci/src/NEMOGCM.git"
+    install_bins: "CONFIG/${nemo.grid}/BLD/bin/nemo.exe"
+    requires:
+    - xios-2.0_r982
+    - nemobasemodel-3.6foci
+    version: "3.6-ogcm"
+  nemobasemodel:
+    archfile: "ESMTOOLS_generic_intel"
+    available_versions:
+    - 3.6.3.x
+    - 3.6ogcm
+    - 3.6foci
+    choose_nemobasemodel.version:
+      3.6.3.x:
+        archfile: "ESMTOOLS_generic_intel"
+        branch: "release-3.6.3.x"
+        git-repository: "https://git.geomar.de/NEMO/NEMOGCM.git"
+      3.6foci:
+        archfile: "ESMTOOLS_generic_oasis_intel"
+        branch: "esm-tools"
+        git-repository: "https://git.geomar.de/foci/src/nemo.git"
+      3.6ogcm:
+        archfile: "ESMTOOLS_generic_intel"
+        branch: "esm-tools"
+        git-repository: "https://git.geomar.de/foci/src/nemo.git"
+    clean_command: |-
+      cd CONFIG; ./makenemo -n ${nemo.version} clean
+    comp_command: |-
+      export NEMO_TOPLEVEL=${model_dir}; cd CONFIG; cp ${nemo.version}/cfg.inc cfg.txt; ./makenemo -n ${nemo.version} -m ${archfile} -j 24; cp -p ${nemo.version}/BLD/bin/nemo.exe ${nemo.version}/BLD/bin/oceanx
+    destination: "nemo-${version}"
+    git-repository: "None"
+    install_bins: "CONFIG/${nemo.version}/BLD/bin/oceanx"
+  oasis3-mct:
+    available_versions:
+    - foci
+    - fociagrif
+    - ec-earth
+    - '2.8'
+    - '3.0'
+    - '4.0'
+    choose_version:
+      '2.8':
+        branch: "2.8"
+      '3.0':
+        branch: "3.0"
+      '4.0':
+        branch: "4.0"
+      ec-earth:
+        branch: "ec-earth-version"
+      foci:
+        branch: "esm-tools"
+        git-repository: "https://gitlab.dkrz.de/foci/src/oasis3mct.git"
+      fociagrif:
+        branch: "fociagrif"
+        git-repository: "https://gitlab.dkrz.de/b350090/oasis3-mct4.git"
+    clean_command: "${defaults.clean_command}"
+    comp_command: |
+      mkdir -p build; cd build; cmake ..; make -j `nproc --all`; mkdir ../include; ln -s ../lib/psmile/include/oasis_os.h ../include/; cp ../build/lib/psmile/*mod ../include/; ln -s ../lib/psmile/include/oasis_os.h ../include/; ln -s ../build/lib/psmile/libpsmile.a ../lib; ln -s ../build/lib/psmile/mct/libmct.a ../lib; ln -s ../build/lib/psmile/mct/mpeu/libmpeu.a ../lib; ln -s ../build/lib/psmile/scrip/libscrip.a ../lib;
+    destination: "oasis"
+    git-repository: "https://gitlab.dkrz.de/modular_esm/oasis3-mct.git"
+    install_libs:
+    - build/lib/psmile/libpsmile.a
+    - build/lib/psmile/mct/libmct.a
+    - build/lib/psmile/mct/mpeu/libmpeu.a
+    - build/lib/psmile/scrip/libscrip.a
+  oasis3mct:
+    available_versions:
+    - foci
+    - fociagrif
+    - ec-earth
+    - '2.8'
+    - '3.0'
+    - '4.0'
+    choose_version:
+      '2.8':
+        branch: "2.8"
+      '3.0':
+        branch: "3.0"
+      '4.0':
+        branch: "4.0"
+      ec-earth:
+        branch: "ec-earth-version"
+      foci:
+        branch: "oasis3mct2.8-foci"
+        git-repository: "https://git.geomar.de/foci/src/oasis3mct.git"
+      fociagrif:
+        branch: "fociagrif"
+        git-repository: "https://git.geomar.de/foci/src/oasis3-mct4.git"
+    clean_command: "${defaults.clean_command}"
+    comp_command: |-
+      mkdir -p build; cd build; cmake ..;   make -j `nproc --all`
+    destination: "oasis"
+    git-repository: "https://gitlab.dkrz.de/modular_esm/oasis3-mct.git"
+    install_libs:
+    - build/lib/psmile/libpsmile.a
+    - build/lib/psmile/mct/libmct.a
+    - build/lib/psmile/mct/mpeu/libmpeu.a
+    - build/lib/psmile/scrip/libscrip.a
+  oifs:
+    available_versions:
+    - 40r1
+    - 43r3-awi
+    - 43r3
+    - 40r1-foci
+    - 43r3-foci
+    - 40r1-agcm
+    choose_version:
+      40r1:
+        branch: "foci_conserv"
+      40r1-agcm:
+        compile_command: |-
+          export OIFS_COMP=agcm; cd make; ../fcm/bin/fcm make -v -j8 -f oifs-agcm.cfg
+      40r1-foci:
+        branch: "foci_conserv"
+        comp_command: |-
+          cd make; ../fcm/bin/fcm make -v -j24 -f oifs.cfg
+        destination: "40r1"
+      43r3:
+        branch: "oifs-deck"
+        comp_command: |-
+          export OIFS_TOPLEVEL_DIR=${model_dir}; cd make; ../fcm/bin/fcm make -v -j8 -f oifs.cfg
+        git-repository: "https://gitlab.dkrz.de/ec-earth/oifs-43r3.git"
+      43r3-awi:
+        branch: "master"
+        comp_command: |-
+          export OIFS_TOPLEVEL_DIR=${model_dir}; cd make; ../fcm/bin/fcm make -v -j8 -f oifs.cfg
+        git-repository: "https://gitlab.dkrz.de/ec-earth/oifs-43r3.git"
+      43r3-foci:
+        branch: "oifs-foci"
+        comp_command: |-
+          export OIFS_TOPLEVEL_DIR=${model_dir}; cd make; ../fcm/bin/fcm make -v -j8 -f oifs.cfg
+        git-repository: "https://gitlab.dkrz.de/ec-earth/oifs-43r3.git"
+    clean_command: "rm -rf make/esm"
+    comp_command: |-
+      cd make; ../fcm/bin/fcm make -v -j8 -f oifs.cfg
+    git-repository: "https://gitlab.dkrz.de/modular_esm/oifs-40r1.git"
+    install_bins: "make/esm/oifs/bin/master.exe"
+    requires:
+    - oasis3-mct-4.0
+    - oasis3mct-4.0
+  pism:
+    available_versions:
+    - snowflake0.7
+    - snowflake1.0
+    - github1.1.4
+    - github1.2
+    - index1.1
+    choose_version:
+      github1.1.4:
+        branch: "v1.1.4"
+        git-repository: "https://github.com/pism/pism.git"
+      github1.2:
+        branch: "v1.2"
+        git-repository: "https://github.com/pism/pism.git"
+      index1.1:
+        branch: "Index_dev"
+        git-repository: "https://github.com/sebhinck/pism-pub"
+      snowflake0.7:
+        branch: "awi0.7-dev"
+        git-repository: "swrepo1.awi.de/scmrepos/git/snowflake/snowflake.git"
+      snowflake1.0:
+        branch: "stable1.0-awi-dev"
+        git-repository: "swrepo1.awi.de/scmrepos/git/snowflake/snowflake.git"
+    clean_command: "${defaults.clean_command}"
+    comp_command: |
+      mkdir -p build; cd build; export PISM_INSTALL_PREFIX=$(readlink -f $(pwd)/..); cmake \
+              -DCMAKE_VERBOSE_MAKEFILE:BOOL=ON \
+              -DCMAKE_BUILD_TYPE=RelWithDebInfo \
+              -DPism_BUILD_TYPE=RelWithDebInfo \
+              -DCMAKE_CXX_COMPILER=$CXX \
+              -DCMAKE_CXX_FLAGS="-std=c++11 -fp-model precise -no-fast-transcendentals" \
+              -DCMAKE_C_COMPILER=$CC  \
+              -DCMAKE_C_FLAGS="-fp-model precise -no-fast-transcendentals" \
+              -DPETSC_EXECUTABLE_RUNS:BOOL=ON \
+              -DMPI_C_DIR="$I_MPI_ROOT" \
+              -DPism_USE_JANSSON:BOOL=NO \
+              -DPism_USE_PARALLEL_NETCDF4:BOOL=OFF \
+              -DPism_USE_PARALLEL_HDF5:BOOL=OFF \
+              -DPism_USE_PROJ4:BOOL=YES \
+              -DPism_BUILD_EXTRA_EXECS:BOOL=ON \
+              ..; make -j4; make install;
+  recom:
+    available_versions:
+    - '2.0'
+    branch: "modular"
+    clean_command: "${defaults.clean_command}"
+    comp_command: "${defaults.comp_command}"
+    destination: "recom"
+    git-repository: "gitlab.dkrz.de/modular_esm/recom.git"
+  rnfmap:
+    available_versions:
+    - ec-earth
+    - focioifs
+    - focioifs1
+    choose_version:
+      ec-earth:
+        branch: "esm-tools"
+      focioifs:
+        branch: "esm-tools-focioifs"
+      focioifs1:
+        branch: "esm-tools-focioifs"
+    clean_command: |-
+      rm -rf bin; cd src; make clean
+    comp_command: |-
+      rm -rf bin; mkdir bin; cd src; make
+    git-repository: "https://gitlab.dkrz.de/ec-earth/runoff-mapper.git"
+    install_bins: "bin/rnfmap.exe"
+  scope:
+    available_versions:
+    - dev
+    choose_version:
+      dev:
+        git-repository: "https://gitlab.awi.de/pgierz/scope.git"
+    clean_command: "pip uninstall scope-coupler"
+    comp_command: |
+      pip install --user .
+  vilma:
+    available_versions:
+    - 1d
+    clean_command: "${defaults.clean_command}"
+    comp_command: "${defaults.comp_command}"
+    git-repository: "gitlab.dkrz.de/modular_esm/vilma.git vilma_1d"
+  xios:
+    archfile: "ESMTOOLS_generic_intel"
+    available_versions:
+    - 2.0_r982_ogcm
+    - 2.0_r982
+    - ogcm
+    branch: "esm-tools"
+    choose_version:
+      2.0_r982:
+        archfile: "ESMTOOLS_generic_oasis_intel"
+        nothing: "much"
+        use_oasis: "--use_oasis oasis3_mct"
+      2.0_r982_ogcm:
+        archfile: "ESMTOOLS_generic_intel"
+        use_oasis: ""
+      ogcm:
+        compile_command: |-
+          export XIOS_TOPLEVEL=${model_dir}; ./make_xios --arch ${computer.xiosarchfile} --netcdf_lib netcdf4_par --full --job 24
+    clean_command: "rm -rf bin lib obj ppsrc"
+    comp_command: |-
+      export XIOS_TOPLEVEL=${model_dir}; ./make_xios --arch ${archfile} --netcdf_lib netcdf4_par --full ${use_oasis} --job 24; cp bin/xios_server.exe bin/xios.x
+    destination: "xios-${version}"
+    git-repository: "https://git.geomar.de/foci/src/xios.git"
+    install_bins: "bin/xios.x"
+    use_oasis: ""
+  yac:
+    available_versions:
+    - 1.5.4
+    clean_command: "make clean"
+    comp_command: "make"
+    conf_command: |-
+      autoreconf -iv; ./configure LDFLAGS=-Wl,-rpath,$NETCDFROOT/lib --with-xml2-include=/usr/include/libxml2 --with-xml2-lib=/usr/lib64/ --with-netcdf-root=$NETCDFROOT --with-clapack-root=${model_dir}/clapack --disable-lib-only --enable-silent-rules
+    git-repository: "https://gitlab.dkrz.de/dkrz-sw/yac.git"
+couplings:
+  fesom-1.4+echam-6.3.04p1:
+    components:
+    - oasis3mct-2.8
+    - echam-6.3.04p1
+    - fesom-1.4
+    - oasis3-mct-2.8
+    coupling_changes:
+    - sed -i '/FESOM_COUPLED/s/OFF/ON/g' fesom-1.4/CMakeLists.txt
+    - sed -i '/ECHAM6_COUPLED/s/OFF/ON/g' echam-6.3.04p1/CMakeLists.txt
+  fesom-1.4+echam-6.3.04p1-paleodyn:
+    components:
+    - echam-6.3.04p1-paleodyn
+    - fesom-1.4
+    - oasis3-mct-2.8
+    coupling_changes:
+    - sed -i '/FESOM_COUPLED/s/OFF/ON/g' fesom-1.4/CMakeLists.txt
+    - sed -i '/ECHAM6_COUPLED/s/OFF/ON/g' echam-6.3.04p1/CMakeLists.txt
+  fesom-1.4+echam-6.3.04p1-paleodyn+pism-github1.2+scope-dev:
+    components:
+    - echam-6.3.04p1-paleodyn
+    - fesom-1.4
+    - oasis3-mct-2.8
+    - pism-github1.2
+    - scope-dev
+    coupling_changes:
+    - sed -i '/FESOM_COUPLED/s/OFF/ON/g' fesom-1.4/CMakeLists.txt
+    - sed -i '/ECHAM6_COUPLED/s/OFF/ON/g' echam-6.3.04p1/CMakeLists.txt
+  fesom-1.4+echam-6.3.05p2-concurrent_radiation:
+    components:
+    - echam-6.3.05p2-concurrent_radiation
+    - oasis3mct-2.8
+    - fesom-1.4
+    - oasis3-mct-2.8
+    coupling_changes:
+    - sed -i '/FESOM_COUPLED/s/OFF/ON/g' fesom-1.4/CMakeLists.txt
+    - sed -i '/ECHAM6_COUPLED/s/OFF/ON/g' echam-6.3.05p2-concurrent_radiation/config/mh-linux
+  fesom-1.4+recom:
+    components:
+    - fesom-1.4
+    - recom-2.0
+    coupling_changes:
+    - sed -i '/FESOM_COUPLED/s/OFF/ON/g' fesom-1.4/CMakeLists.txt
+    - sed -i '/FESOM_RECOM/s/OFF/ON/g' fesom-1.4/CMakeLists.txt
+    - sed -i '/RECOM_LIBRARY/s/OFF/ON/g' fesom-1.4/CMakeLists.txt
+  fesom-2.0+echam-6.3.04p1:
+    components:
+    - echam-6.3.04p1
+    - fesom-2.0
+    - oasis3mct-2.8
+    - oasis3-mct-2.8
+    coupling_changes:
+    - sed -i '/FESOM_COUPLED/s/OFF/ON/g' fesom-2.0/CMakeLists.txt
+    - sed -i '/ECHAM6_COUPLED/s/OFF/ON/g' echam-6.3.04p1/CMakeLists.txt
+  fesom-2.0+echam-6.3.05p2-concurrent_radiation:
+    components:
+    - echam-6.3.05p2-concurrent_radiation
+    - fesom-2.0
+    - oasis3mct-2.8
+    - oasis3-mct-2.8
+    coupling_changes:
+    - sed -i '/FESOM_COUPLED/s/OFF/ON/g' fesom-1.4/CMakeLists.txt
+    - sed -i '/FESOM_COUPLED/s/OFF/ON/g' fesom-2.0/CMakeLists.txt
+    - sed -i '/ECHAM6_COUPLED/s/OFF/ON/g' echam-6.3.05p2-concurrent_radiation/config/mh-linux
+    - sed -ir '/..FC_DEFINE}__cpl_mpiom/s/..FC_DEFINE}__cpl_mpiom//g' echam-6.3.05p2-concurrent_radiation/configure.ac
+  fesom-2.0+oifs-40r1:
+    components:
+    - oasis3-mct-ec-earth
+    - oifs-40r1
+    - fesom-2.0
+    - oasis3mct-ec-earth
+  fesom-2.0+oifs-43r3-awi:
+    components:
+    - fesom-2.0-o
+    - oasis3-mct-3.0
+    - rnfmap-ec-earth
+    - oifs-43r3-awi
+    - oasis3mct-3.0
+    coupling_changes:
+    - sed -i '/FESOM_COUPLED/s/OFF/ON/g' fesom-2.0-o/CMakeLists.txt
+    - sed -i '/OIFS_COUPLED/s/OFF/ON/g' fesom-2.0-o/CMakeLists.txt
+  fesom-2.0+recom:
+    components:
+    - fesom-2.0
+    - recom-2.0
+    coupling_changes:
+    - sed -i '/FESOM_COUPLED/s/OFF/ON/g' fesom-2.0/CMakeLists.txt
+    - sed -i '/FESOM_RECOM/s/OFF/ON/g' fesom-2.0/CMakeLists.txt
+    - sed -i '/RECOM_LIBRARY/s/OFF/ON/g' fesom-2.0/CMakeLists.txt
+  fesom-2.0-esm-interface+echam-6.3.04p1-esm-interface:
+    components:
+    - echam-6.3.04p1-esm-interface
+    - oasis3mct-2.8
+    - esm-interface-1.0
+    - fesom-2.0-esm-interface
+    - oasis3-mct-2.8
+    coupling_changes:
+    - sed -i '/FESOM_COUPLED/s/OFF/ON/g' fesom-2.0/CMakeLists.txt
+    - sed -i '/ECHAM6_COUPLED/s/OFF/ON/g' echam-6.3.04p1/CMakeLists.txt
+  fesom-2.0-esm-interface-yac+echam-6.3.04p1-esm-interface-yac:
+    components:
+    - fesom-2.0-esm-interface-yac
+    - echam-6.3.04p1-esm-interface-yac
+    - oasis3mct-2.8
+    - yac-1.5.4
+    - esm-interface-yac
+    - oasis3-mct-2.8
+    coupling_changes:
+    - sed -i '/FESOM_COUPLED/s/OFF/ON/g' fesom-2.0/CMakeLists.txt
+    - sed -i '/ECHAM6_COUPLED/s/OFF/ON/g' echam-6.3.04p1/CMakeLists.txt
+  fesom-2.0-paleodyn+echam-6.3.04p1-paleodyn:
+    components:
+    - echam-6.3.04p1-paleodyn
+    - fesom-2.0-paleodyn
+    - oasis3-mct-2.8
+    coupling_changes:
+    - sed -i '/FESOM_COUPLED/s/OFF/ON/g' fesom-2.0/CMakeLists.txt
+    - sed -i '/ECHAM6_COUPLED/s/OFF/ON/g' echam-6.3.04p1/CMakeLists.txt
+  fesom-2.0-paleodyn+echam-6.3.04p1-paleodyn+pism-github1.2+scope-dev:
+    components:
+    - echam-6.3.04p1-paleodyn
+    - fesom-2.0-paleodyn
+    - oasis3-mct-2.8
+    - pism-github1.2
+    - scope-dev
+    coupling_changes:
+    - sed -i '/FESOM_COUPLED/s/OFF/ON/g' fesom-2.0/CMakeLists.txt
+    - sed -i '/ECHAM6_COUPLED/s/OFF/ON/g' echam-6.3.04p1/CMakeLists.txt
+  mpiom-1.6.2p3+echam-6.3.02p4:
+    components:
+    - echam-6.3.02p4
+    - mpiom-1.6.2p3
+    - oasis3mct-2.8
+    - oasis3-mct-2.8
+    coupling_changes:
+    - sed -i '/ECHAM6_COUPLED/s/OFF/ON/g' echam-6.3.02p4/CMakeLists.txt
+  mpiom-1.6.3+echam-6.3.04p1:
+    components:
+    - echam-6.3.04p1
+    - mpiom-1.6.3
+    - oasis3mct-2.8
+    - oasis3-mct-2.8
+    coupling_changes:
+    - sed -i '/ECHAM6_COUPLED/s/OFF/ON/g' echam-6.3.04p1/CMakeLists.txt
+  mpiom-1.6.3p2+echam-6.3.05p2:
+    components:
+    - echam-6.3.05p2
+    - mpiom-1.6.3p2
+    - oasis3-mct-2.8
+    coupling_changes:
+    - sed -i '/ECHAM6_COUPLED/s/OFF/ON/g' echam-6.3.05p2/CMakeLists.txt
+  mpiom-1.6.3p2+echam-6.3.05p2-foci:
+    components:
+    - echam-6.3.05p2-foci
+    - mpiom-1.6.3p2
+    - oasis3mct-2.8
+    coupling_changes:
+    - sed -i '/ECHAM6_COUPLED/s/OFF/ON/g' echam-6.3.05p2-foci/CMakeLists.txt
+  nemo-3.6foci+echam-6.3.05p2:
+    components:
+    - echam-6.3.05p2
+    - nemo-3.6foci
+    - oasis3-mct-foci
+    coupling_changes:
+    - sed -i '/ECHAM6_COUPLED/s/OFF/ON/g' echam-6.3.05p2/CMakeLists.txt
+  nemo-3.6foci+oifs40r1:
+    components:
+    - oifs-40r1
+    - nemo-3.6foci
+    - oasis3-mct-foci
+    - rnfmap-focioifs
+    prepend_compile_command: "export FOCI_TOPLEVEL=${setup_dir}"
+  nemo-3.6foci+oifs40r1-foci:
+    components:
+    - oifs-40r1-foci
+    - nemo-3.6foci
+    - oasis3-mct-foci
+    - rnfmap-focioifs
+    prepend_compile_command: "export FOCI_TOPLEVEL=${setup_dir}"
+  nemo-3.6foci+oifs40r1-foci-o3:
+    components:
+    - oifs-40r1-foci
+    - nemo-3.6foci
+    - oasis3-mct-ec-earth
+    - rnfmap-focioifs
+    prepend_compile_command: "export FOCI_TOPLEVEL=${setup_dir}"
+  nemo-3.6foci+oifs40r1-foci-o4:
+    components:
+    - oifs-40r1-foci
+    - nemo-3.6foci
+    - oasis3-mct-4.0
+    - rnfmap-focioifs
+    prepend_compile_command: "export FOCI_TOPLEVEL=${setup_dir}"
+  nemo-ORCA05_LIM2_KCM_AGRIF_OASISMCT4+oifs43r3-foci:
+    components:
+    - oifs-43r3-foci
+    - nemo-ORCA05_LIM2_KCM_AGRIF_OASISMCT4
+    - oasis3mct-fociagrif
+    - rnfmap-focioifs1
+  nemo-ORCA05_LIM2_KCM_AOW+echam-6.3.05p2-foci:
+    components:
+    - echam-6.3.05p2-foci
+    - nemo-ORCA05_LIM2_KCM_AOW
+    - oasis3mct-foci
+    coupling_changes:
+    - sed -i '/ECHAM6_COUPLED/s/OFF/ON/g' echam-6.3.05p2-foci/CMakeLists.txt
+  nemo-ORCA05_LIM2_KCM_AOW_FS_OASISMCT4+oifs43r3-foci:
+    components:
+    - oifs-43r3-foci
+    - nemo-ORCA05_LIM2_KCM_AOW_FS_OASISMCT4
+    - oasis3mct-fociagrif
+    - rnfmap-focioifs1
+  oifs-40r1+amip:
+    components:
+    - amip
+    - oasis3mct-4.0
+    - oasis3-mct-4.0
+    - oifs-40r1
+    coupling_changes:
+    - sed -i '/COUPLENEMOECE = /s/.FALSE./.TRUE./g' oifs-40r1/src/ifs/module/yommcc.F90
+    - sed -i '/COUPLEFESOM2 = /s/.TRUE./.FALSE./g' oifs-40r1/src/ifs/module/yommcc.F90
+  oifs-40r1+oasis:
+    components:
+    - oasis3-mct-4.0
+    - oasis3mct-4.0
+    - oifs-40r1
+    coupling_changes:
+    - sed -i '/COUPLENEMOECE = /s/.FALSE./.TRUE./g' oifs-40r1/src/ifs/module/yommcc.F90
+    - sed -i '/COUPLEFESOM2 = /s/.TRUE./.FALSE./g' oifs-40r1/src/ifs/module/yommcc.F90
+  oifs-43r3+oasis:
+    components:
+    - oasis3-mct-4.0
+    - oasis3mct-4.0
+    - oifs-43r3
+  pism-snowflake1.0+echam-6.3.04p1:
+    components:
+    - echam-6.3.04p1
+    - pism-snowflake1.0
+  pism-snowflake1.0+fesom-1.4:
+    components:
+    - fesom-1.4
+    - pism-snowflake1.0
+defaults:
+  clean_command: "rm -rf build CMakeCache.txt"
+  comp_command: |-
+    mkdir -p build; cd build; cmake ..;   make install -j `nproc --all`
 esm-software:
-        "esm-tools":
-                git-repository: "gitlab.dkrz.de/esm-tools/esm-tools.git"
-                available_versions:
-                        - "r3"
-        "esm-workshop":
-                git-repository: "gitlab.dkrz.de/esm-tools/esm-workshop.git"
-                available_versions:
-                        - "Mai 2019"
-        "esm-usermanual":
-                git-repository: "gitlab.dkrz.de/esm-tools/esm-usermanual.git"
-                available_versions:
-                        - "r3"
-        "git-workshop":
-                git-repository: "gitlab.dkrz.de/esm-tools/git-workshop.git"
-                available_versions:
-                        - "Mai 2019"
-
-
-defaults:
-        comp_command: 'mkdir -p build; cd build; cmake ..;   make install -j `nproc --all`'
-        clean_command: 'rm -rf build CMakeCache.txt'
-
-
-components:
-        "amip":
-                git-repository: "gitlab.dkrz.de/ec-earth/amip-forcing.git"
-                comp_command: "mkdir bin; cd src; make"
-                clean_command: "rm -rf bin; cd src; make clean"
-
-        "echam":
-                install_bins: "src/echam/bin/echam6"
-                git-repository: "https://gitlab.dkrz.de/modular_esm/echam6.git"
-                branch: "${echam.version}"
-                available_versions:
-                        - "6.3.04p1"
-                        - "6.3.02p4"
-                        - "6.3.05p2"
-<<<<<<< HEAD
-=======
-                        - "6.3.05p2-foci"
->>>>>>> 6c1285a5
-                        - "6.3.04p1-esm-interface"
-                        - "6.3.04p1-esm-interface-yac"
-                        - "6.3.04p1-paleodyn"
-                        - "6.3.05p2-concurrent_radiation"
-                comp_command: "${defaults.comp_command}"
-                clean_command: "${defaults.clean_command}"
-                choose_version:
-                        "6.3.02p4":
-                                install_bins: "src/bin/echam6"
-                        "6.3.05p2-foci":
-                                git-repository: "https://git.geomar.de/foci/src/echam.git"
-                                branch: "esm-tools"
-                        "6.3.05p2-wiso":
-                                branch: "wiso"
-                                comp_command: "make; make install"
-                                clean_command: "make clean"
-                                conf_command: "./configure"
-                        "6.3.04p1-esm-interface":
-                                git-repository: "https://gitlab.dkrz.de/modular_esm/echam6.git"
-                                branch: "using_esm_interfaces"
-                                destination: "echam-6.3.04p1"
-                        "6.3.04p1-esm-interface-yac":
-                                git-repository: "https://gitlab.dkrz.de/modular_esm/echam6.git"
-                                branch: "using_esm_interfaces_yac"
-                                destination: "echam-6.3.04p1"
-                        "6.3.04p1-paleodyn":
-                                git-repository: "https://gitlab.dkrz.de/modular_esm/echam6.git"
-                                branch: "paleodyn"
-                                destination: "echam-6.3.04p1"
-
-                        "6.3.05p2-concurrent_radiation":
-                                git-repository: "https://gitlab.dkrz.de/PalMod/echam6-PalMod.git"
-                                branch: "concurrent_radiation"
-                                conf_command: "export OASIS3MCT_FC_LIB=$(pwd)/../lib/; export OASIS3MCTROOT=$(pwd)/../oasis/; ./config/createMakefiles.pl; autoreconf -i --force; mkdir -p src/.deps yaxt/src/.deps yaxt/tests/.deps; ./configure --with-coupler=oasis3-mct --with-fortran=intel INSTALL='/usr/bin/install -p'"
-                                comp_command: "make -j `nproc --all`; make install -j `nproc --all`; mkdir -p src/echam/bin; cp  bin/echam6 src/echam/bin/echam6"
-                                clean_command: "rm -rf src/echam/bin; make clean"
-        "esm-interface":
-                git-repository: "https://gitlab.dkrz.de/modular_esm/esm-interfaces.git"
-                comp_command: "${default.comp_command}"
-                destination: "esm-interface"
-                available_versions:
-                        - "1.0"
-                        - "yac"
-                choose_version:
-                        "1.0":
-                                branch: "dev_prototype_awicm"
-                                comp_command: 'mkdir -p build; cd build; cmake ..; make -j `nproc --all`'
-                        "yac":
-                                branch: "include_yac"
-                                comp_command: 'mkdir -p build; cd build; cmake ..; make -j `nproc --all`'
-
-        "fesom":
-                choose_version:
-                        "1.4":
-                                git-repository: "https://gitlab.dkrz.de/modular_esm/fesom-1.4.git"
-                                install_bins: "bin/fesom"
-                        "2.0":
-                                git-repository:
-                                        - "https://gitlab.dkrz.de/FESOM/fesom2.git"
-                                        - "github.com/FESOM/fesom2.git"
-                                branch: "2.0.2"
-                                install_bins: "bin/fesom.x"
-                        "2.0-paleodyn":
-                                git-repository:
-                                        - "https://gitlab.dkrz.de/FESOM/fesom2.git"
-                                        - "github.com/FESOM/fesom2.git"
-                                branch: "paleodyn_frozen"
-                                install_bins: "bin/fesom.x"
-                                destination: "fesom-2.0"
-                        "2.0-o":
-                                git-repository:
-                                        - "https://gitlab.dkrz.de/FESOM/fesom2.git"
-                                        - "github.com/FESOM/fesom2.git"
-                                branch: "oifs-deck"
-                                install_bins: "bin/fesom.x"
-                        "2.0-esm-interface":
-                                git-repository:
-                                        - "https://gitlab.dkrz.de/a270089/fesom-2.0_yac.git"
-                                branch: "fesom2_using_esm-interface"
-                                destination: "fesom-2.0"
-                                install_bins: "bin/fesom.x"
-                        "2.0-esm-interface-yac":
-                                git-repository:
-                                        - "https://gitlab.dkrz.de/a270089/fesom-2.0_yac.git"
-                                branch: "using_esm_interfaces_yac"
-                                destination: "fesom-2.0"
-                                install_bins: "bin/fesom.x"
-                available_versions:
-                        - "1.4"
-                        - "2.0"
-                        - "2.0-paleodyn"
-                        - "2.0-o"
-                        - "2.0-esm-interface"
-                        - "2.0-esm-interface-yac"
-                comp_command: "mkdir -p build; cd build; cmake ..;   make install"
-                clean_command: "${defaults.clean_command}"
-
-        "fesom_mesh_part":
-<<<<<<< HEAD
-                choose_version:
-                        "1.4":
-                                git-repository: "https://gitlab.dkrz.de/modular_esm/fesom-1.4.git"
-                                install_bins: "mesh_part/build/fesom.x.ini"
-                        "2.0":
-=======
-                install_bins: "bin/fesom.x.ini"
-                choose_version:
-                        1.4:
-                                git-repository: "https://gitlab.dkrz.de/modular_esm/fesom-1.4.git"
-                        2.0:
->>>>>>> 6c1285a5
-                                git-repository:
-                                        - "https://gitlab.dkrz.de/FESOM/fesom2.git"
-                                        - "github.com/FESOM/fesom2.git"
-                                branch: "2.0.2"
-                                install_bins: "mesh_part/build/fesom_ini"
-                available_versions:
-                        - "1.4"
-                        - "2.0"
-                comp_command: "cd mesh_part; mkdir build -p; cd build; cmake ..; make install -j `nproc --all`"
-                clean_command: "rm -rf bin/fesom.x.ini mesh_part/build mesh_part/CMakeCache.txt"
-
-        "icon":
-                git-repository: "gitlab.dkrz.de/modular_esm/ICON-ATM.git"
-                branch: "${icon.version}"
-                conf_command: "./configure --with-fortran=gcc --with-openmp --with-grib_api"
-                comp_command: "make -j `nproc --all"
-                clean_command: "make distclean"
-                available_versions:
-                        - "2.1.0"
-                        - "2.3.0-nwp5"
-                        - "2.4.0"
-
-        "metos3d":
-                git-repository: "https://github.com/metos3d/metos3d.git"
-                git-subrepositories:
-                        - "https://github.com/metos3d/simpack.git"
-                        - "https://github.com/metos3d/model.git"
-                comp_command: "${defaults.comp_command}"
-                clean_command: "${defaults.clean_command}"
-
-        "metos3d-data":
-                git-repository: "https://github.com/metos3d/data.git"
-                comp_command: "cd data/data; gunzip -c TMM.tar.gz > TMM.tar; tar xf TMM.tar; rm -f TMM.tar"
-
-        "mpiom":
-                install_bins: "bin/mpiom.x"
-                git-repository: "https://gitlab.dkrz.de/modular_esm/mpiom.git"
-                choose_version:
-                        "1.6.2p3":
-                                branch: "1.6.2p3"
-                        "1.6.3":
-                                branch: "1.6.3"
-                        "1.6.3p2":
-                                branch: "1.6.3p2"
-                available_versions:
-                        - "1.6.2p3"
-                        - "1.6.3"
-                        - "1.6.3p2"
-                comp_command: "./configure; make"
-                clean_command: "${defaults.clean_command}"
-
-        "nemobasemodel":
-                available_versions:
-                        - "3.6.3.x"
-                        - "3.6ogcm"
-                        - "3.6foci"
-<<<<<<< HEAD
-                        - "3.6-ogcm"
-                git-repository: "https://gitlab.dkrz.de/foci/src/NEMOGCM.git"
-                branch: "esm-tools"
-                destination: "nemo-3.6"
-                comp_command: "export NEMO_TOPLEVEL=${model_dir}; cd CONFIG; ./makenemo -n ${grid} -m ${computer.nemoarchfile} -j 24"
-                clean_command: "cd CONFIG; ./makenemo -n ${nemo.grid} clean"
-                install_bins: "CONFIG/${nemo.grid}/BLD/bin/nemo.exe"
-=======
-                destination: "nemo-${version}"
-                # TODO esm tools fail if git-repository entry is missing
-                git-repository: None
-                archfile: "ESMTOOLS_generic_intel"
-                comp_command: "export NEMO_TOPLEVEL=${model_dir}; cd CONFIG; cp ${nemo.version}/cfg.inc cfg.txt; ./makenemo -n ${nemo.version} -m ${archfile} -j 24; cp -p ${nemo.version}/BLD/bin/nemo.exe ${nemo.version}/BLD/bin/oceanx"
-                clean_command: "cd CONFIG; ./makenemo -n ${nemo.version} clean"
-                install_bins: "CONFIG/${nemo.version}/BLD/bin/oceanx"
-                choose_nemobasemodel.version:
-                        "3.6.3.x":
-                                git-repository: "https://git.geomar.de/NEMO/NEMOGCM.git"
-                                branch: "release-3.6.3.x"
-                                archfile: "ESMTOOLS_generic_intel"
-                        "3.6ogcm":
-                                git-repository: "https://git.geomar.de/foci/src/nemo.git"
-                                branch: "esm-tools"
-                                archfile: "ESMTOOLS_generic_intel"
-                        "3.6foci":
-                                git-repository: "https://git.geomar.de/foci/src/nemo.git"
-                                branch: "esm-tools"
-                                archfile: "ESMTOOLS_generic_oasis_intel"
-
-        "nemo":
-                available_versions:
-                        - "GYRE_XIOS"
-                        - "ORCA05_LIM2_KCM_AOW"
-                        - "ORCA05_LIM2_KCM_AOW_FS_OASISMCT4"
-                        - "ORCA05_LIM2_KCM_AGRIF_OASISMCT4"
->>>>>>> 6c1285a5
-                requires:
-                        - xios-2.0_r982
-                        - nemobasemodel-3.6foci
-                choose_nemo.version:
-<<<<<<< HEAD
-                        "3.6-ogcm":
-                                grid: "GYRE_XIOS"
-                        "3.6foci":
-                                git-repository: "https://gitlab.dkrz.de/foci/src/nemo.git"
-                                grid: "ORCA05_LIM2_KCM_AOW"
-        "oasis3-mct":
-=======
-                        "GYRE_XIOS":
-                                requires:
-                                   - xios-2.0_r982_ogcm
-                                   - nemobasemodel-3.6ogcm
-                        "ORCA05_LIM2_KCM_AOW":
-                                branch: "master"
-                                destination: "nemo-${nemobasemodel.version}/CONFIG/${nemo.version}"
-                                git-repository: "https://git.geomar.de/foci/src/nemo_config/${nemo.version}.git"
-                        "ORCA05_LIM2_KCM_AOW_FS_OASISMCT4":
-                                branch: "esm-tools"
-                                destination: "nemo-${nemobasemodel.version}/CONFIG/${nemo.version}"
-                                git-repository: "https://git.geomar.de/foci/src/nemo_config/${nemo.version}.git"
-                        "ORCA05_LIM2_KCM_AGRIF_OASISMCT4":
-                                branch: "esm-tools"
-                                destination: "nemo-${nemobasemodel.version}/CONFIG/${nemo.version}"
-                                git-repository: "https://git.geomar.de/foci/src/nemo_config/${nemo.version}.git"
-
-        "oasis3mct":
->>>>>>> 6c1285a5
-                install_libs:
-                        - "build/lib/psmile/libpsmile.a"
-                        - "build/lib/psmile/mct/libmct.a"
-                        - "build/lib/psmile/mct/mpeu/libmpeu.a"
-                        - "build/lib/psmile/scrip/libscrip.a"
-                comp_command: >
-                    mkdir -p build;
-                    cd build;
-                    cmake ..;
-                    make -j `nproc --all`;
-                    mkdir ../include;
-                    ln -s ../lib/psmile/include/oasis_os.h ../include/;
-                    cp ../build/lib/psmile/*mod ../include/;
-                    ln -s ../lib/psmile/include/oasis_os.h ../include/;
-                    ln -s ../build/lib/psmile/libpsmile.a ../lib;
-                    ln -s ../build/lib/psmile/mct/libmct.a ../lib;
-                    ln -s ../build/lib/psmile/mct/mpeu/libmpeu.a ../lib;
-                    ln -s ../build/lib/psmile/scrip/libscrip.a ../lib;
-                clean_command: "${defaults.clean_command}"
-                git-repository: "https://gitlab.dkrz.de/modular_esm/oasis3-mct.git"
-                destination: "oasis"
-                available_versions:
-                        - "foci"
-                        - "fociagrif"
-                        - "ec-earth"
-                        - "2.8"
-                        - "3.0"
-                        - "4.0"
-                choose_version:
-                        "ec-earth":
-                                branch: "ec-earth-version"
-                        "2.8":
-                                branch: "2.8"
-                        "3.0":
-                                branch: "3.0"
-                        "4.0":
-                                branch: "4.0"
-                        "foci":
-                                git-repository: "https://git.geomar.de/foci/src/oasis3mct.git"
-                                branch: "oasis3mct2.8-foci"
-                        "fociagrif":
-                                git-repository: "https://git.geomar.de/foci/src/oasis3-mct4.git"
-                                branch: "fociagrif"
-
-                # make sure all oasis versions are in the repo, with correct version branches
-
-        "oifs":
-                requires:
-<<<<<<< HEAD
-                        - oasis3-mct-4.0
-=======
-                        - oasis3mct-4.0
->>>>>>> 6c1285a5
-                install_bins: "make/esm/oifs/bin/master.exe"
-                comp_command: "cd make; ../fcm/bin/fcm make -v -j8 -f oifs.cfg"
-                clean_command: "rm -rf make/esm"
-                git-repository: "https://gitlab.dkrz.de/modular_esm/oifs-40r1.git"
-                choose_version:
-                        40r1:
-                                branch: "foci_conserv"
-                        40r1-foci:
-                                branch: "foci_conserv"
-                                comp_command: "cd make; ../fcm/bin/fcm make -v -j24 -f oifs.cfg"
-                        40r1-agcm:
-                                compile_command: "export OIFS_COMP=agcm; cd make; ../fcm/bin/fcm make -v -j8 -f oifs-agcm.cfg"
-                        43r3:
-<<<<<<< HEAD
-                                #branch: "master"
-                                #git-repository: "https://git.ecmwf.int/scm/~de1a/oifs43r3.git"
-=======
-                                branch: "oifs-deck"
->>>>>>> 6c1285a5
-                                git-repository: "https://gitlab.dkrz.de/ec-earth/oifs-43r3.git"
-                                comp_command: "export OIFS_TOPLEVEL_DIR=${model_dir}; cd make; ../fcm/bin/fcm make -v -j8 -f oifs.cfg"
-                        43r3-awi:
-                                branch: "master"
-                                git-repository: "https://gitlab.dkrz.de/ec-earth/oifs-43r3.git"
-                                comp_command: "export OIFS_TOPLEVEL_DIR=${model_dir}; cd make; ../fcm/bin/fcm make -v -j8 -f oifs.cfg"
-<<<<<<< HEAD
-=======
-                        43r3-foci:
-                                branch: "oifs-foci"
-                                git-repository: "https://gitlab.dkrz.de/ec-earth/oifs-43r3.git"
-                                comp_command: "export OIFS_TOPLEVEL_DIR=${model_dir}; cd make; ../fcm/bin/fcm make -v -j8 -f oifs.cfg"
->>>>>>> 6c1285a5
-
-                available_versions:
-                        - "40r1"
-                        - "40r1-foci"
-                        - "40r1-agcm"
-                        - "43r3"
-                        - "43r3-awi"
-<<<<<<< HEAD
-=======
-                        - "43r3-foci"
->>>>>>> 6c1285a5
-
-        "pism":
-                comp_command: >
-                        mkdir -p build;
-                        cd build;
-                        export PISM_INSTALL_PREFIX=$(readlink -f $(pwd)/..);
-                        cmake \
-                                -DCMAKE_VERBOSE_MAKEFILE:BOOL=ON \
-                                -DCMAKE_BUILD_TYPE=RelWithDebInfo \
-                                -DPism_BUILD_TYPE=RelWithDebInfo \
-                                -DCMAKE_CXX_COMPILER=$CXX \
-                                -DCMAKE_CXX_FLAGS="-std=c++11 -fp-model precise -no-fast-transcendentals" \
-                                -DCMAKE_C_COMPILER=$CC  \
-                                -DCMAKE_C_FLAGS="-fp-model precise -no-fast-transcendentals" \
-                                -DPETSC_EXECUTABLE_RUNS:BOOL=ON \
-                                -DMPI_C_DIR="$I_MPI_ROOT" \
-                                -DPism_USE_JANSSON:BOOL=NO \
-                                -DPism_USE_PARALLEL_NETCDF4:BOOL=OFF \
-                                -DPism_USE_PARALLEL_HDF5:BOOL=OFF \
-                                -DPism_USE_PROJ4:BOOL=YES \
-                                -DPism_BUILD_EXTRA_EXECS:BOOL=ON \
-                                ..; make -j4; make install;
-                clean_command: "${defaults.clean_command}"
-                choose_version:
-                        snowflake0.7:
-                                git-repository: "swrepo1.awi.de/scmrepos/git/snowflake/snowflake.git"
-                                branch: "awi0.7-dev"
-                        snowflake1.0:
-                                git-repository: "swrepo1.awi.de/scmrepos/git/snowflake/snowflake.git"
-                                branch: "stable1.0-awi-dev"
-                        github1.1.4:
-                                git-repository: "https://github.com/pism/pism.git"
-                                branch: "v1.1.4"
-                        github1.2:
-                                git-repository: "https://github.com/pism/pism.git"
-                                branch: "v1.2"
-                        index1.1:
-                                git-repository: "https://github.com/sebhinck/pism-pub"
-                                branch: "Index_dev"
-                available_versions:
-                        - "snowflake0.7"
-                        - "snowflake1.0"
-                        - "github1.1.4"
-                        - "github1.2"
-                        - "index1.1"
-
-<<<<<<< HEAD
-        "scope":
-            comp_command: >
-                    pip install --user .
-            clean_command:
-                    pip uninstall scope-coupler
-            choose_version:
-                dev:
-                    git-repository: "https://gitlab.awi.de/pgierz/scope.git"
-            available_versions:
-                    - "dev"
-=======
->>>>>>> 6c1285a5
-        "recom":
-                git-repository: "gitlab.dkrz.de/modular_esm/recom.git"
-                branch: "modular"
-                destination: "recom"
-                available_versions:
-                        - "2.0"
-                comp_command: "${defaults.comp_command}"
-                clean_command: "${defaults.clean_command}"
-
-        "rnfmap":
-                install_bins: "bin/rnfmap.exe"
-                comp_command: "rm -rf bin; mkdir bin; cd src; make"
-                clean_command: "rm -rf bin; cd src; make clean"
-                available_versions:
-                        - "ec-earth"
-<<<<<<< HEAD
-                        - "focioifs"
-=======
-                        - "focioifs1"
->>>>>>> 6c1285a5
-                git-repository: "https://gitlab.dkrz.de/ec-earth/runoff-mapper.git"
-                choose_version:
-                        "ec-earth":
-                                branch: "esm-tools"
-                        "focioifs1":
-                                branch: "esm-tools-focioifs"
-
-        "vilma":
-                git-repository: "gitlab.dkrz.de/modular_esm/vilma.git vilma_1d"
-                available_versions:
-                        - "1d"
-                comp_command: "${defaults.comp_command}"
-                clean_command: "${defaults.clean_command}"
-
-        "xios":
-                install_bins: "bin/xios.x"
-                # TODO the version names are still used in the arch files, so don't change unless you know what you are doing
-                available_versions:
-<<<<<<< HEAD
-                        - "2.0_r982"
-                        - "ogcm"
-                git-repository: "https://gitlab.dkrz.de/foci/src/xios.git"
-=======
-                        - "2.0_r982" # version with oasis libs compiled in (required for coupled atm ocn setups)
-                        - "2.0_r982_ogcm"
-                git-repository: "https://git.geomar.de/foci/src/xios.git"
-                destination: "xios-${version}"
->>>>>>> 6c1285a5
-                branch: "esm-tools"
-                archfile: "ESMTOOLS_generic_intel"
-                use_oasis: ""
-                comp_command: "export XIOS_TOPLEVEL=${model_dir}; ./make_xios --arch ${archfile} --netcdf_lib netcdf4_par --full ${use_oasis} --job 24; cp bin/xios_server.exe bin/xios.x"
-                clean_command: "rm -rf bin lib obj ppsrc"
-                choose_version:
-                        "2.0_r982_ogcm":
-                                archfile: "ESMTOOLS_generic_intel"
-                                use_oasis: ""
-                        "2.0_r982":
-                                archfile: "ESMTOOLS_generic_oasis_intel"
-                                use_oasis: "--use_oasis oasis3_mct"
-
-        "yac":
-                git-repository: "https://gitlab.dkrz.de/dkrz-sw/yac.git"
-                available_versions:
-                        - "1.5.4"
-                #conf_command: 'autoreconf -iv; ./configure CC=mpiicc FC=mpiifort FCFLAGS="-fpp -g -O0" CFLAGS="-O0 -g" LDFLAGS=-Wl,-rpath,$NETCDFROOT/lib --with-xml2-include=/usr/include/libxml2 --with-xml2-lib=/usr/lib64/ --with-netcdf-root=$NETCDFROOT --with-clapack-root=${model_dir}/clapack --disable-lib-only --enable-silent-rules'
-                conf_command: 'autoreconf -iv; ./configure LDFLAGS=-Wl,-rpath,$NETCDFROOT/lib --with-xml2-include=/usr/include/libxml2 --with-xml2-lib=/usr/lib64/ --with-netcdf-root=$NETCDFROOT --with-clapack-root=${model_dir}/clapack --disable-lib-only --enable-silent-rules'
-                comp_command: "make"
-                clean_command: "make clean"
-
-couplings:
-        "fesom-1.4+echam-6.3.04p1-paleodyn":
-                components:
-                        - "echam-6.3.04p1-paleodyn"
-                        - "fesom-1.4"
-                        - "oasis3-mct-2.8"
-                coupling_changes:
-                        - "sed -i '/FESOM_COUPLED/s/OFF/ON/g' fesom-1.4/CMakeLists.txt"
-                        - "sed -i '/ECHAM6_COUPLED/s/OFF/ON/g' echam-6.3.04p1/CMakeLists.txt"
-        "fesom-1.4+echam-6.3.04p1-paleodyn+pism-github1.2+scope-dev":
-                components:
-                        - "echam-6.3.04p1-paleodyn"
-                        - "fesom-1.4"
-                        - "oasis3-mct-2.8"
-                        - "pism-github1.2"
-                        - "scope-dev"
-                coupling_changes:
-                        - "sed -i '/FESOM_COUPLED/s/OFF/ON/g' fesom-1.4/CMakeLists.txt"
-                        - "sed -i '/ECHAM6_COUPLED/s/OFF/ON/g' echam-6.3.04p1/CMakeLists.txt"
-
-        "fesom-1.4+echam-6.3.04p1":
-                components:
-                        - "echam-6.3.04p1"
-                        - "fesom-1.4"
-<<<<<<< HEAD
-                        - "oasis3-mct-2.8"
-=======
-                        - "oasis3mct-2.8"
->>>>>>> 6c1285a5
-                coupling_changes:
-                        - "sed -i '/FESOM_COUPLED/s/OFF/ON/g' fesom-1.4/CMakeLists.txt"
-                        - "sed -i '/ECHAM6_COUPLED/s/OFF/ON/g' echam-6.3.04p1/CMakeLists.txt"
-
-        "fesom-1.4+echam-6.3.05p2-concurrent_radiation":
-                components:
-                        - "echam-6.3.05p2-concurrent_radiation"
-                        - "fesom-1.4"
-<<<<<<< HEAD
-                        - "oasis3-mct-2.8"
-=======
-                        - "oasis3mct-2.8"
->>>>>>> 6c1285a5
-                coupling_changes:
-                        - "sed -i '/FESOM_COUPLED/s/OFF/ON/g' fesom-1.4/CMakeLists.txt"
-                        - "sed -i '/ECHAM6_COUPLED/s/OFF/ON/g' echam-6.3.05p2-concurrent_radiation/config/mh-linux"
-
-        "fesom-2.0-paleodyn+echam-6.3.04p1-paleodyn":
-                components:
-                        - "echam-6.3.04p1-paleodyn"
-                        - "fesom-2.0-paleodyn"
-                        - "oasis3-mct-2.8"
-                coupling_changes:
-                        - "sed -i '/FESOM_COUPLED/s/OFF/ON/g' fesom-2.0/CMakeLists.txt"
-                        - "sed -i '/ECHAM6_COUPLED/s/OFF/ON/g' echam-6.3.04p1/CMakeLists.txt"
-
-        "fesom-2.0-paleodyn+echam-6.3.04p1-paleodyn+pism-github1.2+scope-dev":
-                components:
-                        - "echam-6.3.04p1-paleodyn"
-                        - "fesom-2.0-paleodyn"
-                        - "oasis3-mct-2.8"
-                        - "pism-github1.2"
-                        - "scope-dev"
-                coupling_changes:
-                        - "sed -i '/FESOM_COUPLED/s/OFF/ON/g' fesom-2.0/CMakeLists.txt"
-                        - "sed -i '/ECHAM6_COUPLED/s/OFF/ON/g' echam-6.3.04p1/CMakeLists.txt"
-
-        "fesom-2.0+echam-6.3.04p1":
-                components:
-                        - "echam-6.3.04p1"
-                        - "fesom-2.0"
-                        - "oasis3mct-2.8"
-                coupling_changes:
-                        - "sed -i '/FESOM_COUPLED/s/OFF/ON/g' fesom-2.0/CMakeLists.txt"
-                        - "sed -i '/ECHAM6_COUPLED/s/OFF/ON/g' echam-6.3.04p1/CMakeLists.txt"
-
-        "fesom-2.0-esm-interface+echam-6.3.04p1-esm-interface":
-                components:
-                        - "oasis3mct-2.8"
-                        - "esm-interface-1.0"
-                        - "echam-6.3.04p1-esm-interface"
-                        - "fesom-2.0-esm-interface"
-                coupling_changes:
-                        - "sed -i '/FESOM_COUPLED/s/OFF/ON/g' fesom-2.0/CMakeLists.txt"
-                        - "sed -i '/ECHAM6_COUPLED/s/OFF/ON/g' echam-6.3.04p1/CMakeLists.txt"
-
-        "fesom-2.0-esm-interface-yac+echam-6.3.04p1-esm-interface-yac":
-                components:
-                        - "oasis3mct-2.8"
-                        - "yac-1.5.4"
-                        - "esm-interface-yac"
-                        - "echam-6.3.04p1-esm-interface-yac"
-                        - "fesom-2.0-esm-interface-yac"
-                coupling_changes:
-                        - "sed -i '/FESOM_COUPLED/s/OFF/ON/g' fesom-2.0/CMakeLists.txt"
-                        - "sed -i '/ECHAM6_COUPLED/s/OFF/ON/g' echam-6.3.04p1/CMakeLists.txt"
-
-        "fesom-2.0+echam-6.3.05p2-concurrent_radiation":
-                components:
-                        - "echam-6.3.05p2-concurrent_radiation"
-                        - "fesom-2.0"
-<<<<<<< HEAD
-                        - "oasis3-mct-2.8"
-=======
-                        - "oasis3mct-2.8"
->>>>>>> 6c1285a5
-                coupling_changes:
-                        - "sed -i '/FESOM_COUPLED/s/OFF/ON/g' fesom-2.0/CMakeLists.txt"
-                        - "sed -i '/ECHAM6_COUPLED/s/OFF/ON/g' echam-6.3.05p2-concurrent_radiation/config/mh-linux"
-                        - "sed -ir '/..FC_DEFINE}__cpl_mpiom/s/..FC_DEFINE}__cpl_mpiom//g' echam-6.3.05p2-concurrent_radiation/configure.ac"
-
-        "fesom-2.0+oifs-43r3-awi":
-                components:
-                        - "oifs-43r3-awi"
-                        - "fesom-2.0-o"
-                        - "oasis3mct-3.0"
-                        - "rnfmap-ec-earth"
-                coupling_changes:
-                        - "sed -i '/FESOM_COUPLED/s/OFF/ON/g' fesom-2.0-o/CMakeLists.txt"
-                        - "sed -i '/OIFS_COUPLED/s/OFF/ON/g' fesom-2.0-o/CMakeLists.txt"
-
-        "fesom-2.0+oifs-40r1":
-                components:
-                        - "oifs-40r1"
-                        - "fesom-2.0"
-<<<<<<< HEAD
-                        - "oasis3-mct-ec-earth"
-=======
-                        - "oasis3mct-ec-earth"
->>>>>>> 6c1285a5
-
-        "fesom-1.4+recom":
-                components:
-                        - "fesom-1.4"
-                        - "recom-2.0"
-                coupling_changes:
-                        - "sed -i '/FESOM_COUPLED/s/OFF/ON/g' fesom-1.4/CMakeLists.txt"
-                        - "sed -i '/FESOM_RECOM/s/OFF/ON/g' fesom-1.4/CMakeLists.txt"
-                        - "sed -i '/RECOM_LIBRARY/s/OFF/ON/g' fesom-1.4/CMakeLists.txt"
-
-        "fesom-2.0+recom":
-                components:
-                        - "fesom-2.0"
-                        - "recom-2.0"
-                coupling_changes:
-                        - "sed -i '/FESOM_COUPLED/s/OFF/ON/g' fesom-2.0/CMakeLists.txt"
-                        - "sed -i '/FESOM_RECOM/s/OFF/ON/g' fesom-2.0/CMakeLists.txt"
-                        - "sed -i '/RECOM_LIBRARY/s/OFF/ON/g' fesom-2.0/CMakeLists.txt"
-
-<<<<<<< HEAD
-        "nemo-3.6foci+echam-6.3.05p2":
-=======
-        "nemo-ORCA05_LIM2_KCM_AOW+echam-6.3.05p2-foci":
->>>>>>> 6c1285a5
-                components:
-                        - "echam-6.3.05p2-foci"
-                        - "nemo-ORCA05_LIM2_KCM_AOW"
-                        - "oasis3mct-foci"
-                coupling_changes:
-<<<<<<< HEAD
-                        - "sed -i '/ECHAM6_COUPLED/s/OFF/ON/g' echam-6.3.05p2/CMakeLists.txt"
-
-        "nemo-3.6foci+oifs40r1-foci":
-                components:
-                        - "oifs-40r1-foci"
-                        - "nemo-3.6foci"
-                        - "oasis3-mct-foci"
-                        - "rnfmap-focioifs"
-                prepend_compile_command: "export FOCI_TOPLEVEL=${setup_dir}"
-=======
-                        - "sed -i '/ECHAM6_COUPLED/s/OFF/ON/g' echam-6.3.05p2-foci/CMakeLists.txt"
-
-        "nemo-ORCA05_LIM2_KCM_AOW_FS_OASISMCT4+oifs43r3-foci":
-                components:
-                        - "oifs-43r3-foci"
-                        - "nemo-ORCA05_LIM2_KCM_AOW_FS_OASISMCT4"
-                        - "oasis3mct-fociagrif"
-                        - "rnfmap-focioifs1"
->>>>>>> 6c1285a5
-
-        "nemo-ORCA05_LIM2_KCM_AGRIF_OASISMCT4+oifs43r3-foci":
-                components:
-<<<<<<< HEAD
-                        - "oifs-40r1-foci"
-                        - "nemo-3.6foci"
-                        - "oasis3-mct-ec-earth"
-                        - "rnfmap-focioifs"
-                prepend_compile_command: "export FOCI_TOPLEVEL=${setup_dir}"
-=======
-                        - "oifs-43r3-foci"
-                        - "nemo-ORCA05_LIM2_KCM_AGRIF_OASISMCT4"
-                        - "oasis3mct-fociagrif"
-                        - "rnfmap-focioifs1"
->>>>>>> 6c1285a5
-
-        "mpiom-1.6.2p3+echam-6.3.02p4":
-                components:
-<<<<<<< HEAD
-                        - "oifs-40r1"
-                        - "nemo-3.6foci"
-                        - "oasis3-mct-foci"
-                        - "rnfmap-focioifs"
-                prepend_compile_command: "export FOCI_TOPLEVEL=${setup_dir}"
-=======
-                        - "echam-6.3.02p4"
-                        - "mpiom-1.6.2p3"
-                        - "oasis3mct-2.8"
-                coupling_changes:
-                        - "sed -i '/ECHAM6_COUPLED/s/OFF/ON/g' echam-6.3.02p4/CMakeLists.txt"
->>>>>>> 6c1285a5
-
-        "mpiom-1.6.3+echam-6.3.04p1":
-                components:
-<<<<<<< HEAD
-                        - "oifs-40r1-foci"
-                        - "nemo-3.6foci"
-                        - "oasis3-mct-4.0"
-                        - "rnfmap-focioifs"
-                prepend_compile_command: "export FOCI_TOPLEVEL=${setup_dir}"
-=======
-                        - "echam-6.3.04p1"
-                        - "mpiom-1.6.3"
-                        - "oasis3mct-2.8"
-                coupling_changes:
-                        - "sed -i '/ECHAM6_COUPLED/s/OFF/ON/g' echam-6.3.04p1/CMakeLists.txt"
->>>>>>> 6c1285a5
-
-        "mpiom-1.6.2p3+echam-6.3.02p4":
-                components:
-                        - "echam-6.3.02p4"
-                        - "mpiom-1.6.2p3"
-                        - "oasis3mct-2.8"
-                coupling_changes:
-                        - "sed -i '/ECHAM6_COUPLED/s/OFF/ON/g' echam-6.3.02p4/CMakeLists.txt"
-
-        "mpiom-1.6.3+echam-6.3.04p1":
-                components:
-                        - "echam-6.3.04p1"
-                        - "mpiom-1.6.3"
-                        - "oasis3mct-2.8"
-                coupling_changes:
-                        - "sed -i '/ECHAM6_COUPLED/s/OFF/ON/g' echam-6.3.04p1/CMakeLists.txt"
-
-        "mpiom-1.6.3p2+echam-6.3.05p2-foci":
-                components:
-                        - "echam-6.3.05p2-foci"
-                        - "mpiom-1.6.3p2"
-                        - "oasis3mct-2.8"
-                coupling_changes:
-                        - "sed -i '/ECHAM6_COUPLED/s/OFF/ON/g' echam-6.3.05p2-foci/CMakeLists.txt"
-
-        "pism-snowflake1.0+echam-6.3.04p1":
-                components:
-                        - "echam-6.3.04p1"
-                        - "pism-snowflake1.0"
-                          # - "scope"
-
-        "pism-snowflake1.0+fesom-1.4":
-                components:
-                        - "fesom-1.4"
-                        - "pism-snowflake1.0"
-                          #- "scope"
-
-        "oifs-40r1+amip":
-                components:
-                        - "oifs-40r1"
-                        - "amip"
-<<<<<<< HEAD
-                        - "oasis3-mct-4.0"
-=======
-                        - "oasis3mct-4.0"
->>>>>>> 6c1285a5
-                coupling_changes:
-                        - "sed -i '/COUPLENEMOECE = /s/.FALSE./.TRUE./g' oifs-40r1/src/ifs/module/yommcc.F90"
-                        - "sed -i '/COUPLEFESOM2 = /s/.TRUE./.FALSE./g' oifs-40r1/src/ifs/module/yommcc.F90"
-
-        "oifs-40r1+oasis":
-                components:
-                        - "oifs-40r1"
-<<<<<<< HEAD
-                        - "oasis3-mct-4.0"
-=======
-                        - "oasis3mct-4.0"
->>>>>>> 6c1285a5
-                coupling_changes:
-                        - "sed -i '/COUPLENEMOECE = /s/.FALSE./.TRUE./g' oifs-40r1/src/ifs/module/yommcc.F90"
-                        - "sed -i '/COUPLEFESOM2 = /s/.TRUE./.FALSE./g' oifs-40r1/src/ifs/module/yommcc.F90"
-
-        "oifs-43r3+oasis":
-                components:
-                        - "oifs-43r3"
-                        - "oasis3mct-4.0"
-
-
+  esm-tools:
+    available_versions:
+    - r3
+    git-repository: "gitlab.dkrz.de/esm-tools/esm-tools.git"
+  esm-usermanual:
+    available_versions:
+    - r3
+    git-repository: "gitlab.dkrz.de/esm-tools/esm-usermanual.git"
+  esm-workshop:
+    available_versions:
+    - Mai 2019
+    git-repository: "gitlab.dkrz.de/esm-tools/esm-workshop.git"
+  git-workshop:
+    available_versions:
+    - Mai 2019
+    git-repository: "gitlab.dkrz.de/esm-tools/git-workshop.git"
 setups:
-        awiesm:
-                available_versions:
-                        - "1.1"
-                        - "1.2"
-                        - "2.1"
-                        - "2.2"
-
-                choose_version:
-                        "1.1":
-                                couplings:
-                                        - "fesom-1.4+echam-6.3.04p1-paleodyn"
-                        "1.2":
-                                couplings:
-                                        - "fesom-1.4+echam-6.3.04p1-paleodyn+pism-github1.2+scope-dev"
-                        "2.1":
-                                couplings:
-                                        - "fesom-2.0-paleodyn+echam-6.3.04p1-paleodyn"
-                        "2.2":
-                                couplings:
-                                        - "fesom-2.0-paleodyn+echam-6.3.04p1-paleodyn+pism-github1.2+scope-dev"
-        awicm:
-                available_versions:
-                        - "1.0"
-                        - "CMIP6"
-                        - "2.0"
-                        - "3.0"
-                        - "3.1"
-                        - "2.0-esm-interface"
-                        - "2.0-esm-interface-yac"
-
-                choose_version:
-                        "1.0":
-                                couplings:
-                                        - "fesom-1.4+echam-6.3.04p1"
-                        "CMIP6":
-                                couplings:
-                                        - "fesom-1.4+echam-6.3.04p1"
-                        "2.0":
-                                couplings:
-                                        - "fesom-2.0+echam-6.3.04p1"
-                        "3.0":
-                                couplings:
-                                        - "fesom-2.0+oifs-40r1"
-                        "3.1":
-                                couplings:
-                                        - "fesom-2.0+oifs-43r3-awi"
-                        "2.0-esm-interface":
-                                couplings:
-                                        - "fesom-2.0-esm-interface+echam-6.3.04p1-esm-interface"
-                        "2.0-esm-interface-yac":
-                                couplings:
-                                        - "fesom-2.0-esm-interface-yac+echam-6.3.04p1-esm-interface-yac"
-
-        awicmcr:
-                available_versions:
-                        - "1.0"
-                        - "CMIP6"
-                        - "2.0"
-                choose_version:
-                        "1.0":
-                                couplings:
-                                        - "fesom-1.4+echam-6.3.05p2-concurrent_radiation"
-                        "CMIP6":
-                                couplings:
-                                        - "fesom-1.4+echam-6.3.05p2-concurrent_radiation"
-                        "2.0":
-                                couplings:
-                                        - "fesom-2.0+echam-6.3.05p2-concurrent_radiation"
-
-        awicm-recom:
-                available_versions:
-                        - "1.0"
-                choose_version:
-                        "1.0":
-                                couplings:
-                                        - "fesom-1.4+echam-6.3.04p1"
-                                        - "fesom-1.4+recom"
-
-        fesom-recom:
-                available_versions:
-                        - "1.4"
-                        - "2.0"
-                choose_version:
-                        "1.0":
-                                couplings:
-                                        - "fesom-1.4+recom"
-                        "2.0":
-                                couplings:
-                                        - "fesom-2.0+recom"
-        foci:
-                available_versions:
-                        - "default"
-                choose_version:
-                        "default":
-                                couplings:
-                                        - "nemo-ORCA05_LIM2_KCM_AOW+echam-6.3.05p2-foci"
-
-        focioifs:
-                available_versions:
-                        - "2.0"
-                        - "agrif"
-                choose_version:
-<<<<<<< HEAD
-                        vvl:
-                                couplings:
-                                        - "nemo-3.6foci+oifs40r1-foci"
-                                nemo:
-                                        version: 3.6foci
-                                oifs:
-                                        version: 40r1-foci
-                                rnfmap:
-                                        version: focioifs
-                                oasis3-mct:
-                                        version: foci
-                        vvl-o3:
-                                couplings:
-                                        - "nemo-3.6foci+oifs40r1-foci-o3"
-                                nemo:
-                                        version: 3.6foci
-                                oifs:
-                                        version: 40r1-foci
-                                rnfmap:
-                                        version: focioifs
-                                oasis3-mct:
-                                        version: ec-earth
-                        vvl-o3-awi3:
-                                couplings:
-                                        - "nemo-3.6foci+oifs40r1"
-                                nemo:
-                                        version: 3.6foci
-                                oifs:
-                                        version: 40r1
-                                rnfmap:
-                                        version: focioifs
-                                oasis3-mct:
-                                        version: foci
-                        vvl-o4:
-                                couplings:
-                                        - "nemo-3.6foci+oifs40r1-foci-o4"
-                                nemo:
-                                        version: 3.6foci
-                                oifs:
-                                        version: 40r1-foci
-                                rnfmap:
-                                        version: focioifs
-                                oasis3-mct:
-                                        version: "4.0"
-=======
-                        "2.0":
-                                couplings:
-                                        - "nemo-ORCA05_LIM2_KCM_AOW_FS_OASISMCT4+oifs43r3-foci"
-                        "agrif":
-                                couplings:
-                                        - "nemo-ORCA05_LIM2_KCM_AGRIF_OASISMCT4+oifs43r3-foci"
-
->>>>>>> 6c1285a5
-
-        mpiesm:
-                available_versions:
-                        - "1.2.00p4"
-                        - "1.2.01"
-                        - "1.2.01p1"
-
-                choose_version:
-                        "1.2.00p4":
-                                couplings:
-                                        - "mpiom-1.6.2p3+echam-6.3.02p4"
-                        "1.2.01":
-                                couplings:
-                                        - "mpiom-1.6.3+echam-6.3.04p1"
-                        "1.2.01p1":
-                                couplings:
-                                        - "mpiom-1.6.3p2+echam-6.3.05p2-foci"
-
-        oifsamip:
-                couplings:
-                        - "oifs-40r1+amip"
-
-        oifscl:
-                available_versions:
-                        - "40r1"
-                        - "43r3"
-                choose_version:
-                        40r1:
-                                couplings:
-                                        - "oifs-40r1+oasis"
-                        43r3:
-                                couplings:
-                                        - "oifs-43r3+oasis"+  awicm:
+    available_versions:
+    - '1.0'
+    - CMIP6
+    - '2.0'
+    - '3.0'
+    - '3.1'
+    - 2.0-esm-interface
+    - 2.0-esm-interface-yac
+    choose_version:
+      '1.0':
+        couplings:
+        - fesom-1.4+echam-6.3.04p1
+      '2.0':
+        couplings:
+        - fesom-2.0+echam-6.3.04p1
+      2.0-esm-interface:
+        couplings:
+        - fesom-2.0-esm-interface+echam-6.3.04p1-esm-interface
+      2.0-esm-interface-yac:
+        couplings:
+        - fesom-2.0-esm-interface-yac+echam-6.3.04p1-esm-interface-yac
+      '3.0':
+        couplings:
+        - fesom-2.0+oifs-40r1
+      '3.1':
+        couplings:
+        - fesom-2.0+oifs-43r3-awi
+      CMIP6:
+        couplings:
+        - fesom-1.4+echam-6.3.04p1
+  awicm-recom:
+    available_versions:
+    - '1.0'
+    choose_version:
+      '1.0':
+        couplings:
+        - fesom-1.4+echam-6.3.04p1
+        - fesom-1.4+recom
+  awicmcr:
+    available_versions:
+    - '1.0'
+    - CMIP6
+    - '2.0'
+    choose_version:
+      '1.0':
+        couplings:
+        - fesom-1.4+echam-6.3.05p2-concurrent_radiation
+      '2.0':
+        couplings:
+        - fesom-2.0+echam-6.3.05p2-concurrent_radiation
+      CMIP6:
+        couplings:
+        - fesom-1.4+echam-6.3.05p2-concurrent_radiation
+  awiesm:
+    available_versions:
+    - '1.1'
+    - '1.2'
+    - '2.1'
+    - '2.2'
+    choose_version:
+      '1.1':
+        couplings:
+        - fesom-1.4+echam-6.3.04p1-paleodyn
+      '1.2':
+        couplings:
+        - fesom-1.4+echam-6.3.04p1-paleodyn+pism-github1.2+scope-dev
+      '2.1':
+        couplings:
+        - fesom-2.0-paleodyn+echam-6.3.04p1-paleodyn
+      '2.2':
+        couplings:
+        - fesom-2.0-paleodyn+echam-6.3.04p1-paleodyn+pism-github1.2+scope-dev
+  fesom-recom:
+    available_versions:
+    - '1.4'
+    - '2.0'
+    choose_version:
+      '1.0':
+        couplings:
+        - fesom-1.4+recom
+      '2.0':
+        couplings:
+        - fesom-2.0+recom
+  foci:
+    available_versions:
+    - default
+    - '1.0'
+    choose_version:
+      '1.0':
+        couplings:
+        - nemo-3.6foci+echam-6.3.05p2
+      default:
+        couplings:
+        - nemo-ORCA05_LIM2_KCM_AOW+echam-6.3.05p2-foci
+  focioifs:
+    available_versions:
+    - vvl-o3
+    - vvl
+    - agrif
+    - vvl-o3-awi3
+    - vvl-o4
+    - '2.0'
+    choose_version:
+      '2.0':
+        couplings:
+        - nemo-ORCA05_LIM2_KCM_AOW_FS_OASISMCT4+oifs43r3-foci
+      agrif:
+        couplings:
+        - nemo-ORCA05_LIM2_KCM_AGRIF_OASISMCT4+oifs43r3-foci
+      vvl:
+        couplings:
+        - nemo-3.6foci+oifs40r1-foci
+        nemo:
+          version: "3.6foci"
+        oasis3-mct:
+          version: "foci"
+        oifs:
+          version: "40r1-foci"
+        rnfmap:
+          version: "focioifs"
+      vvl-o3:
+        couplings:
+        - nemo-3.6foci+oifs40r1-foci-o3
+        nemo:
+          version: "3.6foci"
+        oasis3-mct:
+          version: "ec-earth"
+        oifs:
+          version: "40r1-foci"
+        rnfmap:
+          version: "focioifs"
+      vvl-o3-awi3:
+        couplings:
+        - nemo-3.6foci+oifs40r1
+        nemo:
+          version: "3.6foci"
+        oasis3-mct:
+          version: "foci"
+        oifs:
+          version: "40r1"
+        rnfmap:
+          version: "focioifs"
+      vvl-o4:
+        couplings:
+        - nemo-3.6foci+oifs40r1-foci-o4
+        nemo:
+          version: "3.6foci"
+        oasis3-mct:
+          version: "4.0"
+        oifs:
+          version: "40r1-foci"
+        rnfmap:
+          version: "focioifs"
+  mpiesm:
+    available_versions:
+    - 1.2.00p4
+    - 1.2.01
+    - 1.2.01p1
+    choose_version:
+      1.2.00p4:
+        couplings:
+        - mpiom-1.6.2p3+echam-6.3.02p4
+      1.2.01:
+        couplings:
+        - mpiom-1.6.3+echam-6.3.04p1
+      1.2.01p1:
+        couplings:
+        - mpiom-1.6.3p2+echam-6.3.05p2
+        - mpiom-1.6.3p2+echam-6.3.05p2-foci
+  oifsamip:
+    couplings:
+    - oifs-40r1+amip
+  oifscl:
+    available_versions:
+    - 40r1
+    - 43r3
+    choose_version:
+      40r1:
+        couplings:
+        - oifs-40r1+oasis
+      43r3:
+        couplings:
+        - oifs-43r3+oasis