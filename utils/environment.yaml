--- conflicted
+++ resolved
@@ -31,13 +31,8 @@
   - pandas>=1.0
   - pip=23.3
   - psutil
-<<<<<<< HEAD
   - pytest
-  - pyyaml
-  - pyyaml>=5.1
-=======
   - pyyaml=6.0.1
->>>>>>> 259bc359
   - questionary
   - ruamel.yaml==0.17.32
   - semver
