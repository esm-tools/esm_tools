--- conflicted
+++ resolved
@@ -7,14 +7,10 @@
 accounting: true
 
 # default settings for compiler, mpi and I/O libs
-<<<<<<< HEAD
 #compiler_mpi: intel2019_impi2019
 #iolibraries: system_libs
 # for FOCI/FOCIOIFS use
-compiler_mpi: intel2019_parastation
-=======
 compiler_mpi: intel2019_impi2019
->>>>>>> 0ef82a61
 iolibraries: geomar_libs
 
 # slurm setup
@@ -46,7 +42,6 @@
         pool: "/pool/data/not/available/on/juwels"
         focipool: "/p/project/hirace/foci_input2"
 
-<<<<<<< HEAD
 partition: devel
 
 choose_partition:
@@ -55,7 +50,7 @@
                 partition_cpn: 24
         devel:
                 partition_name: devel
-                partition_cpn: 24
+                partition_cpn: 48
 
 partitions:
         compute:
@@ -64,22 +59,6 @@
         pp:
                 name: ${computer.partition_name}
                 cores_per_node: ${computer.partition_cpn}
-=======
-# choose block
-choose_jobtype:
-        tidy_and_resubmit:
-                partition: batch 
-        post:
-                partition: batch
-        compute:
-                partition: batch
-
-choose_partition:
-        batch:
-                cores_per_node: 48
-        devel:
-                cores_per_node: 48
->>>>>>> 0ef82a61
 
 # basic modules and export vars needed
 # for all compiler and I/O settings
@@ -89,10 +68,7 @@
 
 export_vars:
         LC_ALL: en_US.UTF-8
-<<<<<<< HEAD
-=======
         PROJECT: /p/project/hirace
->>>>>>> 0ef82a61
 
 # choose compiler and MPI implementation
 choose_compiler_mpi:
@@ -105,15 +81,6 @@
          - "load CMake"
          - "load Python/3.6.8"
          - "load imkl/2019.3.199"
-<<<<<<< HEAD
-         #TODO check if we need perl
-         #- "load Perl/5.28.1"
-      # FOCI needs the release_mt version of intel mpi
-      choose_general.setup_name:
-         foci:
-            add_module_actions:
-               - "source /gpfs/software/juwels/stages/Devel-2019a/software/impi/2019.6.154-iccifort-2019.3.199-GCC-8.3.0/bin/mpivars.sh release_mt"
-=======
       add_export_vars:
          FC: mpiifort
          F77: mpiifort
@@ -152,7 +119,6 @@
          - "load Python/3.8.5"
          - "load imkl/2020.2.254"
          - "load UCX/1.9.0"
->>>>>>> 0ef82a61
       add_export_vars:
          FC: mpiifort
          F77: mpiifort
@@ -200,8 +166,6 @@
          CXX: mpic++
          MPIROOT: "\"$(mpifort -show | perl -lne 'm{ -I(.*?)/include } and print $1')\""
          MPI_LIB: "\"$(mpifort -show |sed -e 's/^[^ ]*//' -e 's/-[I][^ ]*//g')\""
-<<<<<<< HEAD
-=======
 
    intel2020_parastation_dev:
       add_module_actions:
@@ -220,7 +184,6 @@
          CXX: mpic++
          MPIROOT: "\"$(mpifort -show | perl -lne 'm{ -I(.*?)/include } and print $1')\""
          MPI_LIB: "\"$(mpifort -show |sed -e 's/^[^ ]*//' -e 's/-[I][^ ]*//g')\""
->>>>>>> 0ef82a61
 
 choose_iolibraries:
 
@@ -248,8 +211,6 @@
                 NETCDF_C_INCLUDE_DIRECTORIES: $NETCDFROOT/include
                 NETCDF_CXX_INCLUDE_DIRECTORIES: $NETCDFROOT/include
                 OASIS3MCT_FC_LIB: '"-L$NETCDFFROOT/lib -lnetcdff"'
-<<<<<<< HEAD
-=======
 
           intel2020_impi:
              add_export_vars:
@@ -289,7 +250,6 @@
                 NETCDF_CXX_INCLUDE_DIRECTORIES: $NETCDFROOT/include
                 OASIS3MCT_FC_LIB: '"-L$NETCDFFROOT/lib -lnetcdff"'
 
->>>>>>> 0ef82a61
           intel2019_parastation:
              add_export_vars:
                 IO_LIB_ROOT: $PROJECT/HPC_libraries/intel2019.5.281_parastation_5.4.4-1-mt_20201113
@@ -308,8 +268,6 @@
                 NETCDF_C_INCLUDE_DIRECTORIES: $NETCDFROOT/include
                 NETCDF_CXX_INCLUDE_DIRECTORIES: $NETCDFROOT/include
                 OASIS3MCT_FC_LIB: '"-L$NETCDFFROOT/lib -lnetcdff"'
-<<<<<<< HEAD
-=======
 
           intel2020_parastation:
              add_export_vars:
@@ -348,7 +306,6 @@
                 NETCDF_C_INCLUDE_DIRECTORIES: $NETCDFROOT/include
                 NETCDF_CXX_INCLUDE_DIRECTORIES: $NETCDFROOT/include
                 OASIS3MCT_FC_LIB: '"-L$NETCDFFROOT/lib -lnetcdff"'
->>>>>>> 0ef82a61
        #add_export_vars:
 # some yamls use computer.fc, etc to identify the compiler, so we need to add them
 fc: "$FC"
