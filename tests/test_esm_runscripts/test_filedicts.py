"""
Unit tests for the new file-dict feature

Some considerations
~~~~~~~~~~~~~~~~~~~
* It might be clever to put the "fake config" somewhere in the top level, but
  then again, it would be nice to have a unique config for each test. This is
  undeniably more verbose, but we then have very clear examples to follow when
  we want to translate later on.
* You _could_ use the config in each function to generate the fake files, to
  avoid repeating yourself; however, that adds real programming logic into the
  unit test, which you don't really want.  
"""
import os
import sys
from io import StringIO
from pathlib import Path
from collections.abc import Callable

import yaml
import pytest

import esm_runscripts.filedicts as filedicts

import esm_runscripts.filedicts


class Capturing(list):
    """Taken from https://stackoverflow.com/questions/16571150/how-to-capture-stdout-output-from-a-python-function-call"""
    def __enter__(self):
        self._stdout = sys.stdout
        sys.stdout = self._stringio = StringIO()
        return self
    def __exit__(self, *args):
        self.extend(self._stringio.getvalue().splitlines())
        del self._stringio    # free up some memory
        sys.stdout = self._stdout


@pytest.fixture()
def config():
    """Generates fake config to be used before each test"""
    fake_config = dict()
    yield fake_config


@pytest.fixture()
def simulation_file(fs):
    """Generates fake SimulationFile object to be used before each test"""
    dummy_config = """
    general:
        thisrun_work_dir: "/work/ollie/pgierz/some_exp/run_20010101-20010101/work"
        exp_dir: "/work/ollie/pgierz/some_exp"
        thisrun_dir: "/work/ollie/pgierz/some_exp/run_20010101-20010101"
    computer:
        pool_dir: "/work/ollie/pool"
    echam:
        files:
            jan_surf:
                name_in_pool: T63CORE2_jan_surf.nc
                name_in_work: unit.24
                filetype: NetCDF
                description: >
                    Initial values used for the simulation, including
                    properties such as geopotential, temperature, pressure
    """
    config = yaml.safe_load(dummy_config)
    fs.create_file("/work/ollie/pool/ECHAM/T63/T63CORE2_jan_surf.nc")
    fake_simulation_file = filedicts.SimulationFile(config, "echam.files.jan_surf")
    yield fake_simulation_file


def test_example(fs):
    # Make a fake config:
    config = """
    general:
        base_dir: /some/dummy/location/
    echam:
        simulation_files:
            jan_surf:
                name: ECHAM Jan Surf File
                path_in_computer: /work/ollie/pool/ECHAM
                name_in_computer: T63CORE2_jan_surf.nc
                name_in_work: unit.24
    """
    config = yaml.safe_load(config)
    # Create some fake files and directories you might want in your test
    fs.create_file("/work/ollie/pool/ECHAM/T63CORE2_jan_surf.nc")
    fs.create_dir("/some/dummy/location/expid/run_18500101-18501231/work")
    # This module also have functions for link files, globbing, etc.
    config_out = esm_runscripts.filedicts.copy_files(config)
    assert os.path.exists("/some/dummy/location/expid/run_18500101-18501231/work/")
    assert os.path.exists("/work/ollie/pool/ECHAM/T63CORE2_jan_surf.nc")


def test_filedicts_basics(fs):
    """Tests basic attribute behavior of filedicts"""

    dummy_config = """
    general:
        thisrun_dir: "/work/ollie/pgierz/some_exp/run_20010101-20010101"
        exp_dir: "/work/ollie/pgierz/some_exp"
    computer:
        pool_dir: "/work/ollie/pool"
    echam:
        files:
            jan_surf:
                name_in_computer: T63CORE2_jan_surf.nc
                name_in_work: unit.24
                path_in_computer: /work/ollie/pool/ECHAM/T63
                filetype: NetCDF
                description: >
                    Initial values used for the simulation, including
                    properties such as geopotential, temperature, pressure
        thisrun_work_dir: "/work/ollie/pgierz/some_exp/run_20010101-20010101/work"
    """
    config = yaml.safe_load(dummy_config)
    # Not needed for this test, just a demonstration:
    fs.create_file("/work/ollie/pool/ECHAM/T63/T63CORE2_jan_surf.nc")
    sim_file = esm_runscripts.filedicts.SimulationFile(config, "echam.files.jan_surf")
    assert sim_file["name_in_work"] == "unit.24"
    assert sim_file.path_in_work == Path(
        "/work/ollie/pgierz/some_exp/run_20010101-20010101/work"
    )
    assert sim_file._config == config
    assert sim_file.locations["computer"] == Path("/work/ollie/pool/ECHAM/T63")


def test_cp_file(fs):
    """Tests for ``filedicts.cp`` copying file"""

    dummy_config = """
    echam:
        files:
            jan_surf:
                name_in_computer: T63CORE2_jan_surf.nc
                name_in_work: unit.24
                path_in_computer: /work/ollie/pool/ECHAM/T63/
        thisrun_work_dir: /work/ollie/mandresm/awiesm/run_20010101-20010101/work/
    """
    config = yaml.safe_load(dummy_config)

    # Set source and targets
    target_folder = config["echam"]["thisrun_work_dir"]
    source = Path(
        config["echam"]["files"]["jan_surf"]["path_in_computer"],
        config["echam"]["files"]["jan_surf"]["name_in_computer"],
    )
    target = Path(
        target_folder,
        config["echam"]["files"]["jan_surf"]["name_in_work"],
    )
    # Create files and folders
    fs.create_file(source)
    fs.create_dir(target_folder)

    # Test the method
    sim_file = esm_runscripts.filedicts.SimulationFile(config, "echam.files.jan_surf")
    sim_file.cp("computer", "work")

    assert os.path.exists(target)


def test_cp_folder(fs):
    """Tests for ``filedicts.cp`` copying folder"""

    dummy_config = """
    oifs:
        files:
            o3_data:
                name_in_computer: o3chem_l91
                name_in_work: o3chem_l91
                path_in_computer: /work/ollie/pool/OIFS/159_4
        thisrun_work_dir: /work/ollie/mandresm/awiesm/run_20010101-20010101/work/
    """
    config = yaml.safe_load(dummy_config)

    # Set source and targets
    target_folder = config["oifs"]["thisrun_work_dir"]
    source = Path(
        config["oifs"]["files"]["o3_data"]["path_in_computer"],
        config["oifs"]["files"]["o3_data"]["name_in_computer"],
    )
    target = Path(
        target_folder,
        config["oifs"]["files"]["o3_data"]["name_in_work"],
    )
    # Create files and folders
    fs.create_dir(source)
    fs.create_dir(target_folder)

    # Test the method
    sim_file = esm_runscripts.filedicts.SimulationFile(config, "oifs.files.o3_data")
    sim_file.cp("computer", "work")

    assert os.path.exists(target)


def test_resolve_file_movements(config):
    # act
    config = filedicts.resolve_file_movements(config)

    # assert
    assert isinstance(config, dict)


def test_mv(fs):
    """Tests for mv"""
    dummy_config = """
    general:
        exp_dir: "/work/ollie/pgierz/some_exp"
        thisrun_dir: "/work/ollie/pgierz/some_exp/run_20010101-20010101"
    computer:
        pool_dir: "/work/ollie/pool"
    echam:
        files:
            jan_surf:
                name_in_computer: T63CORE2_jan_surf.nc
                path_in_computer: /work/ollie/pool/ECHAM/T63/
                name_in_work: unit.24
                path_in_work: .
        thisrun_work_dir: "/work/ollie/pgierz/some_exp/run_20010101-20010101/work"
    """
    config = yaml.safe_load(dummy_config)
    fs.create_file("/work/ollie/pool/ECHAM/T63/T63CORE2_jan_surf.nc")
    fs.create_dir("/work/ollie/pgierz/some_exp/run_20010101-20010101/work")
    assert os.path.exists("/work/ollie/pool/ECHAM/T63/T63CORE2_jan_surf.nc")
    sim_file = esm_runscripts.filedicts.SimulationFile(config, "echam.files.jan_surf")
    sim_file.mv("computer", "work")
    assert not os.path.exists("/work/ollie/pool/ECHAM/T63/T63CORE2_jan_surf.nc")
    assert os.path.exists(
        "/work/ollie/pgierz/some_exp/run_20010101-20010101/work/unit.24"
    )


<<<<<<< HEAD
# ===
# Tests for SimulationFile.ln() method
# + check if source exists
# + check if destination is written
# + check if destination already exists or a symlink
# + check for self pointing
# + check if source path does not exist
# + check if destination path does not exist
# ===
def test_ln_iscallable(simulation_file):
    assert isinstance(simulation_file.ln, Callable)

def test_ln_links_files_correctly(simulation_file, fs):
    source_path = "/some/work/ollie/pool/ECHAM/T63/T63CORE2_jan_surf.nc"
    destination_path = "/some/work/ollie/pool/ECHAM/T63/T63CORE2_jan_surf_2.nc" 
    source_file = fs.create_file(source_path)
    simulation_file.ln(source_path, destination_path)
    assert os.path.exists(source_path)
    assert os.path.exists(destination_path)
    
def test_ln_raises_exception_when_destination_path_exists(simulation_file, fs):
    source_path = "/some/work/ollie/pool/ECHAM/T63/T63CORE2_jan_surf.nc"
    destination_path = "/some/work/ollie/pool/ECHAM/T63/T63CORE2_jan_surf_2.nc" 
    source_file = fs.create_file(source_path)
    with pytest.raises(FileExistsError):
        simulation_file.ln(source_path, source_path)

def test_ln_raises_exception_when_pointing_to_itself(simulation_file, fs):
    source_path = "/some/directory/file.nc"
    with pytest.raises(OSError):
        simulation_file.ln(source_path, source_path) 
    
def test_ln_raises_exception_when_source_file_does_not_exist(simulation_file, fs):
    source_path = "~/echam.yaml"
    destination_path = "~/echam_link.yaml"
    with pytest.raises(FileNotFoundError):
        simulation_file.ln(source_path, destination_path)

def test_ln_raises_exception_when_destination_path_does_not_exist(simulation_file, fs):
    source_path = "/some/work/ollie/pool/ECHAM/T63/T63CORE2_jan_surf.nc"
    source_file = fs.create_file(source_path)
    destination_path = "/does/not/exist/file.nc" 
    with pytest.raises(FileNotFoundError):
        simulation_file.ln(source_path, destination_path)
=======
def test_check_path_in_computer_is_abs(fs):
    """
    Tests that ``esm_parser.user_error`` is use when the ``path_in_computer``
    is not absolute
    """

    dummy_config = """
    general:
        thisrun_dir: "/work/ollie/pgierz/some_exp/run_20010101-20010101"
        exp_dir: "/work/ollie/pgierz/some_exp"
    echam:
        files:
            jan_surf:
                name_in_computer: T63CORE2_jan_surf.nc
                name_in_work: unit.24
                path_in_computer: pool/ECHAM/T63
        thisrun_work_dir: "/work/ollie/pgierz/some_exp/run_20010101-20010101/work"
    """
    config = yaml.safe_load(dummy_config)

    # Captures output (i.e. the user-friendly error)
    with Capturing() as output:
        with pytest.raises(SystemExit) as error:
            sim_file = esm_runscripts.filedicts.SimulationFile(config, "echam.files.jan_surf")

    # error needs to occur as the path is not absolute
    assert any(["ERROR: File Dictionaries" in line for line in output])
>>>>>>> 596f13d4
<|MERGE_RESOLUTION|>--- conflicted
+++ resolved
@@ -233,7 +233,6 @@
     )
 
 
-<<<<<<< HEAD
 # ===
 # Tests for SimulationFile.ln() method
 # + check if source exists
@@ -278,7 +277,7 @@
     destination_path = "/does/not/exist/file.nc" 
     with pytest.raises(FileNotFoundError):
         simulation_file.ln(source_path, destination_path)
-=======
+
 def test_check_path_in_computer_is_abs(fs):
     """
     Tests that ``esm_parser.user_error`` is use when the ``path_in_computer``
@@ -305,5 +304,4 @@
             sim_file = esm_runscripts.filedicts.SimulationFile(config, "echam.files.jan_surf")
 
     # error needs to occur as the path is not absolute
-    assert any(["ERROR: File Dictionaries" in line for line in output])
->>>>>>> 596f13d4
+    assert any(["ERROR: File Dictionaries" in line for line in output])