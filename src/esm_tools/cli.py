"""
Functionality for displaying the version number
"""
import shutil
import sys

import click
from click_help_colors import (HelpColorsCommand, HelpColorsGroup,
                               version_option)
from click_repl import register_repl
import emoji

from . import __version__

<<<<<<< HEAD
EPILOGUE = """The ESM-Tools Developer Team, 2017-2022"""


@click.group(
    cls=HelpColorsGroup,
    help_headers_color="yellow",
    help_options_color="green",
    help=
    """Tools for downloading, compiling, running, analyzing, and visualizing
    simulation experiments with Earth System Models.""",
    epilog=EPILOGUE, 
)
@version_option(
    version=__version__,
    prog_name="esm-tools",
    message=emoji.emojize("%(prog)s, version %(version)s\nRunning with Python :snake: v" + sys.version.replace("\n", " ")),
    version_color="green",
)
def main(args=None):
    """Main Command Line Interface entry point"""
=======
import esm_tests
import esm_tools

# click.version_option read the PKG_INFO which contains the wrong version
# number. Get it directly from __init__.py
version = esm_tools.__version__


@click.group()
@click.version_option(version=version)
def main():
    pass


@main.command()
def test_state():
    """Prints the state of the last tested experiments."""

    esm_tests.test_utilities.print_state_online()

    return 0


@main.command()
@click.option(
    "-t",
    "--type",
    type=click.Choice(["component", "setup", "machine"], case_sensitive=False),
    help="Creates either a new component (default) or a new setup",
    default="component",
    show_default=True,
)
@click.argument("name", nargs=1)
def create_new_config(name, type):
    """Opens your $EDITOR and creates a new file for NAME"""
    click.echo(f"Creating a new {type} configuration for {name}")
    template_file = esm_tools.get_config_filepath(
        config=f"templates/{type}_template.yaml"
    )
    shutil.copy(template_file, f"{name}.yaml")
    new_config_file = f"{name}.yaml"
    # TODO(PG): Currently this lands in the current working directory.
    # Would be nice if this landed already in an git-controlled
    # editable version and prepared a commit for you:
    click.edit(filename=new_config_file)
    click.echo(
        "Thank you! The new configuration has been saved. Please commit it (and get in touch with the"
    )
    click.echo("esm-tools team if you need help)!")
    return 0


# TODO(PG): This doesn't belong in the cli.py but whatever...
@main.command()
@click.argument("file_name", nargs=1, required=False)
@click.argument("current_year", nargs=1, required=False)
def check_transient_forcing(file_name=None, current_year=None):
    import pandas
    import questionary

    file_name = file_name or questionary.filepath("Select the file to read").ask()
    df = pandas.read_csv(
        file_name,
        sep=";",
        index_col=0,
        header=None,
    )
    current_year = (
        current_year
        or questionary.text(
            "Enter a value for year that you know is in the table"
        ).ask()
    )
    # current_year = int(current_year)
    co2, n2o, ch4, cecc, cobld, clonp = df.loc[current_year]
    print(f"Forcing table was OK to read at year {current_year}")
    print(f"CO2: {co2}")
    print(f"N2O: {n2o}")
    print(f"CH4: {ch4}")
    print(f"CECC: {cecc}")
    print(f"COBLD: {cobld}")
    print(f"CLONP: {clonp}")


@main.command()
@click.argument("version", nargs=1, required=False)
@click.option("--local", default=False, help="Use the local MOTD file", is_flag=True)
def motd(version=None, local=False):
    """Prints the message of the day."""
    import esm_motd

    if version is None:
        version = esm_tools.__version__

    esm_motd.check_esm_package_with_version_and_local_options(
        "esm_tools", version, local
    )
>>>>>>> 44e807b0
    return 0


# Needs to happen after definitions:
import esm_cleanup.cli
import esm_utilities.cli
main.add_command(esm_utilities.cli.main, name="utils")
main.add_command(esm_cleanup.cli.main, name="clean")
register_repl(main)

if __name__ == "__main__":
    sys.exit(main())<|MERGE_RESOLUTION|>--- conflicted
+++ resolved
@@ -1,39 +1,19 @@
 """
 Functionality for displaying the version number
 """
-import shutil
+
 import sys
 
 import click
+import emoji
 from click_help_colors import (HelpColorsCommand, HelpColorsGroup,
                                version_option)
 from click_repl import register_repl
-import emoji
 
 from . import __version__
 
-<<<<<<< HEAD
 EPILOGUE = """The ESM-Tools Developer Team, 2017-2022"""
 
-
-@click.group(
-    cls=HelpColorsGroup,
-    help_headers_color="yellow",
-    help_options_color="green",
-    help=
-    """Tools for downloading, compiling, running, analyzing, and visualizing
-    simulation experiments with Earth System Models.""",
-    epilog=EPILOGUE, 
-)
-@version_option(
-    version=__version__,
-    prog_name="esm-tools",
-    message=emoji.emojize("%(prog)s, version %(version)s\nRunning with Python :snake: v" + sys.version.replace("\n", " ")),
-    version_color="green",
-)
-def main(args=None):
-    """Main Command Line Interface entry point"""
-=======
 import esm_tests
 import esm_tools
 
@@ -42,102 +22,32 @@
 version = esm_tools.__version__
 
 
-@click.group()
-@click.version_option(version=version)
-def main():
-    pass
-
-
-@main.command()
-def test_state():
-    """Prints the state of the last tested experiments."""
-
-    esm_tests.test_utilities.print_state_online()
-
-    return 0
-
-
-@main.command()
-@click.option(
-    "-t",
-    "--type",
-    type=click.Choice(["component", "setup", "machine"], case_sensitive=False),
-    help="Creates either a new component (default) or a new setup",
-    default="component",
-    show_default=True,
+@click.group(
+    cls=HelpColorsGroup,
+    help_headers_color="yellow",
+    help_options_color="green",
+    help="""Tools for downloading, compiling, running, analyzing, and visualizing
+    simulation experiments with Earth System Models.""",
+    epilog=EPILOGUE,
 )
-@click.argument("name", nargs=1)
-def create_new_config(name, type):
-    """Opens your $EDITOR and creates a new file for NAME"""
-    click.echo(f"Creating a new {type} configuration for {name}")
-    template_file = esm_tools.get_config_filepath(
-        config=f"templates/{type}_template.yaml"
-    )
-    shutil.copy(template_file, f"{name}.yaml")
-    new_config_file = f"{name}.yaml"
-    # TODO(PG): Currently this lands in the current working directory.
-    # Would be nice if this landed already in an git-controlled
-    # editable version and prepared a commit for you:
-    click.edit(filename=new_config_file)
-    click.echo(
-        "Thank you! The new configuration has been saved. Please commit it (and get in touch with the"
-    )
-    click.echo("esm-tools team if you need help)!")
-    return 0
-
-
-# TODO(PG): This doesn't belong in the cli.py but whatever...
-@main.command()
-@click.argument("file_name", nargs=1, required=False)
-@click.argument("current_year", nargs=1, required=False)
-def check_transient_forcing(file_name=None, current_year=None):
-    import pandas
-    import questionary
-
-    file_name = file_name or questionary.filepath("Select the file to read").ask()
-    df = pandas.read_csv(
-        file_name,
-        sep=";",
-        index_col=0,
-        header=None,
-    )
-    current_year = (
-        current_year
-        or questionary.text(
-            "Enter a value for year that you know is in the table"
-        ).ask()
-    )
-    # current_year = int(current_year)
-    co2, n2o, ch4, cecc, cobld, clonp = df.loc[current_year]
-    print(f"Forcing table was OK to read at year {current_year}")
-    print(f"CO2: {co2}")
-    print(f"N2O: {n2o}")
-    print(f"CH4: {ch4}")
-    print(f"CECC: {cecc}")
-    print(f"COBLD: {cobld}")
-    print(f"CLONP: {clonp}")
-
-
-@main.command()
-@click.argument("version", nargs=1, required=False)
-@click.option("--local", default=False, help="Use the local MOTD file", is_flag=True)
-def motd(version=None, local=False):
-    """Prints the message of the day."""
-    import esm_motd
-
-    if version is None:
-        version = esm_tools.__version__
-
-    esm_motd.check_esm_package_with_version_and_local_options(
-        "esm_tools", version, local
-    )
->>>>>>> 44e807b0
+@version_option(
+    version=__version__,
+    prog_name="esm-tools",
+    message=emoji.emojize(
+        "%(prog)s, version %(version)s\nRunning with Python :snake: v"
+        + sys.version.replace("\n", " ")
+    ),
+    version_color="green",
+)
+def main(args=None):
+    """Main Command Line Interface entry point"""
     return 0
 
 
 # Needs to happen after definitions:
 import esm_cleanup.cli
 import esm_utilities.cli
+
 main.add_command(esm_utilities.cli.main, name="utils")
 main.add_command(esm_cleanup.cli.main, name="clean")
 register_repl(main)
