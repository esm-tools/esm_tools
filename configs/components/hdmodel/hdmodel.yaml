# ECHAM YAML DEFAULT CONFIGURATION FILE

model: hdmodel
repository: https://gitlab.dkrz.de/modular_esm/echam6
domain: hydrology

description: |
        The Hagemann/Duemenil hydrology model,
        (someone from Hamburg)
        paper citation

license_text: |
        Please make sure you have a licence to use echam. In case you are
        unsure, please contact redmine....

pool_dir: "${computer.pool_directories.pool}/JSBACH/input/${jsbach.dataset}/HD"
input_dir: "${pool_dir}"

executable: NONE

<<<<<<< HEAD
choose_lresume:
        False:
                add_input_files:
                        hdstart: hdstart
        True:
                restart_in_files:
                        hdrestart: hdrestart

                        #ini_restart_dir: "${pool_dir}/MPIESM/restart/dev/${parent_exp_id}/restart/jsbach"
=======
input_files :
        hdstart: hdstart
        hdpara: hdpara
        rmp_hd: rmp_hd
>>>>>>> e17d0a16

other_date: $(( ${next_date} - ${time_step}seconds ))

input_files :
        hdpara: hdpara
        rmp_hd: rmp_hd

input_in_work:
        hdpara: "hdpara.nc"
        rmp_hd: "rmp_hd.nc"
        hdstart: "hdstart.nc"

input_sources:
        hdpara: "${input_dir}/hdpara.nc"
        rmp_hd: "${input_dir}/rmp_${echam.resolution}_to_hd.nc"
        hdstart: "${input_dir}/hdstart.nc"


restart_in_in_work:
        hdrestart: hdrestart.nc

restart_in_sources:
        hdrestart: restart_${parent_expid}_${parent_date!syear!smonth!sday!shour!sminute!ssecond}_hdrestart.nc

restart_in_files:
        hdrestart: hdrestart

restart_out_in_work:
        hdrestart: hdrestart.nc

restart_out_sources:
        hdrestart: restart_${general.expid}_${other_date!syear!smonth!sday!shour!sminute!ssecond}_hdrestart.nc

log_in_work:
        outflow: hd_outflow_*.log # DIBA muss noch rausfinden was * in diesem Fall ist


choose_hdpara_file:
        "*":
                add_input_sources:
                        hdpara: ${hdpara_file}


further_reading:
        - hdmodel/hdmodel.inherit.yaml<|MERGE_RESOLUTION|>--- conflicted
+++ resolved
@@ -18,22 +18,10 @@
 
 executable: NONE
 
-<<<<<<< HEAD
-choose_lresume:
-        False:
-                add_input_files:
-                        hdstart: hdstart
-        True:
-                restart_in_files:
-                        hdrestart: hdrestart
-
-                        #ini_restart_dir: "${pool_dir}/MPIESM/restart/dev/${parent_exp_id}/restart/jsbach"
-=======
 input_files :
         hdstart: hdstart
         hdpara: hdpara
         rmp_hd: rmp_hd
->>>>>>> e17d0a16
 
 other_date: $(( ${next_date} - ${time_step}seconds ))
 
