esm-software:
        "esm-tools":
                git-repository: "gitlab.dkrz.de/esm-tools/esm-tools.git"
                available_versions:
                        - "r3"
        "esm-workshop":
                git-repository: "gitlab.dkrz.de/esm-tools/esm-workshop.git"
                available_versions:
                        - "Mai 2019"
        "esm-usermanual":
                git-repository: "gitlab.dkrz.de/esm-tools/esm-usermanual.git"
                available_versions:
                        - "r3"
        "git-workshop":
                git-repository: "gitlab.dkrz.de/esm-tools/git-workshop.git"
                available_versions:
                        - "Mai 2019"


defaults:                          
        comp_command: 'mkdir -p build; cd build; cmake ..;   make install -j `nproc --all`'
        clean_command: 'rm -rf build CMakeCache.txt'
               

components:
        "amip":
                git-repository: "gitlab.dkrz.de/ec-earth/amip-forcing.git"
                comp_command: "mkdir bin; cd src; make"
                clean_command: "rm -rf bin; cd src; make clean"

        "echam":
                install_bins: "src/echam/bin/echam6"
                git-repository: "https://gitlab.dkrz.de/modular_esm/echam6.git"
                branch: "${echam.version}"
                available_versions:
                        - "6.3.04p1"
                        - "6.3.02p4"
                        - "6.3.05p2"  
                        - "6.3.04p1-esm-interface"
                        - "6.3.04p1-esm-interface-yac"
                        - "6.3.05p2-concurrent_radiation"
                comp_command: "${defaults.comp_command}"
                clean_command: "${defaults.clean_command}"
                choose_version:
                        "6.3.02p4":
                                install_bins: "src/bin/echam6"
                        "6.3.05p2":
                                git-repository: "https://gitlab.dkrz.de/foci/src/echam.git"
                                branch: "esm-tools"
                        "6.3.05p2-wiso":
                                branch: "wiso"
                                comp_command: "make; make install"
                                clean_command: "make clean"
                                conf_command: "./configure"
                        "6.3.04p1-esm-interface":
                                git-repository: "https://gitlab.dkrz.de/modular_esm/echam6.git"
                                branch: "using_esm_interfaces"
                                destination: "echam-6.3.04p1"
                        "6.3.04p1-esm-interface-yac":
                                git-repository: "https://gitlab.dkrz.de/modular_esm/echam6.git"
                                branch: "using_esm_interfaces_yac"
                                destination: "echam-6.3.04p1"

                        "6.3.05p2-concurrent_radiation":
                                git-repository: "https://gitlab.dkrz.de/PalMod/echam6-PalMod.git"
                                branch: "concurrent_radiation_cpl_feom"
                                comp_command: "./config/createMakefiles.pl; autoreconf -i --force; ./configure --with-fortran=intel INSTALL='/usr/bin/install -p'; make -j `nproc --all`; make install -j `nproc --all`; mkdir -p src/echam/bin; cp  bin/echam6 src/echam/bin/echam6"
                                clean_command: "rm -rf src/echam/bin; make clean"
        "esm-interface":
                git-repository: "https://gitlab.dkrz.de/modular_esm/esm-interfaces.git"
                comp_command: "${default.comp_command}"
                destination: "esm-interface"
                available_versions:
                        - "1.0"
                        - "yac"
                choose_version:
                        "1.0":
                                branch: "dev_prototype_awicm"
                                comp_command: 'mkdir -p build; cd build; cmake ..; make -j `nproc --all`'
                        "yac":
                                branch: "include_yac"
                                comp_command: 'mkdir -p build; cd build; cmake ..; make -j `nproc --all`'

        "fesom":
                choose_version: 
                        "1.4":
                                git-repository: "https://gitlab.dkrz.de/modular_esm/fesom-1.4.git"
                                install_bins: "bin/fesom"
                        "2.0":
                                git-repository: 
                                        - "https://gitlab.dkrz.de/FESOM/fesom2.git"
                                        - "github.com/FESOM/fesom2.git"
                                branch: "2.0.2"
                                install_bins: "bin/fesom.x"
                        "2.0-o":
                                git-repository: 
                                        - "https://gitlab.dkrz.de/FESOM/fesom2.git"
                                        - "github.com/FESOM/fesom2.git"
                                branch: "oifs-deck"
                                install_bins: "bin/fesom.x"
                        "2.0-esm-interface":
                                git-repository: 
                                        - "https://gitlab.dkrz.de/a270089/fesom-2.0_yac.git"
                                branch: "fesom2_using_esm-interface"
                                destination: "fesom-2.0"
                                install_bins: "bin/fesom.x"
                        "2.0-esm-interface-yac":
                                git-repository: 
                                        - "https://gitlab.dkrz.de/a270089/fesom-2.0_yac.git"
                                branch: "using_esm_interfaces_yac"
                                destination: "fesom-2.0"
                                install_bins: "bin/fesom.x"
                available_versions:
                        - "1.4"
                        - "2.0"
                        - "2.0-o"
                        - "2.0-esm-interface"
                        - "2.0-esm-interface-yac"
                comp_command: "${defaults.comp_command}"
                clean_command: "${defaults.clean_command}"

        "fesom_mesh_part":
                install_bins: "bin/fesom.x.ini"
                choose_version: 
                        1.4:
                                git-repository: "https://gitlab.dkrz.de/modular_esm/fesom-1.4.git"
                        2.0:
                                git-repository: 
                                        - "https://gitlab.dkrz.de/FESOM/fesom2.git"
                                        - "github.com/FESOM/fesom2.git"
                                branch: "2.0.2"
                available_versions:
                        - "1.4"
                        - "2.0"
                comp_command: "cd mesh_part; mkdir build -p; cd build; cmake ..; make install -j `nproc --all`"
                clean_command: "rm -rf bin/fesom.x.ini mesh_part/build mesh_part/CMakeCache.txt"
        
        "icon":
                git-repository: "gitlab.dkrz.de/modular_esm/ICON-ATM.git"
                branch: "${icon.version}"
                conf_command: "./configure --with-fortran=gcc --with-openmp --with-grib_api"
                comp_command: "make -j `nproc --all"
                clean_command: "make distclean" 
                available_versions:
                        - "2.1.0"
                        - "2.3.0-nwp5"
                        - "2.4.0"
        
        "metos3d":
                git-repository: "https://github.com/metos3d/metos3d.git"
                git-subrepositories: 
                        - "https://github.com/metos3d/simpack.git"
                        - "https://github.com/metos3d/model.git"
                comp_command: "${defaults.comp_command}"
                clean_command: "${defaults.clean_command}"

        "metos3d-data":                  
                git-repository: "https://github.com/metos3d/data.git"
                comp_command: "cd data/data; gunzip -c TMM.tar.gz > TMM.tar; tar xf TMM.tar; rm -f TMM.tar"

        "mpiom":
                install_bins: "bin/mpiom.x"
                git-repository: "https://gitlab.dkrz.de/modular_esm/mpiom.git"
                choose_version:
                        "1.6.2p3":
                                branch: "1.6.2p3"
                        "1.6.3":
                                branch: "1.6.3"
                        "1.6.3p2":
                                branch: "1.6.3p2"
                available_versions:
                        - "1.6.2p3"
                        - "1.6.3"
                        - "1.6.3p2"
                comp_command: "./configure; make"
                clean_command: "${defaults.clean_command}"

        "nemo":
                version: 3.6-ogcm
                available_versions:
                        - "3.6foci"
                        - "3.6-ogcm"  
                git-repository: "https://gitlab.dkrz.de/foci/src/NEMOGCM.git"
                branch: "esm-tools"
                destination: "nemo-3.6"
                comp_command: "export NEMO_TOPLEVEL=${model_dir}; cd CONFIG; ./makenemo -n ${grid} -m ${computer.nemoarchfile} -j 24"
                clean_command: "cd CONFIG; ./makenemo -n ${nemo.grid} clean"
                install_bins: "CONFIG/${nemo.grid}/BLD/bin/nemo.exe"
                requires:
                        - xios-2.0_r982
                choose_nemo.version:
                        "3.6-ogcm":
                                grid: "GYRE_XIOS"
                        "3.6foci":
                                git-repository: "https://gitlab.dkrz.de/foci/src/nemo.git"
                                grid: "ORCA05_LIM2_KCM_AOW"
        "oasis3mct":
                install_libs: 
                        - "build/lib/psmile/libpsmile.a"
                        - "build/lib/psmile/mct/libmct.a"
                        - "build/lib/psmile/mct/mpeu/libmpeu.a"
                        - "build/lib/psmile/scrip/libscrip.a"
                comp_command: 'mkdir -p build; cd build; cmake ..;   make -j `nproc --all`'
                clean_command: "${defaults.clean_command}"
                git-repository: "https://gitlab.dkrz.de/modular_esm/oasis3-mct.git"
                destination: "oasis"
                available_versions:
                        - "foci"
                        - "fociagrif"
                        - "ec-earth"
                        - "2.8"
                        - "3.0"
                        - "4.0"
                choose_version:
                        "ec-earth":
                                branch: "ec-earth-version"
                        "2.8":
                                branch: "2.8"
                        "3.0":
                                branch: "3.0"
                        "4.0":
                                branch: "4.0"
                        "foci":
                                git-repository: "https://gitlab.dkrz.de/foci/src/oasis3mct.git"
                                branch: "esm-tools"
                        "fociagrif":
                                git-repository: "https://gitlab.dkrz.de/b350090/oasis3-mct4.git"
                                branch: "fociagrif"

                # make sure all oasis versions are in the repo, with correct version branches          
        
        "oifs":
                requires: 
<<<<<<< HEAD
                        - oasis3mct-4.0
=======
                        - oasis3-mct-4.0
>>>>>>> c316d8ef
                install_bins: "make/esm/oifs/bin/master.exe"
                comp_command: "cd make; ../fcm/bin/fcm make -v -j8 -f oifs.cfg"
                clean_command: "rm -rf make/esm"                
                git-repository: "https://gitlab.dkrz.de/modular_esm/oifs-40r1.git"        
                choose_version:
                        40r1:
                                branch: "foci_conserv"
                        40r1-foci:
                                branch: "dirk_on_mistral"
                                destination: "40r1"
                        40r1-agcm:
                                compile_command: "export OIFS_COMP=agcm; cd make; ../fcm/bin/fcm make -v -j8 -f oifs-agcm.cfg"
<<<<<<< HEAD
                        43r3:    
                                branch: "oifs-deck"
=======
                        43r3: 
                                branch: "oifs-deck"
                                #git-repository: "https://git.ecmwf.int/scm/~de1a/oifs43r3.git"
>>>>>>> c316d8ef
                                git-repository: "https://gitlab.dkrz.de/ec-earth/oifs-43r3.git"
                                comp_command: "export OIFS_TOPLEVEL_DIR=${model_dir}; cd make; ../fcm/bin/fcm make -v -j8 -f oifs.cfg"
                        43r3-awi: 
                                branch: "master"
                                git-repository: "https://gitlab.dkrz.de/ec-earth/oifs-43r3.git"
                                comp_command: "export OIFS_TOPLEVEL_DIR=${model_dir}; cd make; ../fcm/bin/fcm make -v -j8 -f oifs.cfg"
                                
                available_versions:
                        - "40r1"
                        - "40r1-foci"                
                        - "40r1-agcm"                
                        - "43r3" 
                        - "43r3-awi" 
        
        "pism":
                comp_command: >
                        mkdir -p build;
                        cd build;
                        export PISM_INSTALL_PREFIX=$(readlink -f $(pwd)/..);
                        cmake \
                                -DCMAKE_VERBOSE_MAKEFILE:BOOL=ON \
                                -DCMAKE_BUILD_TYPE=RelWithDebInfo \
                                -DPism_BUILD_TYPE=RelWithDebInfo \
                                -DCMAKE_CXX_COMPILER=$CXX \
                                -DCMAKE_CXX_FLAGS="-std=c++11 -fp-model precise -no-fast-transcendentals" \
                                -DCMAKE_C_COMPILER=$CC  \
                                -DCMAKE_C_FLAGS="-fp-model precise -no-fast-transcendentals" \
                                -DPETSC_EXECUTABLE_RUNS:BOOL=ON \
                                -DMPI_C_DIR="$I_MPI_ROOT" \
                                -DPism_USE_JANSSON:BOOL=NO \
                                -DPism_USE_PARALLEL_NETCDF4:BOOL=OFF \
                                -DPism_USE_PARALLEL_HDF5:BOOL=OFF \
                                -DPism_USE_PROJ4:BOOL=YES \
                                -DPism_BUILD_EXTRA_EXECS:BOOL=ON \
                                ..; make -j4; make install;
                clean_command: "${defaults.clean_command}"
                choose_version:
                        snowflake0.7:
                                git-repository: "swrepo1.awi.de/scmrepos/git/snowflake/snowflake.git"        
                                branch: "awi0.7-dev"
                        snowflake1.0:
                                git-repository: "swrepo1.awi.de/scmrepos/git/snowflake/snowflake.git"        
                                branch: "stable1.0-awi-dev"
                        github1.1.4:
                                git-repository: "https://github.com/pism/pism.git"
                                branch: "v1.1.4"
                        github1.2:
                                git-repository: "https://github.com/pism/pism.git"
                                branch: "v1.2"
                        index1.1:
                                git-repository: "https://github.com/sebhinck/pism-pub"
                                branch: "Index_dev"
                available_versions:
                        - "snowflake0.7"
                        - "snowflake1.0"  
                        - "github1.1.4"
                        - "github1.2"
                        - "index1.1"
        
        "recom":
                git-repository: "gitlab.dkrz.de/modular_esm/recom.git"
                branch: "modular"
                destination: "recom"
                available_versions:
                        - "2.0"
                comp_command: "${defaults.comp_command}"
                clean_command: "${defaults.clean_command}"
        
        "rnfmap":
                install_bins: "bin/rnfmap.exe"
                comp_command: "rm -rf bin; mkdir bin; cd src; make"
                clean_command: "rm -rf bin; cd src; make clean"
                available_versions: 
                        - "ec-earth"
                        - "focioifs1"  
                git-repository: "https://gitlab.dkrz.de/ec-earth/runoff-mapper.git"
                choose_version:
                        "ec-earth":
                                branch: "esm-tools"
                        "focioifs1":
                                branch: "esm-tools-focioifs"
        
        "vilma":
                git-repository: "gitlab.dkrz.de/modular_esm/vilma.git vilma_1d"
                available_versions:
                        - "1d"
                comp_command: "${defaults.comp_command}"
                clean_command: "${defaults.clean_command}"
        
        "xios":
                install_bins: "bin/xios_server.exe"
                available_versions:
                        - "2.0_r982"
                        - "ogcm"  
                git-repository: "https://gitlab.dkrz.de/foci/src/xios.git"
                branch: "esm-tools"
                comp_command: "export XIOS_TOPLEVEL=${model_dir}; ./make_xios --arch ${computer.xiosarchfile} --netcdf_lib netcdf4_par --full --job 24"
                clean_command: "rm -rf bin lib obj ppsrc"
                choose_version:
                        "ogcm":
                                compile_command: "export XIOS_TOPLEVEL=${model_dir}; ./make_xios --arch ${computer.xiosarchfile} --netcdf_lib netcdf4_par --full --job 24"
                        "2.0_r982":
                                nothing: much
        "yac":
                git-repository: "https://gitlab.dkrz.de/dkrz-sw/yac.git"
                available_versions:
                        - "1.5.4"
                #conf_command: 'autoreconf -iv; ./configure CC=mpiicc FC=mpiifort FCFLAGS="-fpp -g -O0" CFLAGS="-O0 -g" LDFLAGS=-Wl,-rpath,$NETCDFROOT/lib --with-xml2-include=/usr/include/libxml2 --with-xml2-lib=/usr/lib64/ --with-netcdf-root=$NETCDFROOT --with-clapack-root=${model_dir}/clapack --disable-lib-only --enable-silent-rules'
                conf_command: 'autoreconf -iv; ./configure LDFLAGS=-Wl,-rpath,$NETCDFROOT/lib --with-xml2-include=/usr/include/libxml2 --with-xml2-lib=/usr/lib64/ --with-netcdf-root=$NETCDFROOT --with-clapack-root=${model_dir}/clapack --disable-lib-only --enable-silent-rules'
                comp_command: "make"
                clean_command: "make clean"

couplings:
        "fesom-1.4+echam-6.3.04p1":
                components:
                        - "echam-6.3.04p1"
                        - "fesom-1.4"
                        - "oasis3mct-2.8" 
                coupling_changes:
                        - "sed -i '/FESOM_COUPLED/s/OFF/ON/g' fesom-1.4/CMakeLists.txt"
                        - "sed -i '/ECHAM6_COUPLED/s/OFF/ON/g' echam-6.3.04p1/CMakeLists.txt" 

        "fesom-1.4+echam-6.3.05p2-concurrent_radiation":
                components:
                        - "echam-6.3.05p2-concurrent_radiation"
                        - "fesom-1.4"
                        - "oasis3-mct-2.8" 
                coupling_changes:
                        - "sed -i '/FESOM_COUPLED/s/OFF/ON/g' fesom-1.4/CMakeLists.txt"
                        - "sed -i '/ECHAM6_COUPLED/s/OFF/ON/g' echam-6.3.05p2-concurrent_radiation/config/mh-linux"

        "fesom-2.0+echam-6.3.04p1":
                components:
                        - "echam-6.3.04p1"
                        - "fesom-2.0"
                        - "oasis3mct-2.8"
                coupling_changes:
                        - "sed -i '/FESOM_COUPLED/s/OFF/ON/g' fesom-2.0/CMakeLists.txt"
                        - "sed -i '/ECHAM6_COUPLED/s/OFF/ON/g' echam-6.3.04p1/CMakeLists.txt"

        "fesom-2.0-esm-interface+echam-6.3.04p1-esm-interface":
                components:
                        - "oasis3-mct-2.8"
                        - "esm-interface-1.0"
                        - "echam-6.3.04p1-esm-interface"
                        - "fesom-2.0-esm-interface"
                coupling_changes:
                        - "sed -i '/FESOM_COUPLED/s/OFF/ON/g' fesom-2.0/CMakeLists.txt"
                        - "sed -i '/ECHAM6_COUPLED/s/OFF/ON/g' echam-6.3.04p1/CMakeLists.txt"
 
        "fesom-2.0-esm-interface-yac+echam-6.3.04p1-esm-interface-yac":
                components:
                        - "oasis3-mct-2.8"
                        - "yac-1.5.4"
                        - "esm-interface-yac"
                        - "echam-6.3.04p1-esm-interface-yac"
                        - "fesom-2.0-esm-interface-yac"
                coupling_changes:
                        - "sed -i '/FESOM_COUPLED/s/OFF/ON/g' fesom-2.0/CMakeLists.txt"
                        - "sed -i '/ECHAM6_COUPLED/s/OFF/ON/g' echam-6.3.04p1/CMakeLists.txt"
 
        "fesom-2.0+echam-6.3.05p2-concurrent_radiation":
                components:
                        - "echam-6.3.05p2-concurrent_radiation"
                        - "fesom-2.0"
                        - "oasis3-mct-2.8" 
                coupling_changes:
                        - "sed -i '/FESOM_COUPLED/s/OFF/ON/g' fesom-1.4/CMakeLists.txt"
                        - "sed -i '/ECHAM6_COUPLED/s/OFF/ON/g' echam-6.3.05p2-concurrent_radiation/config/mh-linux"

        "fesom-2.0+oifs-43r3-awi":
                components:
                        - "oifs-43r3-awi"
                        - "fesom-2.0-o"
                        - "oasis3mct-3.0"
                        - "rnfmap-ec-earth"
                coupling_changes:
                        - "sed -i '/FESOM_COUPLED/s/OFF/ON/g' fesom-2.0-o/CMakeLists.txt"
                        - "sed -i '/OIFS_COUPLED/s/OFF/ON/g' fesom-2.0-o/CMakeLists.txt"
 
        "fesom-2.0+oifs-40r1":
                components:
                        - "oifs-40r1"
                        - "fesom-2.0"
                        - "oasis3mct-ec-earth" 

        "fesom-1.4+recom":
                components:
                        - "fesom-1.4"
                        - "recom-2.0"
                coupling_changes:
                        - "sed -i '/FESOM_COUPLED/s/OFF/ON/g' fesom-1.4/CMakeLists.txt"
                        - "sed -i '/FESOM_RECOM/s/OFF/ON/g' fesom-1.4/CMakeLists.txt"
                        - "sed -i '/RECOM_LIBRARY/s/OFF/ON/g' fesom-1.4/CMakeLists.txt"  

        "fesom-2.0+recom":
                components:
                        - "fesom-2.0"
                        - "recom-2.0"
                coupling_changes:
                        - "sed -i '/FESOM_COUPLED/s/OFF/ON/g' fesom-2.0/CMakeLists.txt"
                        - "sed -i '/FESOM_RECOM/s/OFF/ON/g' fesom-2.0/CMakeLists.txt"
                        - "sed -i '/RECOM_LIBRARY/s/OFF/ON/g' fesom-2.0/CMakeLists.txt"  
        
        "nemo-3.6foci+echam-6.3.05p2":
                components:
                        - "echam-6.3.05p2"
                        - "nemo-3.6foci"
                        - "oasis3mct-foci"
                coupling_changes:
                        - "sed -i '/ECHAM6_COUPLED/s/OFF/ON/g' echam-6.3.05p2/CMakeLists.txt"
                                        
        "nemo-3.6foci+oifs40r1-foci":
                components:
                        - "oifs-40r1-foci"
                        - "nemo-3.6foci"
<<<<<<< HEAD
                        - "oasis3mct-foci"
=======
                        - "oasis3-mct-foci"
>>>>>>> c316d8ef
                        - "rnfmap-focioifs1"

        "nemo-3.6foci+oifs40r1-foci-o3":
                components:
                        - "oifs-40r1-foci"
                        - "nemo-3.6foci"
<<<<<<< HEAD
                        - "oasis3mct-ec-earth"
=======
                        - "oasis3-mct-ec-earth"
>>>>>>> c316d8ef
                        - "rnfmap-focioifs1"
                prepend_compile_command: "export FOCI_TOPLEVEL=${setup_dir}" 

        "nemo-3.6foci+oifs40r1":
                components:
                        - "oifs-40r1"
                        - "nemo-3.6foci"
<<<<<<< HEAD
                        - "oasis3mct-foci"
=======
                        - "oasis3-mct-foci"
>>>>>>> c316d8ef
                        - "rnfmap-focioifs1"
                prepend_compile_command: "export FOCI_TOPLEVEL=${setup_dir}" 

        "nemo-3.6foci+oifs40r1-foci-o4":
                components:
                        - "oifs-40r1-foci"
                        - "nemo-3.6foci"
<<<<<<< HEAD
                        - "oasis3mct-4.0"
                        - "rnfmap-focioifs1"
=======
                        - "oasis3-mct-4.0"
                        - "rnfmap-focioifs1"

        "mpiom-1.6.2p3+echam-6.3.02p4":
                components:
                        - "echam-6.3.02p4"
                        - "mpiom-1.6.2p3"
                        - "oasis3-mct-2.8"
                coupling_changes:
                        - "sed -i '/ECHAM6_COUPLED/s/OFF/ON/g' echam-6.3.02p4/CMakeLists.txt"

        "mpiom-1.6.3+echam-6.3.04p1":
                components:
                        - "echam-6.3.04p1"
                        - "mpiom-1.6.3"
                        - "oasis3-mct-2.8"
                coupling_changes:
                        - "sed -i '/ECHAM6_COUPLED/s/OFF/ON/g' echam-6.3.04p1/CMakeLists.txt"
>>>>>>> c316d8ef

        "mpiom-1.6.3p2+echam-6.3.05p2":
                components:
                        - "echam-6.3.05p2"
                        - "mpiom-1.6.3p2"
                        - "oasis3-mct-2.8"
                coupling_changes:
                        - "sed -i '/ECHAM6_COUPLED/s/OFF/ON/g' echam-6.3.05p2/CMakeLists.txt"

        "pism-snowflake1.0+echam-6.3.04p1":
                components:
                        - "echam-6.3.04p1"
                        - "pism-snowflake1.0"
                          # - "scope"

        "pism-snowflake1.0+fesom-1.4":
                components:
                        - "fesom-1.4"
                        - "pism-snowflake1.0"
                          #- "scope"

        "oifs-40r1+amip":
                components:
                        - "oifs-40r1"
                        - "amip"
                        - "oasis3mct-4.0"        
                coupling_changes:
                        - "sed -i '/COUPLENEMOECE = /s/.FALSE./.TRUE./g' oifs-40r1/src/ifs/module/yommcc.F90"
                        - "sed -i '/COUPLEFESOM2 = /s/.TRUE./.FALSE./g' oifs-40r1/src/ifs/module/yommcc.F90"

        "oifs-40r1+oasis":
                components: 
                        - "oifs-40r1"
                        - "oasis3mct-4.0"
                coupling_changes: 
                        - "sed -i '/COUPLENEMOECE = /s/.FALSE./.TRUE./g' oifs-40r1/src/ifs/module/yommcc.F90"
                        - "sed -i '/COUPLEFESOM2 = /s/.TRUE./.FALSE./g' oifs-40r1/src/ifs/module/yommcc.F90"
        
        "oifs-43r3+oasis":
                components: 
                        - "oifs-43r3"
                        - "oasis3mct-4.0"


setups:
        awicm:
                available_versions: 
                        - "1.0"
                        - "CMIP6"
                        - "2.0"
                        - "3.0"
                        - "3.1"
                        - "2.0-esm-interface"
                        - "2.0-esm-interface-yac"

                choose_version:
                        "1.0":
                                couplings:                        
                                        - "fesom-1.4+echam-6.3.04p1"
                        "CMIP6":
                                couplings:                        
                                        - "fesom-1.4+echam-6.3.04p1"
                        "2.0":
                                couplings:                        
                                        - "fesom-2.0+echam-6.3.04p1"
                        "3.0":
                                couplings:                        
                                        - "fesom-2.0+oifs-40r1"
                        "3.1":
                                couplings:                        
                                        - "fesom-2.0+oifs-43r3-awi"
                        "2.0-esm-interface":
                                couplings:                        
                                        - "fesom-2.0-esm-interface+echam-6.3.04p1-esm-interface"
                        "2.0-esm-interface-yac":
                                couplings:                        
                                        - "fesom-2.0-esm-interface-yac+echam-6.3.04p1-esm-interface-yac"

        awicmcr:
                available_versions: 
                        - "1.0"
                        - "CMIP6"
                        - "2.0"
                choose_version:
                        "1.0":
                                couplings:                        
                                        - "fesom-1.4+echam-6.3.05p2-concurrent_radiation"
                        "CMIP6":
                                couplings:                        
                                        - "fesom-1.4+echam-6.3.05p2-concurrent_radiation"
                        "2.0":
                                couplings:                        
                                        - "fesom-2.0+echam-6.3.05p2-concurrent_radiation"

        awicm-recom:
                available_versions:
                        - "1.0"
                choose_version:
                        "1.0":
                                couplings:
                                        - "fesom-1.4+echam-6.3.04p1"
                                        - "fesom-1.4+recom"

        fesom-recom:
                available_versions:
                        - "1.4"
                        - "2.0"  
                choose_version:
                        "1.0":
                                couplings:
                                        - "fesom-1.4+recom"
                        "2.0":
                                couplings:
                                        - "fesom-2.0+recom"
        "foci":
                available_versions:
                        - "1.0"
                choose_version:
                        "1.0":
                                couplings:
                                        - "nemo-3.6foci+echam-6.3.05p2"

        focioifs:
                available_versions:
                        - "1.0"
                choose_version:                      
                        "1.0":
                                couplings: 
                                        - "nemo-3.6foci+oifs40r1-foci"                         
                

        mpiesm:
                available_versions:
                        - "1.2.00p4"
                        - "1.2.01"
                        - "1.2.01p1"

                choose_version:
                        "1.2.00p4":
                                couplings:
                                        - "mpiom-1.6.2p3+echam-6.3.02p4"
                        "1.2.01":
                                couplings:
                                        - "mpiom-1.6.3+echam-6.3.04p1"
                        "1.2.01p1":
                                couplings:
                                        - "mpiom-1.6.3p2+echam-6.3.05p2"

        oifsamip:
                couplings:
                        - "oifs-40r1+amip"

        oifscl: 
                available_versions:
                        - "40r1"
                        - "43r3"
                choose_version:
                        40r1: 
                                couplings:
                                        - "oifs-40r1+oasis"
                        43r3:
                                couplings:
                                        - "oifs-43r3+oasis"<|MERGE_RESOLUTION|>--- conflicted
+++ resolved
@@ -231,11 +231,7 @@
         
         "oifs":
                 requires: 
-<<<<<<< HEAD
                         - oasis3mct-4.0
-=======
-                        - oasis3-mct-4.0
->>>>>>> c316d8ef
                 install_bins: "make/esm/oifs/bin/master.exe"
                 comp_command: "cd make; ../fcm/bin/fcm make -v -j8 -f oifs.cfg"
                 clean_command: "rm -rf make/esm"                
@@ -248,14 +244,8 @@
                                 destination: "40r1"
                         40r1-agcm:
                                 compile_command: "export OIFS_COMP=agcm; cd make; ../fcm/bin/fcm make -v -j8 -f oifs-agcm.cfg"
-<<<<<<< HEAD
-                        43r3:    
-                                branch: "oifs-deck"
-=======
                         43r3: 
                                 branch: "oifs-deck"
-                                #git-repository: "https://git.ecmwf.int/scm/~de1a/oifs43r3.git"
->>>>>>> c316d8ef
                                 git-repository: "https://gitlab.dkrz.de/ec-earth/oifs-43r3.git"
                                 comp_command: "export OIFS_TOPLEVEL_DIR=${model_dir}; cd make; ../fcm/bin/fcm make -v -j8 -f oifs.cfg"
                         43r3-awi: 
@@ -472,22 +462,14 @@
                 components:
                         - "oifs-40r1-foci"
                         - "nemo-3.6foci"
-<<<<<<< HEAD
                         - "oasis3mct-foci"
-=======
-                        - "oasis3-mct-foci"
->>>>>>> c316d8ef
                         - "rnfmap-focioifs1"
 
         "nemo-3.6foci+oifs40r1-foci-o3":
                 components:
                         - "oifs-40r1-foci"
                         - "nemo-3.6foci"
-<<<<<<< HEAD
                         - "oasis3mct-ec-earth"
-=======
-                        - "oasis3-mct-ec-earth"
->>>>>>> c316d8ef
                         - "rnfmap-focioifs1"
                 prepend_compile_command: "export FOCI_TOPLEVEL=${setup_dir}" 
 
@@ -495,11 +477,7 @@
                 components:
                         - "oifs-40r1"
                         - "nemo-3.6foci"
-<<<<<<< HEAD
                         - "oasis3mct-foci"
-=======
-                        - "oasis3-mct-foci"
->>>>>>> c316d8ef
                         - "rnfmap-focioifs1"
                 prepend_compile_command: "export FOCI_TOPLEVEL=${setup_dir}" 
 
@@ -507,11 +485,7 @@
                 components:
                         - "oifs-40r1-foci"
                         - "nemo-3.6foci"
-<<<<<<< HEAD
                         - "oasis3mct-4.0"
-                        - "rnfmap-focioifs1"
-=======
-                        - "oasis3-mct-4.0"
                         - "rnfmap-focioifs1"
 
         "mpiom-1.6.2p3+echam-6.3.02p4":
@@ -529,7 +503,6 @@
                         - "oasis3-mct-2.8"
                 coupling_changes:
                         - "sed -i '/ECHAM6_COUPLED/s/OFF/ON/g' echam-6.3.04p1/CMakeLists.txt"
->>>>>>> c316d8ef
 
         "mpiom-1.6.3p2+echam-6.3.05p2":
                 components:
