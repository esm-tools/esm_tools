--- conflicted
+++ resolved
@@ -228,11 +228,7 @@
         # Makes sure the <units>new in the namelist make an earlier date than that of
         # of the clock to avoid cold starts for branching off experiments
         true:
-<<<<<<< HEAD
-                daynew: 1
-=======
                 daynew: ${startday}
->>>>>>> d1e9a1b9
                 yearnew: "$(( ${initial_date!syear} - 1 ))"
         false:
                 daynew: "${initial_date!sdoy}"
