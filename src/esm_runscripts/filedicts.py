"""
The file-dictionary implementation

Developer Notes
---------------
* Internal functions, decorators, and methods are prefixed with _. They should
  only be used inside of this file.
* Decorators should have names that map to an attribute of the object. See the
  example in ``_allowed_to_be_missing``.
"""
import copy
import functools
import glob
import os
import pathlib
import shutil
from enum import Enum, auto
from typing import Any, AnyStr, Tuple, Type, Union

import dpath.util
import yaml
from loguru import logger

from esm_parser import ConfigSetup, user_error


# Enumeration of file types
class FileTypes(Enum):
    FILE = auto()  # ordinary file
    DIR = auto()  # directory
    LINK = auto()  # symbolic link
    EXISTS = auto()  # object exists in the system
    NOT_EXISTS = auto()  # file does not exist
    BROKEN_LINK = auto()  # target of the symbolic link does not exist


# NOTE(PG): Comment can be removed later. Here I prefix with an underscore as
# this decorator should **only** be used inside of this file.
def _allowed_to_be_missing(method):
    """Allows to decorate a method with ``_allowed_to_be_missing``, causing it
    to always return ``None``.

    If a method is decorated with ``@_allowed_to_be_missing``, it will return
    ``None`` instead of executing if the file has a attribute of
    ``allowed_to_be_missing`` set to ``True. You get a warning via the logger
    giving the full method name that was decorated and a representation of the
    file that was trying to be moved, linked, or copied.

    Usage Example
    -------------
    Given you have an instanciated simulation file under ``sim_file`` with the following property::
        >>> sim_file.allowed_to_be_missing  # doctest: +SKIP
        True

    And given that you have a decorated method foo, that would act on the file::
        >>> rvalue = sim_file.foo(*args, **kwargs)  # doctest: +SKIP
        >>> rvalue is None  # doctest: +SKIP
        True
        >>> print(rvalue)  # doctest: +SKIP
        None

    Programming Example
    -------------------
    class MyCoolClass:
        def __init__(self):
            self.allowed_to_be_missing = True

        @_allowed_to_be_missing
        def foo(self, *args, **kwargs):
            # This method will always return None, the return below is never
            # reached:
            return 123
    """

    @functools.wraps(method)
    def inner_method(self, *args, **kwargs):
        if self.allowed_to_be_missing:
            try:
                return method(self, *args, **kwargs)
            except (FileNotFoundError, IOError):
                logger.warning(
                    f"Skipping {method.__qualname__} as this file ({self}) is allowed to be missing!"
                )
                return None  # None is the default return, but let us be explicit here, as it is a bit confusing
        else:
            return method(self, *args, **kwargs)

    return inner_method


def _fname_has_date_stamp_info(fname, date, reqs=["%Y", "%m", "%d"]):
    """
    Checks if a particular file has all elements of a particular date in its name.

    Parameters
    ----------
    fname : str
        The name of the file to check
    date : esm_calendar.Date
        The date to be checked against
    reqs : list of str
        A list of ``strftime`` compliant strings to determine which elements of
        the date to check. Compatible with %Y %m %d %H %M %S (year, month, day,
        hour, minute, second)

    Returns
    -------
    bool :
        True if all elements appear in the filename, False otherwise.

    """
    date_attrs = {
        "%Y": "syear",
        "%m": "smonth",
        "%d": "sday",
        "%H": "shour",
        "%M": "sminute",
        "%S": "ssecond",
    }
    required_attrs = [getattr(date, v) for k, v in date_attrs.items() if k in reqs]
    # all(attr in fname for attr in required_attrs)
    for attr in required_attrs:
        if attr in fname:
            fname = fname.replace(attr, "checked", 1)
    return fname.count("checked") == len(reqs)


def globbing(method):
    """
    Decorator method for ``SimulationFile``'s methods ``cp``, ``mv``, ``ln``, that
    enables globbing. If a ``*`` is found on the ``source`` or ``target`` the globbing
    logic is activated, and consist of:
    - run checks for globbing syntax
    - check if any file matches the globbing pattern
    - construct one instance of ``SimulationFile`` for each file matching the globbing
    - run the ``method`` for that particular file

    Parameters
    ----------
    method : method
        The decorated method (``cp``, ``mv``, ``ln``)

    Returns
    -------
    method : method
        If no globbing is needed, returns the method as it was given originally.
    """

    @functools.wraps(method)
    def inner_method(self, source, target, *args, **kwargs):
        method_name = method.__name__
        source_name = self[f"name_in_{source}"]
        target_name = self[f"name_in_{target}"]

        if "*" in source_name or "*" in target_name:
            # Get wildcard patterns
            source_pattern = source_name.split("*")
            target_pattern = target_name.split("*")

            # Check wild cards syntax
            self.wild_card_check(source_pattern, target_pattern)

            # Obtain source files
            glob_source_paths = self.find_globbing_files(source)

            # Extract globbing source names
            glob_source_names = [
                pathlib.Path(glob_source_path).name
                for glob_source_path in glob_source_paths
            ]

            # Solve the globbing target names
            glob_target_names = []
            for glob_source_name in glob_source_names:
                glob_target_name = glob_source_name
                for sp, tp in zip(source_pattern, target_pattern):
                    glob_target_name = glob_target_name.replace(sp, tp)
                glob_target_names.append(glob_target_name)

            # Loop through source files
            for glob_source_name, glob_target_name in zip(
                glob_source_names, glob_target_names
            ):
                # Create a new simulation file object for this specific glob file
                glob_config = copy.deepcopy(self._config)
                glob_dict = dpath.util.get(
                    glob_config, self.attrs_address, separator=".", default={}
                )
                glob_dict[f"name_in_{source}"] = glob_source_name
                glob_dict[f"name_in_{target}"] = glob_target_name
                glob_file = SimulationFile(glob_config, self.attrs_address)
                # Use method
                this_method = getattr(glob_file, method_name)
                this_method(source, target, *args, **kwargs)
        else:
            return method(self, source, target, *args, **kwargs)

    return inner_method


class SimulationFile(dict):
    """
    Describes a file used within a ESM Simulation.

    Given a config, you should be able to use this in YAML::

        $ cat dummy_config.yaml

        echam:
            files:
                jan_surf:
                    name_in_computer: T63CORE2_jan_surf.nc
                    name_in_work: unit.24
                    filetype: NetCDF
                    allowed_to_be_missing: True
                    description: >
                        Initial values used for the simulation, including
                        properties such as geopotential, temperature, pressure

    And, assuming config is as described above::

        >>> sim_file = SimulationFile(config, ['echam']['files']['jan_surf'])  # doctest: +SKIP

    You could then copy the file to the experiment folder::

        >>> sim_file.cp_to_exp_tree()  # doctest: +SKIP
    """

    def __init__(self, full_config: dict, attrs_address: str):
        """
        - Initiates the properties of the object
        - Triggers basic checks

        Parameters
        ----------
        full_config : dict
            The full simulation configuration
        attrs_address : str
            The address of this specific file in the full config, separated by dots.

        Note
        ----
        A file can be located in one of these categories (``LOCATION_KEYS``):
        - computer: pool/source directory (for input files)
        - exp_tree: file in the category directory in experiment directory (eg. input, output, ...)
        - run_tree: file in the experiment/run_<DATE>/<CATEGORY>/ directory
        - work:     file in the current work directory. Eg. experiment/run_<DATE>/work/

        LOCATION_KEY is one of the strings defined in LOCATION_KEY list
        - name_in<LOCATION_KEY> : file name (without path) in the LOCATION_KEY
          - eg. name_in_computer: T63CORE2_jan_surf.nc
          - eg. name_in_work: unit.24
        - absolute_path_in_<LOCATION_KEY> : absolute path in the LOCATION_KEY
          - eg. absolute_path_in_run_tree:
          - /work/ollie/pgierz/some_exp/run_20010101-20010101/input/echam/T63CORE2_jan_surf.nc
        """
        attrs_dict = dpath.util.get(
            full_config, attrs_address, separator=".", default={}
        )
        super().__init__(attrs_dict)
        self._original_filedict = copy.deepcopy(attrs_dict)
        self._config = full_config
        self._sim_date = full_config["general"][
            "current_date"
        ]  # NOTE: we might have to change this in the future, depending on whether SimulationFile is access through tidy ("end_date") or prepcompute ("start_date")
        self.attrs_address = attrs_address
        self.name = attrs_address.split(".")[-1]
        self.component = attrs_address.split(".")[0]
        self.all_model_filetypes = full_config["general"]["all_model_filetypes"]
        self.path_in_computer = self.get("path_in_computer")
        self._datestamp_method = self.get(
            "datestamp_method", "avoid_overwrite"
        )  # This is the old default behaviour
        if self.path_in_computer:
            self.path_in_computer = pathlib.Path(self.path_in_computer)

        self._check_file_syntax()

        # Complete tree names if not defined by the user
        self._complete_file_names()

        # possible paths for files:
        location_keys = ["computer", "exp_tree", "run_tree", "work"]
        # initialize the locations and complete paths for all possible locations
        self.locations = dict.fromkeys(location_keys, None)
        self._resolve_abs_paths()

        # Verbose set to true by default, for now at least
        self._verbose = full_config.get("general", {}).get("verbose", True)

        # Checks
        self._check_path_in_computer_is_abs()

    ##############################################################################################
    # Overrides of standard dict methods
    ##############################################################################################

    def __setattr__(self, name: str, value: Any) -> None:
        """Checks when changing dot attributes for disallowed values"""
        if name == "datestamp_format":
            self._check_datestamp_format_is_allowed(value)
        if name == "datestamp_method":
            self._check_datestamp_method_is_allowed(value)
        return super().__setattr__(name, value)

    def __setitem__(self, key: Any, value: Any) -> None:
        """Checks for changing with sim_file['my_key'] = 'new_value'"""
        if key == "datestamp_format":
            self._check_datestamp_format_is_allowed(value)
        if key == "datestamp_method":
            self._check_datestamp_method_is_allowed(value)
        return super().__setitem__(key, value)

    def update(self, *args, **kwargs):
        """
        Standard dictionary update method, enhanced by additional safe-guards
        for particular values.
        """
        for k, v in dict(*args, **kwargs).items():
            if k == "datestamp_format":
                self._check_datestamp_format_is_allowed(v)
            if k == "datestamp_method":
                self._check_datestamp_method_is_allowed(v)
            self[k] = v

    ##############################################################################################

    ##############################################################################################
    # Object Properities
    ##############################################################################################
    def _complete_file_names(self):
        """
        Complete missing names in the file with the default name, depending whether
        the file is of type ``input`` or ``output``.
        """
        if self["type"] in self.input_file_types:
            default_name = self["name_in_computer"]
        elif self["type"] in self.output_file_types:
            default_name = self["name_in_work"]
        self["name_in_computer"] = self.get("name_in_computer", default_name)
        self["name_in_run_tree"] = self.get("name_in_run_tree", default_name)
        self["name_in_exp_tree"] = self.get("name_in_exp_tree", default_name)
        self["name_in_work"] = self.get("name_in_work", default_name)

    # This part allows for dot-access to allowed_to_be_missing:
    @property
    def allowed_to_be_missing(self):
        """
        Example
        -------
            >>> sim_file = SimulationFile(config, 'echam.files.jan_surf')  # doctest: +SKIP
            >>> sim_file.allowed_to_be_missing  # doctest: +SKIP
            True
        """
        return self.get("allowed_to_be_missing", False)

    @property
    def datestamp_method(self):
        """
        Defines which datestamp_method shall be used when possibly including
        date stamps to the file. Valid choices are "never", "always",
        "avoid_overwrite".
        """
        return self._datestamp_method

    @datestamp_method.setter
    def datestamp_method(self, new_attr_value):
        """
        Sets a new value for datestamp method.
        """
        # NOTE(PG): The checks could go here
        self._datestamp_method = new_attr_value

    @property
    def datestamp_format(self):
        """
        Defines which datestamp_format shall be used when possibly including
        date stamps to the file. Valid choices are "check_from_filename" and
        "append".
        """
        datestamp_format = self.get(
            "datestamp_format", "append"
        )  # This is the old default behaviour
        return datestamp_format

    ##############################################################################################
    # Main Methods
    ##############################################################################################
    @globbing
    @_allowed_to_be_missing
    def cp(self, source: str, target: str) -> None:
        """
        Copies the source file or folder to the target path. It changes the name of the
        target if ``self["name_in_<target>"]`` differs from ``self["name_in_<source>"].

        Parameters
        ----------
        source : str
            String specifying one of the following options: ``"computer"``, ``"work"``,
            ``"exp_tree"``, ``run_tree``
        target : str
            String specifying one of the following options: ``"computer"``, ``"work"``,
            ``"exp_tree"``, ``run_tree``
        """
        if source not in self.locations:
            raise ValueError(
                f"Source is incorrectly defined, and needs to be in {self.locations}"
            )
        if target not in self.locations:
            raise ValueError(
                f"Target is incorrectly defined, and needs to be in {self.locations}"
            )
        source_path = self[f"absolute_path_in_{source}"]
        target_path = self[f"absolute_path_in_{target}"]

<<<<<<< HEAD
        # Create subfolders contained in ``name_in_{target}``
        self.makedirs_in_name(target)

        # general checks
=======
        # Datestamps
        if self.datestamp_method == "always":
            target_path = self._always_datestamp(target_path)
        if self.datestamp_method == "avoid_overwrite":
            target_path = self._avoid_override_datestamp(target_path)

        # General Checks
        # TODO (deniz): need to add higher level exception handler (eg. user_error)
>>>>>>> 4327a196
        self._check_source_and_target(source_path, target_path)

        # Actual copy
        source_path_type = self._path_type(source_path)
        if source_path_type == FileTypes.DIR:
            copy_func = shutil.copytree
        else:
            copy_func = shutil.copy2
        try:
            copy_func(source_path, target_path)
            logger.success(f"Copied {source_path} --> {target_path}")
        except IOError as error:
            raise IOError(
                f"Unable to copy {source_path} to {target_path}\n\n"
                f"Exception details:\n{error}"
            )

    @globbing
    @_allowed_to_be_missing
    def ln(self, source: AnyStr, target: AnyStr) -> None:
        """creates symbolic links from the path retrieved by ``source`` to the one by ``target``.

        Parameters
        ----------
        source : str
            key to retrieve the source from the file dictionary. Possible options: ``computer``, ``work``, ``exp_tree``, ``run_tree``

        target : str
            key to retrieve the target from the file dictionary. Possible options: ``computer``, ``work``, ``exp_tree``, ``run_tree``

        Returns
        -------
        None

        Raises
        ------
        FileNotFoundError
            - Source path does not exist
        OSError
            - Target path is a directory
            - Symbolic link is trying to link to itself
            - Target path does not exist
        FileExistsError
            - Target path already exists
        """
        if source not in self.locations:
            raise ValueError(
                f"Source is incorrectly defined, and needs to be in {self.locations}"
            )
        if target not in self.locations:
            raise ValueError(
                f"Target is incorrectly defined, and needs to be in {self.locations}"
            )
        # full paths: directory path / file name
        source_path = self[f"absolute_path_in_{source}"]
        target_path = self[f"absolute_path_in_{target}"]

<<<<<<< HEAD
        # Create subfolders contained in ``name_in_{target}``
        self.makedirs_in_name(target)

        # general checks
=======
        # Datestamps
        if self.datestamp_method == "always":
            target_path = self._always_datestamp(target_path)
        if self.datestamp_method == "avoid_overwrite":
            target_path = self._avoid_override_datestamp(target_path)
        # General Checks
        # TODO (deniz): need to add higher level exception handler (eg. user_error)
>>>>>>> 4327a196
        self._check_source_and_target(source_path, target_path)

        try:
            os.symlink(source_path, target_path)
        except IOError as error:
            raise IOError(
                f"Unable to link {source_path} to {target_path}\n\n"
                f"Exception details:\n{error}"
            )

    @globbing
    @_allowed_to_be_missing
    def mv(self, source: str, target: str) -> None:
        """
        Moves (renames) the SimulationFile from it's location in ``source`` to
        it's location in ``target``.

        Parameters
        ----------
        source : str
            One of ``"computer"``, ``"work"``, ``"exp_tree"``, "``run_tree``"
        target : str
            One of ``"computer"``, ``"work"``, ``"exp_tree"``, "``run_tree``"
        """
        if source not in self.locations:
            raise ValueError(
                f"Source is incorrectly defined, and needs to be in {self.locations}"
            )
        if target not in self.locations:
            raise ValueError(
                f"Target is incorrectly defined, and needs to be in {self.locations}"
            )
        source_path = self[f"absolute_path_in_{source}"]
        target_path = self[f"absolute_path_in_{target}"]

<<<<<<< HEAD
        # Create subfolders contained in ``name_in_{target}``
        self.makedirs_in_name(target)

        # general checks
=======
        # Datestamps
        if self.datestamp_method == "always":
            target_path = self._always_datestamp(target_path)
        if self.datestamp_method == "avoid_overwrite":
            target_path = self._avoid_override_datestamp(target_path)
        # General Checks
        # TODO (deniz): need to add higher level exception handler (eg. user_error)
>>>>>>> 4327a196
        self._check_source_and_target(source_path, target_path)

        # Perform the movement:
        try:
            source_path.rename(target_path)
            logger.success(f"Moved {source_path} --> {target_path}")
        except IOError as error:
            raise IOError(
                f"Unable to move {source_path} to {target_path}\n\n"
                f"Exception details:\n{error}"
            )

    _allowed_datestamp_methods = {"never", "always", "avoid_overwrite"}
    """
    Set containing the allowed datestamp methods which can be chosen from.

    Notes on possible datestamp methods
    -----------------------------------
    never : str
        This will never add a datestamp to a file. **WARNING** this will
        cause you to possibly overwrite files.
    always : str
        This will always add a datestamp to a file, even if the canonical
        target name would not suggest one.
    avoid_overwrite : str
        This will add a datestamp at the end of the file, if the during the
        mv/cp/ln operation the file would be identically named.
    """

    _allowed_datestamp_formats = {"check_from_filename", "append"}
    """
    Set containing the allowed datestamp formats which can be chosen from.

    Notes on possible datestamp formats
    -----------------------------------
    check_from_filename : str
        This option will add a datestamp to a file, if the year, month, and day
        cannot be extracted from the standard declared filename.
    append : str
        This will add a datestamp at the end of the file, regardless of if it
        can be extracted from the file or not.
    """

    def _check_datestamp_method_is_allowed(self, datestamp_method):
        """
        Ensures that the datestamp method is in the defined valid set.
        """
        if datestamp_method not in self._allowed_datestamp_methods:
            raise ValueError(
                "The datestamp_method must be defined as one of never, always, or avoid_overwrite"
            )

    def _check_datestamp_format_is_allowed(self, datestamp_format):
        """
        Ensures that the datestamp format is in the defined valid set.
        """
        if datestamp_format not in self._allowed_datestamp_formats:
            raise ValueError(
                "The datestamp_format must be defined as one of check_from_filename or append"
            )

    def _resolve_abs_paths(self) -> None:
        """
        Builds the absolute paths of the file for the different locations
        (``computer``, ``work``, ``exp_tree``, ``run_tree``) using the information
        about the experiment paths in ``self._config`` and the
        ``self["path_in_computer"]``.

        It defines these new variables in the ``SimulationFile`` dictionary:
        - ``self["absolute_path_in_work"]``
        - ``self["absolute_path_in_computer"]``
        - ``self["absolute_path_in_run_tree"]``
        - ``self["absolute_path_in_exp_tree"]``
        """
        self.locations = {
            "work": pathlib.Path(self._config["general"]["thisrun_work_dir"]),
            "computer": self.path_in_computer,  # Already Path type from _init_
            "exp_tree": pathlib.Path(
                self._config[self.component][f"experiment_{self['type']}_dir"]
            ),
            "run_tree": pathlib.Path(
                self._config[self.component][f"thisrun_{self['type']}_dir"]
            ),
        }

        for key, path in self.locations.items():
            if key == "computer" and path == None:
                self[f"absolute_path_in_{key}"] = None
            else:
                self[f"absolute_path_in_{key}"] = path.joinpath(self[f"name_in_{key}"])

    def _path_type(self, path: pathlib.Path) -> int:
        """
        Checks if the given ``path`` exists. If it does returns it's type, if it
        doesn't, returns ``None``.

        Parameters
        ----------
        path : pathlib.Path
            Path to be checked.

        Returns
        -------
        Enum value
            One of the values from FileType enumeration

        Raises
        ------
        TypeError
          - when ``path`` has incompatible type
          - when ``path`` is not identified
        """
        if not isinstance(path, (str, pathlib.Path)):
            datatype = type(path).__name__
            raise TypeError(
                f"Path ``{path}`` has an incompatible datatype ``{datatype}``. str or pathlib.Path is expected"
            )

        if isinstance(path, str):
            path = pathlib.Path(path)

        # NOTE: is_symlink() needs to come first because it is also a is_file()
        # NOTE: pathlib.Path().exists() also checks is the target of a symbolic link exists or not
        if path.is_symlink() and not path.exists():
            return FileTypes.BROKEN_LINK
        elif not path.exists():
            return FileTypes.NOT_EXISTS
        elif path.is_symlink():
            return FileTypes.LINK
        elif path.is_file():
            return FileTypes.FILE
        elif path.is_dir():
            return FileTypes.DIR
        else:
            # probably, this will not happen
            raise TypeError(f"{path} can not be identified")

<<<<<<< HEAD
=======
    def _always_datestamp(self, fname):
        """
        Method called when ``always`` is the ``datestamp_method.

        Appends the datestamp in any case if ``datestamp_format`` is
        ``append``. Appends the datestamp only if it is not obviously in the
        filename if the ``datestamp_format`` is ``check_from_filename``. Only
        appends to files or links, not directories.

        Parameters
        ----------
        fname : pathlib.Path
            The file who's name should be modified.

        Returns
        -------
        pathlib.Path
            A modified file with an added date stamp.
        """
        if fname.is_dir():
            return fname
        if self.datestamp_format == "append":
            return pathlib.Path(f"{fname}_{self._sim_date}")
        if self.datestamp_format == "check_from_filename":
            if _fname_has_date_stamp_info(fname, self._sim_date):
                return fname
            else:
                return pathlib.Path(f"{fname}_{self._sim_date}")

    def _avoid_override_datestamp(self, target: pathlib.Path) -> pathlib.Path:
        """
        If source and target are identical, adds the date stamp to the target.

        This method is used in the case that the object's attribute
        ``datestamp_method`` is set to ``avoid_overwrite``, and is called
        before the checks of each of ln, cp, and mv.

        Parameters
        ----------
        target : pathlib.Path

        Returns
        -------
        pathlib.Path :
            The new target that can be used
        """
        if target.exists() and not target.is_dir():
            if self.datestamp_format == "append":
                target = pathlib.Path(f"{target}_{self._sim_date}")
            # The other case ("check_from_filename") is meaningless?
        return target

>>>>>>> 4327a196
    @staticmethod
    def wild_card_check(source_pattern: list, target_pattern: list) -> True:
        """
        Checks for syntax mistakes. If any were found, it notifies the user about these
        errors in the syntax using ``esm_parser.error``.

        Parameters
        ----------
        source_pattern : list
            A list including the different pieces of the source name pattern
        target_pattern : list
            A list including the different pieces of the target name pattern

        Returns
        -------
        True :
            If no issues were found
        """
        if len(target_pattern) != len(source_pattern):
            user_error(
                "Wild card",
                (
                    "The wild card pattern of the source "
                    + f"``{source_pattern}`` does not match with the "
                    + f"target ``{target_pattern}``. Make sure the "
                    + f"that the number of ``*`` are the same in both "
                    + f"sources and targets."
                ),
            )

        return True

    def find_globbing_files(self, location: str) -> list:
        """
        Lists the files matching the globbing path of the given ``location``, and
        notifies the user if none were found, via ``esm_parser.user_error``.

        Parameters
        ----------
        location : str
            The location string (``work``, ``computer``, ``exp_tree``, ``run_tree``)

        Returns
        -------
        glob_paths : list
            List of paths found matching the globbing case for the ``location`` pattern
        """
        absolute_path_in_location = str(self[f"absolute_path_in_{location}"])
        glob_paths = glob.glob(absolute_path_in_location)

        # Check that there are any source files available
        if len(glob_paths) == 0:
            user_error(
                "Globbing",
                f"No files found for the globbing pattern "
                f"``{absolute_path_in_location}``.",
            )

        return glob_paths

    def makedirs_in_name(self, name_type: str) -> None:
        """
        Creates subdirectories included in the ``name_in_<name_type>``, if any.

        Raises
        ------
        FileNotFoundError
            If ``self.locations[name_type]`` path does not exist
        """
        # Are there any subdirectories in ``name_in_<name_type>?
        if "/" in self[f"name_in_{name_type}"]:
            parent_path = self[f"absolute_path_in_{name_type}"].parent
            # If the parent path does not exist check whether the file location
            # exists
            if not parent_path.exists():
                location = self.locations[name_type]
                if location.exists():
                    # The location exists therefore the remaining extra directories
                    # from the parent_path can be created
                    os.makedirs(parent_path)
                else:
                    # The location does not exist, the role of this function is not
                    # to create it, therefore, raise an error
                    raise FileNotFoundError(
                        f"Unable to perform file operation. Path for ``{name_type}`` "
                        f"({location}) does not exist!"
                    )

    def _check_file_syntax(self) -> None:
        """
        Checks for missing variables:
        - ``type``
        - ``path_in_computer`` if the file it an input for the experiment
        - ``name_in_computer`` if the file it an input for the experiment
        - ``name_in_work`` if the file it an output of the experiment

        It also checks whether ``type``'s value is correct.

        It notifies the user about these errors in the syntax using
        ``esm_parser.error``.
        """
        error_text = ""
        missing_vars = ""
        types_text = ", ".join(self.all_model_filetypes)
        this_filedict = copy.deepcopy(self._original_filedict)
        self.input_file_types = input_file_types = ["config", "forcing", "input"]
        self.output_file_types = output_file_types = [
            "analysis",
            "couple",
            "log",
            "mon",
            "outdata",
            "restart",
            "viz",
            "ignore",
        ]

        if "type" not in self.keys():
            error_text = (
                f"{error_text}"
                f"- the ``type`` variable is missing. Please define a ``type`` "
                f"({types_text})\n"
            )
            missing_vars = (
                f"{missing_vars}    ``type``: forcing/input/restart/outdata/...\n"
            )
        elif self["type"] not in self.all_model_filetypes:
            error_text = (
                f"{error_text}"
                f"- ``{self['type']}`` is not a supported ``type`` "
                f"(``files.{self.name}.type``), please choose one of the following "
                f"types: {types_text}\n"
            )
            this_filedict["type"] = f"``{this_filedict['type']}``"

        if (
            "path_in_computer" not in self.keys()
            and self.get("type") in input_file_types
        ):
            error_text = (
                f"{error_text}"
                f"- the ``path_in_computer`` variable is missing. Please define a "
                f"``path_in_computer`` (i.e. the path to the file excluding its name)."
                f" NOTE: this is only required for {', '.join(input_file_types)} file "
                f"types\n"
            )
            missing_vars = (
                f"{missing_vars}    ``path_in_computer``: <path_to_file_dir>\n"
            )

        if (
            "name_in_computer" not in self.keys()
            and self.get("type") in input_file_types
        ):
            error_text = (
                f"{error_text}"
                f"- the ``name_in_computer`` variable is missing. Please define a ``name_in_computer`` "
                f"(i.e. name of the file in the work folder). NOTE: this is only required for "
                f"{', '.join(input_file_types)} file types\n"
            )
            missing_vars = f"{missing_vars}    ``name_in_computer``: <name_of_file_in_computer_dir>\n"

        if "name_in_work" not in self.keys() and self.get("type") in output_file_types:
            error_text = (
                f"{error_text}"
                f"- the ``name_in_work`` variable is missing. Please define a ``name_in_work`` "
                f"(i.e. name of the file in the work folder). NOTE: this is only required for "
                f"{', '.join(output_file_types)} file types\n"
            )
            missing_vars = (
                f"{missing_vars}    ``name_in_work``: <name_of_file_in_work_dir>\n"
            )

        missing_vars = (
            f"Please, complete/correct the following vars for your file:\n\n"
            f"{self.pretty_filedict(this_filedict)}"
            f"{missing_vars}"
        )

        if error_text:
            error_text = (
                f"The file dictionary ``{self.name}`` is missing relevant information "
                f"or is incorrect:\n{error_text}"
            )
            user_error("File Dictionaries", f"{error_text}\n{missing_vars}")

    def _check_path_in_computer_is_abs(self):
        if (
            self.path_in_computer is not None
            and not self.path_in_computer.is_absolute()
        ):
            user_error(
                "File Dictionaries",
                "The path defined for "
                f"``{self.component}.files.{self.name}.path_in_computer`` is not "
                f"absolute (``{self.path_in_computer}``). Please, always define an "
                "absolute path for the ``path_in_computer`` variable.",
            )

    def _check_source_and_target(
        self, source_path: pathlib.Path, target_path: pathlib.Path
    ) -> None:
        """
        Performs common checks for file movements

        Parameters
        ----------
        source_path : pathlib.Path
            path of the file to be copied / linked / moved

        target_path : pathlib.Path
            path of the file to be generated

        Returns
        -------
        True

        Raises
        ------
        Exception
            - If the ``source_path`` does not exist
            - If the ``target_path`` exists
            - If the parent dir of the ``target_path`` does not exist
        """
        # Types. Eg. file, dir, link, or None
        source_path_type = self._path_type(source_path)
        target_path_type = self._path_type(target_path)

        # Checks
        # ------
        # Source does not exist
        if source_path_type == FileTypes.NOT_EXISTS:
            err_msg = f"Unable to perform file operation. Source ``{source_path}`` does not exist!"
            raise FileNotFoundError(err_msg)

        # Target already exists
        target_exists = (
            os.path.exists(target_path) or target_path_type == FileTypes.LINK
        )
        if target_exists:
            err_msg = f"Unable to perform file operation. Target ``{target_path}`` already exists"
            raise FileExistsError(err_msg)

        # Target parent directory does not exist
        if not target_path.parent.exists():
            # TODO: we might consider creating it (Miguel)
            err_msg = f"Unable to perform file operation. Parent directory of the target ``{target_path}`` does not exist"
            raise FileNotFoundError(err_msg)

        # if source is a broken link. Ie. pointing to a non-existing file
        if source_path_type == FileTypes.BROKEN_LINK:
            err_msg = f"Unable to create symbolic link: ``{source_path}`` points to a broken path: {source_path.resolve()}"
            raise FileNotFoundError(err_msg)

        return True

    def pretty_filedict(self, filedict):
        """
        Returns a string in yaml format of the given file dictionary.

        Parameters
        ----------
        dict
            A file dictionary

        Returns
        -------
        str
            A string in yaml format of the given file dictionary
        """
        return yaml.dump({"files": {self.name: filedict}})


def copy_files(config):
    """Copies files"""
    # PG: No. We do not want this kind of general function. This is just to
    # demonstrate how the test would work
    return config


def resolve_file_movements(config: ConfigSetup) -> ConfigSetup:
    """Replaces former assemble() function"""
    # TODO: to be filled with functions
    # DONE: type annotation
    # DONE: basic unit test: test_resolve_file_movements
    return config<|MERGE_RESOLUTION|>--- conflicted
+++ resolved
@@ -413,12 +413,9 @@
         source_path = self[f"absolute_path_in_{source}"]
         target_path = self[f"absolute_path_in_{target}"]
 
-<<<<<<< HEAD
         # Create subfolders contained in ``name_in_{target}``
         self.makedirs_in_name(target)
 
-        # general checks
-=======
         # Datestamps
         if self.datestamp_method == "always":
             target_path = self._always_datestamp(target_path)
@@ -426,8 +423,6 @@
             target_path = self._avoid_override_datestamp(target_path)
 
         # General Checks
-        # TODO (deniz): need to add higher level exception handler (eg. user_error)
->>>>>>> 4327a196
         self._check_source_and_target(source_path, target_path)
 
         # Actual copy
@@ -485,20 +480,16 @@
         source_path = self[f"absolute_path_in_{source}"]
         target_path = self[f"absolute_path_in_{target}"]
 
-<<<<<<< HEAD
         # Create subfolders contained in ``name_in_{target}``
         self.makedirs_in_name(target)
 
-        # general checks
-=======
         # Datestamps
         if self.datestamp_method == "always":
             target_path = self._always_datestamp(target_path)
         if self.datestamp_method == "avoid_overwrite":
             target_path = self._avoid_override_datestamp(target_path)
+
         # General Checks
-        # TODO (deniz): need to add higher level exception handler (eg. user_error)
->>>>>>> 4327a196
         self._check_source_and_target(source_path, target_path)
 
         try:
@@ -534,20 +525,16 @@
         source_path = self[f"absolute_path_in_{source}"]
         target_path = self[f"absolute_path_in_{target}"]
 
-<<<<<<< HEAD
         # Create subfolders contained in ``name_in_{target}``
         self.makedirs_in_name(target)
 
-        # general checks
-=======
         # Datestamps
         if self.datestamp_method == "always":
             target_path = self._always_datestamp(target_path)
         if self.datestamp_method == "avoid_overwrite":
             target_path = self._avoid_override_datestamp(target_path)
+
         # General Checks
-        # TODO (deniz): need to add higher level exception handler (eg. user_error)
->>>>>>> 4327a196
         self._check_source_and_target(source_path, target_path)
 
         # Perform the movement:
@@ -685,8 +672,6 @@
             # probably, this will not happen
             raise TypeError(f"{path} can not be identified")
 
-<<<<<<< HEAD
-=======
     def _always_datestamp(self, fname):
         """
         Method called when ``always`` is the ``datestamp_method.
@@ -739,7 +724,6 @@
             # The other case ("check_from_filename") is meaningless?
         return target
 
->>>>>>> 4327a196
     @staticmethod
     def wild_card_check(source_pattern: list, target_pattern: list) -> True:
         """
