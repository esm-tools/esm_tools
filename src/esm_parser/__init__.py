"""Top-level package for ESM Parser."""

__author__ = """Dirk Barbi"""
__email__ = "dirk.barbi@awi.de"
<<<<<<< HEAD
__version__ = "6.1.1"
=======
__version__ = "6.1.2"
>>>>>>> b62c03fb


from .yaml_to_dict import yaml_file_to_dict
from .esm_parser import *<|MERGE_RESOLUTION|>--- conflicted
+++ resolved
@@ -2,11 +2,7 @@
 
 __author__ = """Dirk Barbi"""
 __email__ = "dirk.barbi@awi.de"
-<<<<<<< HEAD
-__version__ = "6.1.1"
-=======
 __version__ = "6.1.2"
->>>>>>> b62c03fb
 
 
 from .yaml_to_dict import yaml_file_to_dict
