--- conflicted
+++ resolved
@@ -66,13 +66,9 @@
                 blogin:
                         pool_dir: "/scratch/usr/hbkawi/AWICM3_INPUT/input"
                 albedo:
-<<<<<<< HEAD
-                        pool_dir: "/albedo/scratch/user/mandresm/test_pool/input"
+                        pool_dir: "/albedo/pool"
                 ecmwf-atos:
                         pool_dir: "/perm/duts/pool/"
-=======
-                        pool_dir: "/albedo/pool"
->>>>>>> 47f53ff2
                 "*":
                         pool_dir: "TO-BE-DEFINED-BY-THE-USER"
 
