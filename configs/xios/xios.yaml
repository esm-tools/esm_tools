--- conflicted
+++ resolved
@@ -4,9 +4,7 @@
 
 model: xios
 version: 2.0r982 
-<<<<<<< HEAD
 executable: xios.x
-=======
 
 metadata:
         Institute: IPSL and CEA
@@ -17,9 +15,6 @@
         License:
                 Please make sure you have a licence to use XIOS. In case you are
                 unsure, please contact redmine...
-
-executable: xios_server.exe
->>>>>>> 4da00c83
 
 setup_dir: "${model_dir}"
 bin_dir: "${setup_dir}/bin"
