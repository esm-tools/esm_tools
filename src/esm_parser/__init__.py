--- conflicted
+++ resolved
@@ -2,12 +2,8 @@
 
 __author__ = """Dirk Barbi"""
 __email__ = "dirk.barbi@awi.de"
-<<<<<<< HEAD
-__version__ = "6.12.6"
-=======
 __version__ = "6.13.3"
->>>>>>> 6a627f38
 
 
-from .yaml_to_dict import yaml_file_to_dict
-from .esm_parser import *+from .esm_parser import *
+from .yaml_to_dict import yaml_file_to_dict