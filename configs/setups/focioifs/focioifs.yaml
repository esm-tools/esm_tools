#########################################################################################
######################### FOCI2 YAML CONFIGURATION FILE  ###############################
#########################################################################################
general:

        compute_recipe:
           - "venv_bootstrap"
           - "_create_setup_folders"
           - "_create_component_folders"
           - "initialize_experiment_logfile"
           - "copy_tools_to_thisrun"
           - "compile_model"
           - "_copy_preliminary_files_from_experiment_to_thisrun"
           - "_show_simulation_info"
           - "create_new_files"
           - "prepare_coupler_files"
           - "add_batch_hostfile"
           - "assemble"
           - "log_used_files"
           - "_write_finalized_config"
           - "copy_files_to_thisrun"
           - "modify_namelists"
           - "modify_files"
           - "copy_files_to_work"
           - "write_simple_runscript"
           - "preprocess"
           - "report_missing_files"
           - "database_entry"
           - "submit"

        model: focioifs
        pool_dir: "${computer.pool_directories.focipool}"
        model_dir: ${esm_master_dir}/focioifs-${version}

        #
        # settings for restarting from another run
        #
        lresume: False
        # settings are only used if lresume = true
        # the following will be set in the general section of the runscript
        # in case a restart from another run shall be performed
        ini_parent_exp_id: "unset"
        ini_string_parent_date: "1850-01-01"
        ini_nemo_restart_steps: 0
        ini_parent_dir: "/path/to/restart/data/"
        oasis_date_stamp: "18500101"
        # don't change unless you know what you are doing
        ini_parent_date: "$(( ${ini_string_parent_date} - ${oifs.time_step}seconds ))"       
        
        coupled_setup: True

        include_models:
                - oifs
                - nemo
                - xios
                - oasis3mct
                - rnfmap
        requires:
        - nemobasemodel-3.6foci
        
        available_versions:
        - agrif
        - '2.0'
        choose_version:
          '2.0':
            couplings:
            - nemo-ORCA05_LIM2_KCM_AOW_FS_OASISMCT4+oifs43r3-foci
          agrif:
            couplings:
            - nemo-ORCA05_LIM2_KCM_AGRIF_OASISMCT4+oifs43r3-foci

        version: "2.0"
        scenario: "PI-CTRL"
        resolution: ${oifs.resolution}_${nemo.resolution}
        postprocessing: false
        post_time: "00:05:00"
        compute_time: "01:30:00"
        
        runoff_method: "old"

# postprocessing is not supported, and causes a crash in release 5 if not commented
# seb-wahl 2020-11-27
#postprocess:
#        postprocess_shell:
#                method: "${general.esm_namelist_dir}/../configs/components/oifs/oifs-43r3-postprocess.sh ${work_dir} ECE3 ${start_date!syear!smonth!sday} ${end_date!syear!smonth!sday}"
#                type: shell

#########################################################################################
########### necessary changes to submodels compared to standalone setups ################
#########################################################################################

oifs:
        # Ok here's something that's not intuitive and certainly needs improvement in the next version
        # compiletime and runtime env changes have to be placed within one of the components (does not
        # matter which one) and then they are valid for all components.
        compiletime_environment_changes:
          choose_computer.name:
             blogin:
                compiler_mpi: intel2019_impi2019
             glogin:
                compiler_mpi: intel2019_impi2019
             juwels:
                compiler_mpi: intel2020_parastation 
             nesh:
                compiler_mpi: intel2020_impi2020

        runtime_environment_changes:
          add_export_vars:
             # Turn on FOCI coupling        
             - 'FOCI_USE_CPLNG="active"'
             - 'FESOM_USE_CPLNG="no"'
             - 'ECE_USE_CPLNG="no"'
             #FOCI_USE_CPLNG: "active"
             #FESOM_USE_CPLNG: "no"
             #ECE_USE_CPLNG: "no"
          choose_computer.name:
             blogin:
                compiler_mpi: intel2019_impi2019
             glogin:
                compiler_mpi: intel2019_impi2019
             juwels:
                compiler_mpi: intel2020_parastation 
             nesh:
                compiler_mpi: intel2020_impi2020
                add_module_actions:
                   - "source $I_MPI_ROOT/intel64/bin/mpivars.sh release_mt"

        version: "43r3"
        
        pool_dir: ${computer.pool_directories.focipool}
        model_dir: ${general.model_dir}/oifs-${oifs.version}
        setup_dir: ${general.model_dir}
        restart_firstlast: "last"
        
        # nproc must be not a prime number for OpenIFS parallelisation to work
        # (This is just one of the many mysteries of the IFS...)
        #
        # We want to use 1 CPU for runoff mapper
        # 287 fulfills this requirement and 288 divides well with 36 and 48
        # (287 = 41 * 7)
        # so that the configuration fills up the compute nodes
        # 575 would also be ok (575 = 23 * 25)
        nproc: 287
        
        # By default we turn off ECWAM wave model
        wam: False
        
        namelist_changes:
                fort.4:
                        NAMFOCICFG:
                                # Turn on coupling
                                # TODO: Add variable for AGRIF coupling
                                FOCI_CPL_NEMO_LIM: ".true." 
                
        
        choose_resolution:
                TCO95:
                     nproc: 287
                TCO199:
                     nproc: 575
                TCO399:
                     nproc: 862                       

        choose_general.resolution:
                TCO95_ORCA05:
                        nproc: 279

        # split fields to A, R and L grid
        # A grid is wet points except lakes
        # L grid is wet points including lakes
        # R grid is dry points
        foci_fields_a: [A_QsrMix, A_QnsMix, ATotRain]
        foci_fields_l: [AIceFrac, A_SSTSST, A_TepIce, A_IceTck, A_SnwTck, A_OCurx1, A_OCury1,
                        A_OTaux1, A_OTauy1, A_ITaux1, A_ITauy1, A_QsrIce, A_QnsIce, ATotSnow,
                        AIceEvap, A_dQnsdT]
        foci_fields_r: [A_Runoff]
                
        coupling_fields:              
                "[[foci_fields_a-->FIELD]]":
                        grid: atma
                "[[foci_fields_l-->FIELD]]":
                        grid: atml
                "[[foci_fields_r-->FIELD]]":
                        grid: atmr
        
        # add coupling fields for AGRIF                
        choose_general.version: 
                agrif:
                        fociagrif_fields_a: [M01_A_QsrMix, M01_A_QnsMix, M01_ATotRain]
                        fociagrif_fields_l: [M01_AIceFrac, M01_A_SSTSST, M01_A_TepIce, M01_A_IceTck,
                                             M01_A_SnwTck, M01_A_OCurx1, M01_A_OCury1, M01_A_OTaux1,
                                             M01_A_OTauy1, M01_A_ITaux1, M01_A_ITauy1, M01_A_QsrIce,
                                             M01_A_QnsIce, M01_ATotSnow, M01_AIceEvap, M01_A_dQnsdT]
                        fociagrif_fields_n: [M01_A_AgrSpg]
                        add_namelist_changes:
                                fort.4:
                                        NAMFOCICFG:
                                                # Turns on coupling to AGRIF
                                                # Each coupling field is duplicated once
                                                FOCI_CPL_NB_OCE_ZOOM: 1
                        add_coupling_fields:
                                "[[fociagrif_fields_a-->FIELD]]":
                                        grid: atma
                                "[[fociagrif_fields_l-->FIELD]]":
                                        grid: atml        
                                "[[fociagrif_fields_n-->FIELD]]":
                                        grid: atml
                        

        # settings for restarting from another run
        lresume: ${general.lresume}
        ini_parent_exp_id: ${general.ini_parent_exp_id}
        ini_parent_date: "$(( ${general.ini_string_parent_date} - ${oifs.time_step}seconds ))"
        ini_parent_dir: "${general.ini_parent_dir}/restart/oifs/"

nemo:
        
        version: "ORCA05_LIM2_KCM_AOW_FS_OASISMCT4"
        
        choose_general.resolution:
                TCO95_ORCA05:
                        nproca: 24
                        nprocb: 20

        namelist_changes:
                namelist_cfg:
                        # Runoff comes from OASIS
                        # Makesure to not read from file
                        namsbc_rnf:
                                ln_rnf_mouth: .false.  
                                rn_hrnf: 15.e0  
                                rn_rfact: 1.e0  # use this to tune FW budget
                                ln_rnf_depth: .false.  
                                ln_rnf_tem: .false.  
                                ln_rnf_sal: .false.  
                        namsbc_cpl:
                                sn_rcv_rnf: ['coupled', 'no', '', '', '']
<<<<<<< HEAD
        choose_version:
                ORCA05_LIM2_KCM_AGRIF_OASISMCT4:
                        add_namelist_changes:
                                1_namelist_cfg:
                                        namsbc_cpl:
                                                sn_rcv_rnf: ['coupled', 'no', '', '', '']
=======

        choose_runoff_method:
                "new":
                        add_namelist_changes:
                                namelist_cfg:
                                        namsbc_cpl:
                                                sn_rcv_cal: ['coupled', 'no', '', '', '']        
        #choose_version:
        #        ORCA05_LIM2_KCM_AGRIF_OASISMCT4:
        #                add_namelist_changes:
        #                        1_namelist_cfg:
        #                                namsbc_cpl:
        #                                        sn_rcv_rnf: ['coupled', 'no', '', '', '']
>>>>>>> 0ef82a61

        resolution: ORCA05
        coupling_freq: "$(( ${time_step} / ${nemo.time_step} ))"
        model_dir: ${general.model_dir}/nemo-${nemo.version}
        setup_dir: ${general.model_dir}

        # settings for restarting from another run
        lresume: ${general.lresume}
        ini_parent_exp_id: ${general.ini_parent_exp_id}
        ini_parent_date: "$(( ${general.ini_string_parent_date} - ${nemo.time_step}seconds ))"
        ini_parent_dir: "${general.ini_parent_dir}/restart/nemo/"
        ini_restart_steps: ${general.ini_nemo_restart_steps}
        
        choose_general.version:
                default:
                        version: "3.6foci"

        ##
        ## coupling
        ##
        coupling_freq_in_steps: $((${oasis3mct.coupling_time_step} / ${nemo.time_step}))

        # split fields to A, R and L grid
        # A grid is wet points except lakes
        # L grid is wet points including lakes
        # R grid is dry points
        #foci_fields_a: [A_QsrMix, A_QnsMix, ATotRain]
        #foci_fields_l: [AIceFrac, A_SSTSST, A_TepIce, A_IceTck, A_SnwTck, A_OCurx1, A_OCury1, A_OTaux1, A_OTauy1, A_ITaux1, A_ITauy1, A_QsrIce, A_QnsIce, ATotSnow, AIceEvap, A_dQnsdT]
        #foci_fields_r: [A_Runoff]


xios:
        model_dir: ${general.model_dir}/xios-${nemo.version}
        setup_dir: ${general.model_dir}
        
        nproc: ${computer.cores_per_node}
        

rnfmap: 
        model_dir: ${general.model_dir}/rnfmap-${rnfmap.version}
        setup_dir: ${general.model_dir}
        nproc: 1
        time_step: ${oasis3mct.coupling_time_step}       

#########################################################################################

# Settings for OASIS
oasis3mct:       
        model_dir: ${general.model_dir}/oasis
        pool_dir: ${computer.pool_directories.focipool}/OASIS3_OPENIFS43R3-${oifs.resolution}_${nemo.resolution}/
        mct_version: "4.0"
        norestart: "F"
        use_lucia: True
        
        process_ordering:
                - nemo
                - oifs
                - rnfmap
                - xios
        
        # settings for restarting from another run
        lresume: true
        ini_parent_exp_id: ${general.ini_parent_exp_id}
        ini_parent_date: "$(( ${general.ini_string_parent_date} - ${oifs.time_step}seconds ))"
        ini_parent_dir: "${general.ini_parent_dir}/restart/oasis3mct/"

        this_oasis_date_stamp: "" 
        choose_lresume:
                1:
                        choose_general.run_number:
                                1:
                                        this_oasis_date_stamp: ${oasis_date_stamp}

        output_exchanged_vars: false

        a2o_lag: "${oifs.time_step}"
        a2r_lag: "${oifs.time_step}"
        o2a_lag: "${nemo.time_step}"
        r2o_lag: 0 #"${nemo.time_step}" # adding lag here causes deadlock
        a2o_seq: 1
        o2a_seq: 1

        coupling_time_step: 10800
        export_mode: EXPORTED
        
        coupling_target_fields:
                # Coupling ocean fields to atm
                sstocean:
                        #- 'AIceFrac:A_SSTSST:A_TepIce:A_IceTck:A_SnwTck:A_OCurx1:A_OCury1 <--o2agauswgt-- OIceFrac:O_SSTSST:O_TepIce:O_IceTck:O_SnwTck:O_OCurx1:O_OCury1'
                        - 'AIceFrac <--o2agauswgt-- OIceFrac'
                        - 'A_SSTSST <--o2agauswgt-- O_SSTSST'
                        - 'A_TepIce <--o2agauswgt-- O_TepIce'
                        - 'A_IceTck <--o2agauswgt-- O_IceTck'
                        - 'A_SnwTck <--o2agauswgt-- O_SnwTck'
                        - 'A_OCurx1 <--o2agauswgt-- O_OCurx1'
                        - 'A_OCury1 <--o2agauswgt-- O_OCury1'

                # Couple HTESSEL runoff to river routing
                rnfatm:
                        - 'R_Runoff_atm <--a2rgauswgt-- A_Runoff'

                # Coupled river routing to ocean runoff mask
                #rnrunoff:
                #        #- 'O_Runoff <--r2ogauswgt-- R_Runoff_oce'
                #        #- 'O_Runoff <--r2oconserv-- R_Runoff_oce'
                #        - 'O_Runoff <--r2obilinear-- R_Runoff_oce'
                # Couple atm fluxes to ocean (non-conserving)
                flxatmos:
                        #- 'O_QsrIce:O_QnsIce:OTotSnow:OIceEvap:O_dQnsdT <--a2ogauswgtnc-- A_QsrIce:A_QnsIce:ATotSnow:AIceEvap:A_dQnsdT'
                        - 'O_QsrIce <--a2ogauswgtnc-- A_QsrIce'
                        - 'O_QnsIce <--a2ogauswgtnc-- A_QnsIce'
                        - 'OTotSnow <--a2ogauswgtnc-- ATotSnow'
                        - 'OIceEvap <--a2ogauswgtnc-- AIceEvap'
                        - 'O_dQnsdT <--a2ogauswgtnc-- A_dQnsdT'
                
                # Coupled atm stress to ocean (non-conserving)
                atmtau:         
                        #- 'O_OTaux1:O_OTauy1:O_ITaux1:O_ITauy1 <--a2ogauswgtnc-- A_OTaux1:A_OTauy1:A_ITaux1:A_ITauy1'
                        - 'O_OTaux1 <--a2ogauswgtnc-- A_OTaux1'
                        - 'O_OTauy1 <--a2ogauswgtnc-- A_OTauy1'
                        - 'O_ITaux1 <--a2ogauswgtnc-- A_ITaux1'
                        - 'O_ITauy1 <--a2ogauswgtnc-- A_ITauy1'
                
                # Couple atm fluxes to ocean (conserving)
                atmflx: 
                        #- 'O_QsrMix:O_QnsMix:OTotRain <--a2ogauswgtcn-- A_QsrMix:A_QnsMix:ATotRain'
                        - 'O_QsrMix <--a2ogauswgtcn-- A_QsrMix'
                        - 'O_QnsMix <--a2ogauswgtcn-- A_QnsMix'
                        - 'OTotRain <--a2ogauswgtcn-- ATotRain'

        # new behaviour: locally conservative remapping of runoff
        #                and split runoff and Antarctic calving        
        # old behaviour: everything is runoff. remap to NEMO with bilinear
        choose_general.runoff_method:
                'new':
                        add_coupling_target_fields:
                                rnrunoff:
                                        - 'O_Runoff <--r2oloccunif-- R_Runoff_oce'
                                        - 'OCalving <--c2obilincn-- R_Calving_oce'
                        add_restart_in_files:
                                rmp_c2o_RC: rmp_c2o_RC
                                rmp_r2o_RC: rmp_r2o_RC
                        add_restart_out_files:
                                rmp_c2o_RC: rmp_c2o_RC
                                rmp_r2o_RC: rmp_r2o_RC
                '*':
                        add_coupling_target_fields:
                                rnrunoff:
                                        - 'O_Runoff <--r2obilinear-- R_Runoff_oce'
                        add_restart_in_files:
                                rmp_r2f_RF: rmp_r2f_RF
                        add_restart_out_files:
                                rmp_r2f_RF: rmp_r2f_RF

        choose_general.version:
                agrif:
                        add_restart_in_files:
                                rmp_a2agr_L1: rmp_a2agr_L1
                                rmp_a2agr_A1: rmp_a2agr_A1
                                rmp_agr2a_1L: rmp_agr2a_1L
                                rmp_agr2a_2L: rmp_agr2a_2L
                                rmp_r2agr_R1: rmp_r2agr_R1

                                sstocean1: sstocean1
                                flxatmos1: flxatmos1
                                rnrunoff1: rnrunoff1
                                atmtau1: atmtau1
                                atmflx1: atmflx1
                                agrifspg: agrifspg

                        add_restart_out_files:
                                rmp_a2agr_L1: rmp_a2agr_L1
                                rmp_a2agr_A1: rmp_a2agr_A1
                                rmp_agr2a_1L: rmp_agr2a_1L
                                rmp_agr2a_2L: rmp_agr2a_2L
                                rmp_r2agr_R1: rmp_r2agr_R1

                                sstocean1: sstocean1
                                flxatmos1: flxatmos1
                                #rnrunoff1: rnrunoff1
                                atmtau1: atmtau1
                                atmflx1: atmflx1
                                agrifspg: agrifspg
                        
                        add_coupling_target_fields:
                                sstocean_1:
                                        #- 'M01_AIceFrac <--agr2agauswgt-- 1_OIceFrac'
                                        #- 'M01_A_SSTSST <--agr2agauswgt-- 1_O_SSTSST'
                                        #- 'M01_A_TepIce <--agr2agauswgt-- 1_O_TepIce'
                                        #- 'M01_A_IceTck <--agr2agauswgt-- 1_O_IceTck'
                                        #- 'M01_A_SnwTck <--agr2agauswgt-- 1_O_SnwTck'
                                        #- 'M01_A_OCurx1 <--agr2agauswgt-- 1_O_OCurx1'
                                        #- 'M01_A_OCury1 <--agr2agauswgt-- 1_O_OCury1'
                                        - 'M01_AIceFrac <--agr2adistwgt-- 1_OIceFrac'
                                        - 'M01_A_SSTSST <--agr2adistwgt-- 1_O_SSTSST'
                                        - 'M01_A_TepIce <--agr2adistwgt-- 1_O_TepIce'
                                        - 'M01_A_IceTck <--agr2adistwgt-- 1_O_IceTck'
                                        - 'M01_A_SnwTck <--agr2adistwgt-- 1_O_SnwTck'
                                        - 'M01_A_OCurx1 <--agr2adistwgt-- 1_O_OCurx1'
                                        - 'M01_A_OCury1 <--agr2adistwgt-- 1_O_OCury1'
                                atmflx_1: 
                                        #- '1_O_QsrMix <--a2agrgauswgtcn-- A_QsrMix'
                                        #- '1_O_QnsMix <--a2agrgauswgtcn-- A_QnsMix'
                                        #- '1_OTotRain <--a2agrgauswgtcn-- ATotRain'
                                        - '1_O_QsrMix <--a2agrdistwgtcn-- A_QsrMix'
                                        - '1_O_QnsMix <--a2agrdistwgtcn-- A_QnsMix'
                                        - '1_OTotRain <--a2agrdistwgtcn-- ATotRain'
                                atmtau_1:
                                        #- '1_O_OTaux1 <--a2agrgauswgtnc-- A_OTaux1'
                                        #- '1_O_OTauy1 <--a2agrgauswgtnc-- A_OTauy1'
                                        #- '1_O_ITaux1 <--a2agrgauswgtnc-- A_ITaux1'
                                        #- '1_O_ITauy1 <--a2agrgauswgtnc-- A_ITauy1'
                                        - '1_O_OTaux1 <--a2agrdistwgt-- A_OTaux1'
                                        - '1_O_OTauy1 <--a2agrdistwgt-- A_OTauy1'
                                        - '1_O_ITaux1 <--a2agrdistwgt-- A_ITaux1'
                                        - '1_O_ITauy1 <--a2agrdistwgt-- A_ITauy1'
                                flxatmos_1:
                                        #- '1_O_QsrIce <--a2agrgauswgtnc-- A_QsrIce'
                                        #- '1_O_QnsIce <--a2agrgauswgtnc-- A_QnsIce'
                                        #- '1_OTotSnow <--a2agrgauswgtnc-- ATotSnow'
                                        #- '1_OIceEvap <--a2agrgauswgtnc-- AIceEvap'
                                        #- '1_O_dQnsdT <--a2agrgauswgtnc-- A_dQnsdT'
                                        - '1_O_QsrIce <--a2agrdistwgt-- A_QsrIce'
                                        - '1_O_QnsIce <--a2agrdistwgt-- A_QnsIce'
                                        - '1_OTotSnow <--a2agrdistwgt-- ATotSnow'
                                        - '1_OIceEvap <--a2agrdistwgt-- AIceEvap'
                                        - '1_O_dQnsdT <--a2agrdistwgt-- A_dQnsdT'
                                rnrunoff_1:
                                        - '1_O_Runoff <--r2agrbilinear-- R_Runoff_oce'
                                agrifspg:
                                        #- 'M01_A_AgrSpg <--agr22agauswgt-- 1_O_AgrSpg'
                                        - 'M01_A_AgrSpg <--agr22adistwgt-- 1_O_AgrSpg'


        coupling_directions:
                # OIFS dry points to runoff mapper
                'atmr->rnfa':
                        lag: ${a2r_lag}
                        seq: 3                
                # Runoff mapper to runoff points in NEMO
                'rnfo->rnfo':
                        lag: ${r2o_lag}
                        seq: 3
                # New runoff remapping (locally conserving)
                'rnfm->opac':
                        lag: ${r2o_lag}
                        seq: 3
                # Remap Antarctic calving to NEMO
                'rnfs->opaa':
                        lag: ${r2o_lag}
                        seq: 3
                # NEMO to OIFS wet points including lakes 
                'opat->atml':
                        lag: ${o2a_lag}
                        seq: 3
                # OIFS wet points including lakes to NEMO including cyclic points
                'atml->opat':
                        lag: ${a2o_lag}
                        seq: 3
                # OIFS wet points excluding lakes to NEMO excluding cyclic points
                'atma->opac':
                        lag: ${a2o_lag}
                        seq: 3
                # OIFS wet points including lakes to NEMO excluding cyclic points
                'atml->opac':
                        lag: ${a2o_lag}
                        seq: 3
                # OIFS wet point (no lakes) to AGRIF
                'atma->agr1': 
                        lag: ${a2o_lag}  
                        seq: 3
                # OIFS wet points including lakes to AGRIF 
                'atml->agr1':
                        lag: ${a2o_lag}
                        seq: 3
                # AGRIF to OIFS wet points including lakes
                'agr1->atml':
                        lag: ${o2a_lag}
                        seq: 3
                # AGRIF mask to OIFS (all points)
                'agr2->atml':
                        lag: ${o2a_lag}
                        seq: 3        
                # Runoff to AGRIF
                'rnfo->agr1r':
                        lag: ${r2o_lag}
                        seq: 3               

        coupling_methods:
                # NEMO to OpenIFS (Lgrid)
                # GAUSWGT remapping. No conservation post processing
                o2agauswgt:
                        time_transformation: average
                        remapping:
                                - gauswgt:
                                        search_bin: latitude
                                        nb_of_neighbours: 9
                                        weight: 2.0
                                - mapping:
                                        mapname: rmp_opat_to_${oifs.oasis_grid_name_l}_GAUSWGT_${nemo.resolution}.nc
                                        map_regrid_on: dst
                
                # OpenIFS (HTESSEL, Rgrid) to runoff mapper
                # GAUSWGT remapping. GLBPOS conservation.                         
                a2rgauswgt:
                        time_transformation: average
                        remapping:
                                - gauswgt:
                                        search_bin: latitude
                                        nb_of_neighbours: 9
                                        weight: 2.0
                                - mapping:
                                        mapname: rmp_${oifs.oasis_grid_name_r}_to_rnfa_GAUSWGT.nc
                                        map_regrid_on: src
                        postprocessing:
                                conserv:
                                        method: glbpos
                
                # Runoff mapper to NEMO
                # GAUSWGT remapping. GLBPOS conservation
                # (The grids match exactly, so this is kind of meaningless...)
                r2ogauswgt:
                        time_transformation: average
                        remapping:
                                - gauswgt:
                                        search_bin: latitude
                                        nb_of_neighbours: 9
                                        weight: 2.0
                                - mapping:
                                        mapname: rmp_rnfo_to_rnfo_GAUSWGT_${nemo.resolution}.nc
                                        map_regrid_on: dst
                        postprocessing:
                                conserv:
                                        method: glbpos

                r2oconserv:
                        time_transformation: average
                        remapping:
                                - conserv:
                                        search_bin: latitude
                                        nb_of_search_bins: 40
                                        normalization: fracnnei
                                        order: first
                                - mapping:
                                        mapname: rmp_rnfo_to_rnfo_CONSERV_FRACNNEI_${nemo.resolution}.nc
                                        map_regrid_on: dst
                        postprocessing:
                                conserv:
                                        method: global

                r2obilinear:
                        time_transformation: average
                        remapping:
                                - bilinear:
                                        search_bin: latitude
                                        nb_of_search_bins: 40
                                - mapping:
                                        mapname: rmp_rnfo_to_rnfo_BILINEAR_${nemo.resolution}.nc
                                        map_regrid_on: dst
                        postprocessing:
                                conserv:
                                        method: global
                
                # Locally conserving runoff mapping
                r2oloccunif:
                        time_transformation: average
                        remapping: 
                                - loccunif:
                                        search_bin: latitude
                                        nb_of_neighbours: 1
                                - mapping:
                                        mapname: rmp_rnfm_to_opac_LOCCUNIF_${nemo.resolution}.nc 
                                        map_regrid_on: dst
                
                # Remapping for calving
                # We do a special trick here: remap_matrix in rmp file is set to 0
                # so no calving is remapped
                # But we use GLOBAL conservation which will redistribute calving 
                # uniformly over all unmasked wet points
                r2ozero: 
                        time_transformation: average
                        remapping:
                                - mapping:
                                        mapname: rmp_rnfm_to_opac_ZERO.nc
                                        map_regrid_on: src
                        postprocessing:
                                conserv:
                                        method: global
                c2obilincn:
                        time_transformation: average                 
                        remapping: 
                                - bilinear: 
                                        search_bin: latitude
                                        nb_of_search_bins: 40
                                - mapping:
                                        mapname: rmp_rnfs_to_opaa_BILINEAR_${nemo.resolution}.nc
                                        map_regrid_on: dst
                        postprocessing:
                                conserv:
                                        method: global
                
                # OpenIFS (Lgrid) to NEMO
                # GAUSWGT remapping. No conservation post processing. 
                a2ogauswgtnc:
                        time_transformation: average
                        remapping:
                                - gauswgt:
                                        search_bin: latitude
                                        nb_of_neighbours: 9
                                        weight: 2.0
                                - mapping:
                                        mapname: rmp_${oifs.oasis_grid_name_l}_to_opat_GAUSWGT_${nemo.resolution}.nc
                                        map_regrid_on: src
                        
                # OpenIFS (Agrid) to NEMO
                # GAUSWGT remapping. GLBPOS conservation. 
                a2ogauswgtcn:
                        time_transformation: average
                        remapping:
                                - gauswgt:
                                        search_bin: latitude
                                        nb_of_neighbours: 9                                        
                                        weight: 2.0
                                - mapping:
                                        mapname: rmp_${oifs.oasis_grid_name_a}_to_opac_GAUSWGT_${nemo.resolution}.nc
                                        map_regrid_on: src
                        postprocessing:
                                conserv:
                                        method: glbpos
                
                # OpenIFS (Lgrid) to AGRIF
                # GAUSWGT remapping. No conservation post processing. 
                a2agrgauswgtnc:
                        time_transformation: average
                        remapping:
                                - gauswgt: 
                                        search_bin: latitude
                                        nb_of_neighbours: 2
                                        weight: 2.0
                                - mapping:
                                        mapname: rmp_${oifs.oasis_grid_name_l}_to_agr1_GAUSWGT_${nemo.resolution}.nc
                                        map_regrid_on: src
                
                # OpenIFS (Agrid) to AGRIF
                # GAUSWGT remapping. No conservation post processing. 
                a2agrgauswgtcn:
                        time_transformation: average
                        remapping:
                                - gauswgt: 
                                        search_bin: latitude
                                        nb_of_neighbours: 2
                                        weight: 2.0
                                - mapping:
                                        mapname: rmp_${oifs.oasis_grid_name_a}_to_agr1_GAUSWGT_${nemo.resolution}.nc
                                        map_regrid_on: src
                
                # AGRIF to OpenIFS (Lgrid)
                # GAUSWGT remapping. No conservation post processing
                agr2agauswgt:
                        time_transformation: average
                        remapping:
                                - gauswgt: 
                                        search_bin: latitude
                                        nb_of_neighbours: 25
                                        weight: 2.0
                                - mapping:
                                        mapname: rmp_agr1_to_${oifs.oasis_grid_name_l}_GAUSWGT_${nemo.resolution}.nc
                                        map_regrid_on: dst
                
                # AGRIF mask to OpenIFS (Lgrid)
                # GAUSWGT remapping. No conservation post processing
                agr22agauswgt:
                        time_transformation: average
                        remapping:
                                - gauswgt: 
                                        search_bin: latitude
                                        nb_of_neighbours: 25
                                        weight: 2.0
                                - mapping:
                                        mapname: rmp_agr2_to_${oifs.oasis_grid_name_l}_GAUSWGT_${nemo.resolution}.nc
                                        map_regrid_on: dst 
                a2agrdistwgt:
                        time_transformation: average
                        remapping:
                                - distwgt:
                                        search_bin: latitude
                                        nb_of_neighbours: 1
                                - mapping:
                                        mapname: rmp_${oifs.oasis_grid_name_l}_to_agr1_DISTWGT1_${nemo.resolution}.nc
                                        map_regrid_on: src

                a2agrdistwgtcn:
                        time_transformation: average
                        remapping:
                                - distwgt:
                                        search_bin: latitude 
                                        nb_of_neighbours: 1
                                - mapping:
                                        mapname: rmp_${oifs.oasis_grid_name_a}_to_agr1_DISTWGT1_${nemo.resolution}.nc
                                        map_regrid_on: src

                agr2adistwgt:
                        time_transformation: average
                        remapping:
                                - distwgt:
                                        search_bin: latitude
                                        nb_of_neighbours: 25
                                - mapping:
                                        mapname: rmp_agr1_to_${oifs.oasis_grid_name_l}_DISTWGT_${nemo.resolution}.nc
                                        map_regrid_on: dst

                agr22adistwgt:
                        time_transformation: average
                        remapping:
                                - distwgt:
                                        search_bin: latitude
                                        nb_of_neighbours: 25
                                - mapping:
                                        mapname: rmp_agr2_to_${oifs.oasis_grid_name_l}_DISTWGT_${nemo.resolution}.nc
                                        map_regrid_on: dst
                # Runoff to AGRIF
                r2agrbilinear:
                        time_transformation: average
                        remapping:
                                - bilinear:
                                        search_bin: latitude
                                        nb_of_search_bins: 40
                                - mapping:
                                        mapname: rmp_rnfo_to_agr1r_BILINEAR_${nemo.resolution}.nc
                                        map_regrid_on: dst
        
        #add_input_files:
        input_files:
                areas: areas
                masks: masks
                grids: grids
        
        #add_input_in_work:
        input_in_work:
                areas: areas.nc
                masks: masks.nc
                grids: grids.nc
        
        #add_input_sources:
        input_sources:
                #areas: ${pool_dir}/grids_areas_masks.nc
                #masks: ${pool_dir}/grids_areas_masks.nc
                #grids: ${pool_dir}/grids_areas_masks.nc
                areas: ${pool_dir}/areas.nc
                masks: ${pool_dir}/masks.nc
                grids: ${pool_dir}/grids.nc
                
        #add_restart_out_files:
        restart_out_files:
                rmp_o2a_TL: rmp_o2a_TL
                rmp_a2r_RR: rmp_a2r_RR
                rmp_r2f_RF: rmp_r2f_RF
                rmp_a2o_LT: rmp_a2o_LT
                rmp_a2o_AC: rmp_a2o_AC               
                #rmp_c2o_RC: rmp_c2o_RC
                #rmp_r2o_RC: rmp_r2o_RC 
                
                sstocean: sstocean
                flxatmos: flxatmos
                rnfatm: rnfatm
                rnrunoff: rnrunoff
                atmtau: atmtau
                atmflx: atmflx
                
        #add_restart_out_in_work:
        restart_out_in_work:
                rmp_o2a_TL: rmp_opat_to_${oifs.oasis_grid_name_l}_GAUSWGT_${nemo.resolution}.nc
                rmp_a2r_RR: rmp_${oifs.oasis_grid_name_r}_to_rnfa_GAUSWGT.nc                
                rmp_r2f_RF: rmp_rnfo_to_rnfo_BILINEAR_${nemo.resolution}.nc
                rmp_r2o_RC: rmp_rnfm_to_opac_LOCCUNIF_${nemo.resolution}.nc
                rmp_a2o_LT: rmp_${oifs.oasis_grid_name_l}_to_opat_GAUSWGT_${nemo.resolution}.nc
                rmp_a2o_AC: rmp_${oifs.oasis_grid_name_a}_to_opac_GAUSWGT_${nemo.resolution}.nc
                rmp_c2o_RC: rmp_rnfs_to_opaa_BILINEAR_${nemo.resolution}.nc 
                
                # These four are for AGRIF-OpenIFS remapping
                rmp_a2agr_L1: rmp_${oifs.oasis_grid_name_l}_to_agr1_DISTWGT_${nemo.resolution}.nc
                rmp_a2agr_A1: rmp_${oifs.oasis_grid_name_a}_to_agr1_DISTWGT_${nemo.resolution}.nc
                rmp_agr2a_1L: rmp_agr1_to_${oifs.oasis_grid_name_l}_DISTWGT_${nemo.resolution}.nc
                rmp_agr2a_2L: rmp_agr2_to_${oifs.oasis_grid_name_l}_DISTWGT_${nemo.resolution}.nc
                rmp_r2agr_R1: rmp_rnfo_to_agr1r_BILINEAR_${nemo.resolution}.nc 
                                
                sstocean: sstocean
                flxatmos: flxatmos
                rnfatm: rnfatm
                rnrunoff: rnrunoff
                atmtau: atmtau
                atmflx: atmflx

<<<<<<< HEAD
                sstocean1: sstocean_1
                flxatmos1: flxatmos_1
                atmtau1: atmtau_1
                atmflx1: atmflx_1
                rnrunoff1: rnrunoff_1
                agrifspg: agrifspg

=======
>>>>>>> 0ef82a61
        #add_restart_out_sources:
        restart_out_sources:
                rmp_o2a_TL: rmp_opat_to_${oifs.oasis_grid_name_l}_GAUSWGT_${nemo.resolution}.nc
                rmp_a2r_RR: rmp_${oifs.oasis_grid_name_r}_to_rnfa_GAUSWGT.nc
                #rmp_r2f_RF: rmp_rnfo_to_rnfo_GAUSWGT_${nemo.resolution}.nc
                rmp_r2f_RF: rmp_rnfo_to_rnfo_BILINEAR_${nemo.resolution}.nc
                rmp_r2o_RC: rmp_rnfm_to_opac_LOCCUNIF_${nemo.resolution}.nc
                rmp_c2o_RC: rmp_rnfs_to_opaa_BILINEAR_${nemo.resolution}.nc
                rmp_a2o_LT: rmp_${oifs.oasis_grid_name_l}_to_opat_GAUSWGT_${nemo.resolution}.nc
                rmp_a2o_AC: rmp_${oifs.oasis_grid_name_a}_to_opac_GAUSWGT_${nemo.resolution}.nc
<<<<<<< HEAD
                
                rmp_a2agr_L1: rmp_${oifs.oasis_grid_name_l}_to_agr1_DISTWGT_${nemo.resolution}.nc
                rmp_a2agr_A1: rmp_${oifs.oasis_grid_name_a}_to_agr1_DISTWGT_${nemo.resolution}.nc
                rmp_agr2a_1L: rmp_agr1_to_${oifs.oasis_grid_name_l}_DISTWGT_${nemo.resolution}.nc
                rmp_agr2a_2L: rmp_agr2_to_${oifs.oasis_grid_name_l}_DISTWGT_${nemo.resolution}.nc  
                rmp_r2agr_R1: rmp_rnfo_to_agr1r_BILINEAR_${nemo.resolution}.nc
=======
                rmp_a2agr_L1: rmp_${oifs.oasis_grid_name_l}_to_agr1_GAUSWGT_${nemo.resolution}.nc
                rmp_a2agr_A1: rmp_${oifs.oasis_grid_name_a}_to_agr1_GAUSWGT_${nemo.resolution}.nc
                rmp_agr2a_1L: rmp_agr1_to_${oifs.oasis_grid_name_l}_GAUSWGT_${nemo.resolution}.nc
                rmp_agr2a_2L: rmp_agr2_to_${oifs.oasis_grid_name_l}_GAUSWGT_${nemo.resolution}.nc
>>>>>>> 0ef82a61
                
                sstocean: sstocean
                flxatmos: flxatmos
                rnfatm: rnfatm
                rnrunoff: rnrunoff
                atmtau: atmtau
                atmflx: atmflx
<<<<<<< HEAD
                
                sstocean1: sstocean_1
                flxatmos1: flxatmos_1
                atmtau1: atmtau_1
                atmflx1: atmflx_1
                rnrunoff1: rnrunoff_1
                agrifspg: agrifspg
=======
>>>>>>> 0ef82a61

        #add_restart_in_files:
        restart_in_files:
                rmp_o2a_TL: rmp_o2a_TL
                rmp_a2r_RR: rmp_a2r_RR
                #rmp_r2f_RF: rmp_r2f_RF
                rmp_a2o_LT: rmp_a2o_LT
                rmp_a2o_AC: rmp_a2o_AC
                #rmp_r2o_RC: rmp_r2o_RC
                #rmp_c2o_RC: rmp_c2o_RC
                
                sstocean: sstocean
                flxatmos: flxatmos
                rnfatm: rnfatm
                rnrunoff: rnrunoff
                atmtau: atmtau
                atmflx: atmflx

        #add_restart_in_in_work:
        restart_in_in_work:
                rmp_o2a_TL: rmp_opat_to_${oifs.oasis_grid_name_l}_GAUSWGT_${nemo.resolution}.nc
                rmp_a2r_RR: rmp_${oifs.oasis_grid_name_r}_to_rnfa_GAUSWGT.nc
                #rmp_r2f_RF: rmp_rnfo_to_rnfo_GAUSWGT_${nemo.resolution}.nc
                rmp_r2f_RF: rmp_rnfo_to_rnfo_BILINEAR_${nemo.resolution}.nc
                rmp_r2o_RC: rmp_rnfm_to_opac_LOCCUNIF_${nemo.resolution}.nc
                rmp_c2o_RC: rmp_rnfs_to_opaa_BILINEAR_${nemo.resolution}.nc 
                rmp_a2o_LT: rmp_${oifs.oasis_grid_name_l}_to_opat_GAUSWGT_${nemo.resolution}.nc
                rmp_a2o_AC: rmp_${oifs.oasis_grid_name_a}_to_opac_GAUSWGT_${nemo.resolution}.nc
<<<<<<< HEAD
                
                rmp_a2agr_L1: rmp_${oifs.oasis_grid_name_l}_to_agr1_DISTWGT_${nemo.resolution}.nc
                rmp_a2agr_A1: rmp_${oifs.oasis_grid_name_a}_to_agr1_DISTWGT_${nemo.resolution}.nc
                rmp_agr2a_1L: rmp_agr1_to_${oifs.oasis_grid_name_l}_DISTWGT_${nemo.resolution}.nc
                rmp_agr2a_2L: rmp_agr2_to_${oifs.oasis_grid_name_l}_DISTWGT_${nemo.resolution}.nc  
                rmp_r2agr_R1: rmp_rnfo_to_agr1r_BILINEAR_${nemo.resolution}.nc
=======
                rmp_a2agr_L1: rmp_${oifs.oasis_grid_name_l}_to_agr1_GAUSWGT_${nemo.resolution}.nc
                rmp_a2agr_A1: rmp_${oifs.oasis_grid_name_a}_to_agr1_GAUSWGT_${nemo.resolution}.nc
                rmp_agr2a_1L: rmp_agr1_to_${oifs.oasis_grid_name_l}_GAUSWGT_${nemo.resolution}.nc
                rmp_agr2a_2L: rmp_agr2_to_${oifs.oasis_grid_name_l}_GAUSWGT_${nemo.resolution}.nc
>>>>>>> 0ef82a61
                
                sstocean: sstocean
                flxatmos: flxatmos
                rnfatm: rnfatm
                rnrunoff: rnrunoff
                atmtau: atmtau
                atmflx: atmflx
<<<<<<< HEAD
                
                sstocean1: sstocean_1
                flxatmos1: flxatmos_1
                atmtau1: atmtau_1
                atmflx1: atmflx_1
                rnrunoff1: rnrunoff_1
                agrifspg: agrifspg
=======
>>>>>>> 0ef82a61

        #add_restart_in_sources:
        restart_in_sources:
                rmp_o2a_TL: rmp_opat_to_${oifs.oasis_grid_name_l}_GAUSWGT_${nemo.resolution}.nc
                rmp_a2r_RR: rmp_${oifs.oasis_grid_name_r}_to_rnfa_GAUSWGT.nc
                #rmp_r2f_RF: rmp_rnfo_to_rnfo_GAUSWGT_${nemo.resolution}.nc
                rmp_r2f_RF: rmp_rnfo_to_rnfo_BILINEAR_${nemo.resolution}.nc
                rmp_r2o_RC: rmp_rnfm_to_opac_LOCCUNIF_${nemo.resolution}.nc
                rmp_c2o_RC: rmp_rnfs_to_opaa_BILINEAR_${nemo.resolution}.nc
                rmp_a2o_LT: rmp_${oifs.oasis_grid_name_l}_to_opat_GAUSWGT_${nemo.resolution}.nc
                rmp_a2o_AC: rmp_${oifs.oasis_grid_name_a}_to_opac_GAUSWGT_${nemo.resolution}.nc
<<<<<<< HEAD
                
                rmp_a2agr_L1: rmp_${oifs.oasis_grid_name_l}_to_agr1_DISTWGT_${nemo.resolution}.nc
                rmp_a2agr_A1: rmp_${oifs.oasis_grid_name_a}_to_agr1_DISTWGT_${nemo.resolution}.nc
                rmp_agr2a_1L: rmp_agr1_to_${oifs.oasis_grid_name_l}_DISTWGT_${nemo.resolution}.nc
                rmp_agr2a_2L: rmp_agr2_to_${oifs.oasis_grid_name_l}_DISTWGT_${nemo.resolution}.nc                
                rmp_r2agr_R1: rmp_rnfo_to_agr1r_BILINEAR_${nemo.resolution}.nc
=======
                rmp_a2agr_L1: rmp_${oifs.oasis_grid_name_l}_to_agr1_GAUSWGT_${nemo.resolution}.nc
                rmp_a2agr_A1: rmp_${oifs.oasis_grid_name_a}_to_agr1_GAUSWGT_${nemo.resolution}.nc
                rmp_agr2a_1L: rmp_agr1_to_${oifs.oasis_grid_name_l}_GAUSWGT_${nemo.resolution}.nc
                rmp_agr2a_2L: rmp_agr2_to_${oifs.oasis_grid_name_l}_GAUSWGT_${nemo.resolution}.nc
>>>>>>> 0ef82a61
                
                sstocean: sstocean${this_oasis_date_stamp}
                flxatmos: flxatmos${this_oasis_date_stamp}
                rnfatm: rnfatm${this_oasis_date_stamp}
                rnrunoff: rnrunoff${this_oasis_date_stamp}
                atmtau: atmtau${this_oasis_date_stamp}
                atmflx: atmflx${this_oasis_date_stamp}
                
                sstocean1: sstocean_1${this_oasis_date_stamp}
                flxatmos1: flxatmos_1${this_oasis_date_stamp}
                atmtau1: atmtau_1${this_oasis_date_stamp}
                atmflx1: atmflx_1${this_oasis_date_stamp}
                rnrunoff1: rnrunoff_1${this_oasis_date_stamp}
                agrifspg: agrifspg${this_oasis_date_stamp}

# Set up CPU layout
choose_cores_per_node:
        24:
                choose_resolution:
                        T159_ORCA05:
                                oifs:
                                        nproc: 287
                                nemo:
                                        nproca: 24
                                        nprocb: 20
                                xios:
                                        nproc: 24
                                rnfmap:
                                        nproc: 1
                        T511_ORCA05:
                                oifs:
                                        nproc: 1536
                                nemo:
                                        nproca: 16
                                        nprocb: 24
                                xios:
                                        nproc: 24
                                rnfmap:
                                        nproc: 1
        36:
                choose_resolution:
                        T159_ORCA05:
                                oifs:
                                        nproc: 395
                                nemo:
                                        nproca: 22
                                        nprocb: 18
                                xios:
                                        nproc: 36
                                rnfmap:
                                        nproc: 1
                        T511_ORCA05:
                                oifs:
                                        nproc: 1512
                                nemo:
                                        nproca: 22
                                        nprocb: 18
                                xios:
                                        nproc: 36
                                rnfmap:
                                        nproc: 1
        40:
                choose_resolution:
                        T159_ORCA05:
                                oifs:
                                        nproc: 400
                                nemo:
                                        nproca: 20
                                        nprocb: 20
                                xios:
                                        nproc: 40
                                rnfmap:
                                        nproc: 1
                        T511_ORCA05:
                                oifs:
                                        nproc: 2000
                                nemo:
                                        nproca: 20
                                        nprocb: 20
                                xios:
                                        nproc: 40
                                rnfmap:
                                        nproc: 1<|MERGE_RESOLUTION|>--- conflicted
+++ resolved
@@ -235,28 +235,19 @@
                                 ln_rnf_sal: .false.  
                         namsbc_cpl:
                                 sn_rcv_rnf: ['coupled', 'no', '', '', '']
-<<<<<<< HEAD
+
+        choose_runoff_method:
+                "new":
+                        add_namelist_changes:
+                                namelist_cfg:
+                                        namsbc_cpl:
+                                                sn_rcv_cal: ['coupled', 'no', '', '', '']        
         choose_version:
                 ORCA05_LIM2_KCM_AGRIF_OASISMCT4:
                         add_namelist_changes:
                                 1_namelist_cfg:
                                         namsbc_cpl:
                                                 sn_rcv_rnf: ['coupled', 'no', '', '', '']
-=======
-
-        choose_runoff_method:
-                "new":
-                        add_namelist_changes:
-                                namelist_cfg:
-                                        namsbc_cpl:
-                                                sn_rcv_cal: ['coupled', 'no', '', '', '']        
-        #choose_version:
-        #        ORCA05_LIM2_KCM_AGRIF_OASISMCT4:
-        #                add_namelist_changes:
-        #                        1_namelist_cfg:
-        #                                namsbc_cpl:
-        #                                        sn_rcv_rnf: ['coupled', 'no', '', '', '']
->>>>>>> 0ef82a61
 
         resolution: ORCA05
         coupling_freq: "$(( ${time_step} / ${nemo.time_step} ))"
@@ -850,7 +841,6 @@
                 atmtau: atmtau
                 atmflx: atmflx
 
-<<<<<<< HEAD
                 sstocean1: sstocean_1
                 flxatmos1: flxatmos_1
                 atmtau1: atmtau_1
@@ -858,9 +848,6 @@
                 rnrunoff1: rnrunoff_1
                 agrifspg: agrifspg
 
-=======
->>>>>>> 0ef82a61
-        #add_restart_out_sources:
         restart_out_sources:
                 rmp_o2a_TL: rmp_opat_to_${oifs.oasis_grid_name_l}_GAUSWGT_${nemo.resolution}.nc
                 rmp_a2r_RR: rmp_${oifs.oasis_grid_name_r}_to_rnfa_GAUSWGT.nc
@@ -870,19 +857,17 @@
                 rmp_c2o_RC: rmp_rnfs_to_opaa_BILINEAR_${nemo.resolution}.nc
                 rmp_a2o_LT: rmp_${oifs.oasis_grid_name_l}_to_opat_GAUSWGT_${nemo.resolution}.nc
                 rmp_a2o_AC: rmp_${oifs.oasis_grid_name_a}_to_opac_GAUSWGT_${nemo.resolution}.nc
-<<<<<<< HEAD
                 
                 rmp_a2agr_L1: rmp_${oifs.oasis_grid_name_l}_to_agr1_DISTWGT_${nemo.resolution}.nc
                 rmp_a2agr_A1: rmp_${oifs.oasis_grid_name_a}_to_agr1_DISTWGT_${nemo.resolution}.nc
                 rmp_agr2a_1L: rmp_agr1_to_${oifs.oasis_grid_name_l}_DISTWGT_${nemo.resolution}.nc
                 rmp_agr2a_2L: rmp_agr2_to_${oifs.oasis_grid_name_l}_DISTWGT_${nemo.resolution}.nc  
                 rmp_r2agr_R1: rmp_rnfo_to_agr1r_BILINEAR_${nemo.resolution}.nc
-=======
-                rmp_a2agr_L1: rmp_${oifs.oasis_grid_name_l}_to_agr1_GAUSWGT_${nemo.resolution}.nc
-                rmp_a2agr_A1: rmp_${oifs.oasis_grid_name_a}_to_agr1_GAUSWGT_${nemo.resolution}.nc
-                rmp_agr2a_1L: rmp_agr1_to_${oifs.oasis_grid_name_l}_GAUSWGT_${nemo.resolution}.nc
-                rmp_agr2a_2L: rmp_agr2_to_${oifs.oasis_grid_name_l}_GAUSWGT_${nemo.resolution}.nc
->>>>>>> 0ef82a61
+
+                #rmp_a2agr_L1: rmp_${oifs.oasis_grid_name_l}_to_agr1_GAUSWGT_${nemo.resolution}.nc
+                #rmp_a2agr_A1: rmp_${oifs.oasis_grid_name_a}_to_agr1_GAUSWGT_${nemo.resolution}.nc
+                #rmp_agr2a_1L: rmp_agr1_to_${oifs.oasis_grid_name_l}_GAUSWGT_${nemo.resolution}.nc
+                #rmp_agr2a_2L: rmp_agr2_to_${oifs.oasis_grid_name_l}_GAUSWGT_${nemo.resolution}.nc
                 
                 sstocean: sstocean
                 flxatmos: flxatmos
@@ -890,7 +875,6 @@
                 rnrunoff: rnrunoff
                 atmtau: atmtau
                 atmflx: atmflx
-<<<<<<< HEAD
                 
                 sstocean1: sstocean_1
                 flxatmos1: flxatmos_1
@@ -898,10 +882,7 @@
                 atmflx1: atmflx_1
                 rnrunoff1: rnrunoff_1
                 agrifspg: agrifspg
-=======
->>>>>>> 0ef82a61
-
-        #add_restart_in_files:
+
         restart_in_files:
                 rmp_o2a_TL: rmp_o2a_TL
                 rmp_a2r_RR: rmp_a2r_RR
@@ -917,8 +898,7 @@
                 rnrunoff: rnrunoff
                 atmtau: atmtau
                 atmflx: atmflx
-
-        #add_restart_in_in_work:
+        
         restart_in_in_work:
                 rmp_o2a_TL: rmp_opat_to_${oifs.oasis_grid_name_l}_GAUSWGT_${nemo.resolution}.nc
                 rmp_a2r_RR: rmp_${oifs.oasis_grid_name_r}_to_rnfa_GAUSWGT.nc
@@ -928,19 +908,16 @@
                 rmp_c2o_RC: rmp_rnfs_to_opaa_BILINEAR_${nemo.resolution}.nc 
                 rmp_a2o_LT: rmp_${oifs.oasis_grid_name_l}_to_opat_GAUSWGT_${nemo.resolution}.nc
                 rmp_a2o_AC: rmp_${oifs.oasis_grid_name_a}_to_opac_GAUSWGT_${nemo.resolution}.nc
-<<<<<<< HEAD
                 
                 rmp_a2agr_L1: rmp_${oifs.oasis_grid_name_l}_to_agr1_DISTWGT_${nemo.resolution}.nc
                 rmp_a2agr_A1: rmp_${oifs.oasis_grid_name_a}_to_agr1_DISTWGT_${nemo.resolution}.nc
                 rmp_agr2a_1L: rmp_agr1_to_${oifs.oasis_grid_name_l}_DISTWGT_${nemo.resolution}.nc
                 rmp_agr2a_2L: rmp_agr2_to_${oifs.oasis_grid_name_l}_DISTWGT_${nemo.resolution}.nc  
                 rmp_r2agr_R1: rmp_rnfo_to_agr1r_BILINEAR_${nemo.resolution}.nc
-=======
-                rmp_a2agr_L1: rmp_${oifs.oasis_grid_name_l}_to_agr1_GAUSWGT_${nemo.resolution}.nc
-                rmp_a2agr_A1: rmp_${oifs.oasis_grid_name_a}_to_agr1_GAUSWGT_${nemo.resolution}.nc
-                rmp_agr2a_1L: rmp_agr1_to_${oifs.oasis_grid_name_l}_GAUSWGT_${nemo.resolution}.nc
-                rmp_agr2a_2L: rmp_agr2_to_${oifs.oasis_grid_name_l}_GAUSWGT_${nemo.resolution}.nc
->>>>>>> 0ef82a61
+                #rmp_a2agr_L1: rmp_${oifs.oasis_grid_name_l}_to_agr1_GAUSWGT_${nemo.resolution}.nc
+                #rmp_a2agr_A1: rmp_${oifs.oasis_grid_name_a}_to_agr1_GAUSWGT_${nemo.resolution}.nc
+                #rmp_agr2a_1L: rmp_agr1_to_${oifs.oasis_grid_name_l}_GAUSWGT_${nemo.resolution}.nc
+                #rmp_agr2a_2L: rmp_agr2_to_${oifs.oasis_grid_name_l}_GAUSWGT_${nemo.resolution}.nc
                 
                 sstocean: sstocean
                 flxatmos: flxatmos
@@ -948,7 +925,6 @@
                 rnrunoff: rnrunoff
                 atmtau: atmtau
                 atmflx: atmflx
-<<<<<<< HEAD
                 
                 sstocean1: sstocean_1
                 flxatmos1: flxatmos_1
@@ -956,10 +932,7 @@
                 atmflx1: atmflx_1
                 rnrunoff1: rnrunoff_1
                 agrifspg: agrifspg
-=======
->>>>>>> 0ef82a61
-
-        #add_restart_in_sources:
+
         restart_in_sources:
                 rmp_o2a_TL: rmp_opat_to_${oifs.oasis_grid_name_l}_GAUSWGT_${nemo.resolution}.nc
                 rmp_a2r_RR: rmp_${oifs.oasis_grid_name_r}_to_rnfa_GAUSWGT.nc
@@ -969,19 +942,17 @@
                 rmp_c2o_RC: rmp_rnfs_to_opaa_BILINEAR_${nemo.resolution}.nc
                 rmp_a2o_LT: rmp_${oifs.oasis_grid_name_l}_to_opat_GAUSWGT_${nemo.resolution}.nc
                 rmp_a2o_AC: rmp_${oifs.oasis_grid_name_a}_to_opac_GAUSWGT_${nemo.resolution}.nc
-<<<<<<< HEAD
                 
                 rmp_a2agr_L1: rmp_${oifs.oasis_grid_name_l}_to_agr1_DISTWGT_${nemo.resolution}.nc
                 rmp_a2agr_A1: rmp_${oifs.oasis_grid_name_a}_to_agr1_DISTWGT_${nemo.resolution}.nc
                 rmp_agr2a_1L: rmp_agr1_to_${oifs.oasis_grid_name_l}_DISTWGT_${nemo.resolution}.nc
                 rmp_agr2a_2L: rmp_agr2_to_${oifs.oasis_grid_name_l}_DISTWGT_${nemo.resolution}.nc                
                 rmp_r2agr_R1: rmp_rnfo_to_agr1r_BILINEAR_${nemo.resolution}.nc
-=======
-                rmp_a2agr_L1: rmp_${oifs.oasis_grid_name_l}_to_agr1_GAUSWGT_${nemo.resolution}.nc
-                rmp_a2agr_A1: rmp_${oifs.oasis_grid_name_a}_to_agr1_GAUSWGT_${nemo.resolution}.nc
-                rmp_agr2a_1L: rmp_agr1_to_${oifs.oasis_grid_name_l}_GAUSWGT_${nemo.resolution}.nc
-                rmp_agr2a_2L: rmp_agr2_to_${oifs.oasis_grid_name_l}_GAUSWGT_${nemo.resolution}.nc
->>>>>>> 0ef82a61
+
+                #rmp_a2agr_L1: rmp_${oifs.oasis_grid_name_l}_to_agr1_GAUSWGT_${nemo.resolution}.nc
+                #rmp_a2agr_A1: rmp_${oifs.oasis_grid_name_a}_to_agr1_GAUSWGT_${nemo.resolution}.nc
+                #rmp_agr2a_1L: rmp_agr1_to_${oifs.oasis_grid_name_l}_GAUSWGT_${nemo.resolution}.nc
+                #rmp_agr2a_2L: rmp_agr2_to_${oifs.oasis_grid_name_l}_GAUSWGT_${nemo.resolution}.nc
                 
                 sstocean: sstocean${this_oasis_date_stamp}
                 flxatmos: flxatmos${this_oasis_date_stamp}
